--- conflicted
+++ resolved
@@ -46,14 +46,10 @@
     template <int camID>
     inline arma::mat snapToScreen(const arma::mat& rayPositions, const arma::vec& rayLength, const Image<camID>& image) {
         //returns a mat of vectors of resized rayLength so that rays end at the edge of the image space
-<<<<<<< HEAD
-        arma::vec scales(rayPositions.n_rows,1);
-        if (image.lens.type == Image<camID>::Lens::Type::RADIAL) {
-=======
+
         arma::vec scales(rayPositions.n_rows);
-        scales = 100000.0;
-        if (image.lens.type == Image::Lens::Type::RADIAL) {
->>>>>>> 32293a2c
+        scales.fill(std::numeric_limits<double>::max());
+        if (image.lens.type == Image<camID>::Lens::Type::RADIAL) {
             //radius and centre of circle
             const double pixelFOV = image.lens.parameters.radial.fov/2.0/image.lens.parameters.radial.pitch;
             arma::vec2 imageCenter = arma::vec2({image.lens.parameters.radial.centre[0],
@@ -71,12 +67,8 @@
             //std::cout << "B: " << b << std::endl;
             //std::cout << "C: " << c << std::endl;
             scales = ( -b + arma::sqrt(b % b - 4.0 * a * c) )/(2.0 * a);
-
-<<<<<<< HEAD
-        } else if (image.lens.type == Image<camID>::Lens::Type::EQUIRECTANGULAR) {
-=======
-        } 
-        
+        }
+
         //this makes sure the ray is on screen as well
         //check which direction to calculate the x edge of image intercept from
         if (rayLength[0] > 0) {
@@ -86,8 +78,6 @@
         } else if (rayLength[0] < 0) {
             //calculate the positive x intercept
             scales = arma::min( (rayPositions.col(0)-image.dimensions[0]/2)/rayLength[0], scales);
->>>>>>> 32293a2c
-
         }
         //now do y edge of image intercepts
         if (rayLength[0] == 0) {
