package messages.support.NUbugger.proto;

import "messages/input/proto/Sensors.proto";

message Message {
    enum Type {
        SENSOR_DATA = 1;
        VISION = 2;
        LOCALISATION = 3;
		DATA_POINT = 4;
		REACTION_STATISTICS = 5;
    }

    required Type type = 1;
    required uint64 utc_timestamp = 2;

    optional messages.input.proto.Sensors sensor_data = 3;
    optional Vision vision = 4;
    optional Localisation localisation = 5;
    optional DataPoint dataPoint = 6;
    optional ReactionStatistics reactionStatistics = 7;

	message ReactionStatistics {
		optional string name = 1;
		optional string triggerName = 2;
		optional string functionName = 3;
		optional uint64 reactionId = 4;
		optional uint64 taskId = 5;
		optional uint64 causeReactionId = 6;
		optional uint64 causeTaskId = 7;
		optional uint64 emitted = 8;
		optional uint64 started = 9;
		optional uint64 finished = 10;
	}


	message DataPoint {
		optional string label = 1;
		repeated float value = 2;
	}

	message Image {
		optional uint32 width = 1;
		optional uint32 height = 2;
		optional bytes data = 3;
	}

	message VisionFieldObject {
		enum ShapeType {
			CIRCLE = 1;
			QUAD = 2;
			POLYGON = 3;
			UNKNOWN_SHAPE = 4;
		}

		enum GoalType {
			LEFT = 1;
			RIGHT = 2;
			UNKNOWN_GOAL = 3;
		}

<<<<<<< HEAD

		optional ShapeType shape_type = 1;
=======
		enum ObstacleColour {
			UNKNOWN = 1;
			CYAN = 2;
			MAGENTA = 3;
		}
		
		required ShapeType shape_type = 1;
>>>>>>> d5552fb7
		optional GoalType goal_type = 2;
		optional string name = 3;

		optional float screen_x = 4;
		optional float screen_y = 5;

		optional float rotation = 6;

		optional uint32 radius = 7;
		optional uint32 width = 8;
		optional uint32 height = 9;
		repeated uint32 points = 10;

		repeated float measured_relative_position = 11; //Spherical

		optional ObstacleColour obstacle_colour= 12;
	}

	message VisionClassifiedSegment {
		optional uint32 start_x = 1;
		optional uint32 start_y = 2;

		optional uint32 end_x = 3;
		optional uint32 end_y = 4;

		optional uint32 colour = 5;
	}

	message VisionTransitionSegment {
		optional uint32 start_x = 1;
		optional uint32 start_y = 2;

		optional uint32 end_x = 3;
		optional uint32 end_y = 4;

		optional uint32 colour = 5;

		optional uint32 colour_class = 6;
	}

	message VisionGreenHorizonPoint {
		optional uint32 x = 1;
		optional uint32 y = 2;
	}

	message VisionClassifiedImage {
		optional uint32 num_segments = 1;
		repeated VisionClassifiedSegment segment = 2;
		repeated VisionTransitionSegment transition_segment = 3;
        repeated VisionGreenHorizonPoint green_horizon_point = 4;
	}

	message Vision {
		optional Image image = 1;
		repeated VisionFieldObject vision_object = 2;
		optional VisionClassifiedImage classified_image = 3;
	}

	message LocalisationFieldObject {
		optional string name = 1;

		optional float wm_x = 2;
		optional float wm_y = 3;

		optional float sd_x = 4;
		optional float sd_y = 5;

		optional float sr_xx = 6;
		optional float sr_xy = 7;
		optional float sr_yy = 8;

		optional float heading = 9;
		optional float sd_heading = 10;

		optional bool lost = 11;
	}

	message Localisation {
		repeated LocalisationFieldObject field_object = 1;
	}

	message Vector {
		repeated float float_value = 1;
	}
}
<|MERGE_RESOLUTION|>--- conflicted
+++ resolved
@@ -1,158 +1,153 @@
-package messages.support.NUbugger.proto;
-
-import "messages/input/proto/Sensors.proto";
-
-message Message {
-    enum Type {
-        SENSOR_DATA = 1;
-        VISION = 2;
-        LOCALISATION = 3;
-		DATA_POINT = 4;
-		REACTION_STATISTICS = 5;
-    }
-
-    required Type type = 1;
-    required uint64 utc_timestamp = 2;
-
-    optional messages.input.proto.Sensors sensor_data = 3;
-    optional Vision vision = 4;
-    optional Localisation localisation = 5;
-    optional DataPoint dataPoint = 6;
-    optional ReactionStatistics reactionStatistics = 7;
-
-	message ReactionStatistics {
-		optional string name = 1;
-		optional string triggerName = 2;
-		optional string functionName = 3;
-		optional uint64 reactionId = 4;
-		optional uint64 taskId = 5;
-		optional uint64 causeReactionId = 6;
-		optional uint64 causeTaskId = 7;
-		optional uint64 emitted = 8;
-		optional uint64 started = 9;
-		optional uint64 finished = 10;
-	}
-
-
-	message DataPoint {
-		optional string label = 1;
-		repeated float value = 2;
-	}
-
-	message Image {
-		optional uint32 width = 1;
-		optional uint32 height = 2;
-		optional bytes data = 3;
-	}
-
-	message VisionFieldObject {
-		enum ShapeType {
-			CIRCLE = 1;
-			QUAD = 2;
-			POLYGON = 3;
-			UNKNOWN_SHAPE = 4;
-		}
-
-		enum GoalType {
-			LEFT = 1;
-			RIGHT = 2;
-			UNKNOWN_GOAL = 3;
-		}
-
-<<<<<<< HEAD
-
-		optional ShapeType shape_type = 1;
-=======
-		enum ObstacleColour {
-			UNKNOWN = 1;
-			CYAN = 2;
-			MAGENTA = 3;
-		}
-		
-		required ShapeType shape_type = 1;
->>>>>>> d5552fb7
-		optional GoalType goal_type = 2;
-		optional string name = 3;
-
-		optional float screen_x = 4;
-		optional float screen_y = 5;
-
-		optional float rotation = 6;
-
-		optional uint32 radius = 7;
-		optional uint32 width = 8;
-		optional uint32 height = 9;
-		repeated uint32 points = 10;
-
-		repeated float measured_relative_position = 11; //Spherical
-
-		optional ObstacleColour obstacle_colour= 12;
-	}
-
-	message VisionClassifiedSegment {
-		optional uint32 start_x = 1;
-		optional uint32 start_y = 2;
-
-		optional uint32 end_x = 3;
-		optional uint32 end_y = 4;
-
-		optional uint32 colour = 5;
-	}
-
-	message VisionTransitionSegment {
-		optional uint32 start_x = 1;
-		optional uint32 start_y = 2;
-
-		optional uint32 end_x = 3;
-		optional uint32 end_y = 4;
-
-		optional uint32 colour = 5;
-
-		optional uint32 colour_class = 6;
-	}
-
-	message VisionGreenHorizonPoint {
-		optional uint32 x = 1;
-		optional uint32 y = 2;
-	}
-
-	message VisionClassifiedImage {
-		optional uint32 num_segments = 1;
-		repeated VisionClassifiedSegment segment = 2;
-		repeated VisionTransitionSegment transition_segment = 3;
-        repeated VisionGreenHorizonPoint green_horizon_point = 4;
-	}
-
-	message Vision {
-		optional Image image = 1;
-		repeated VisionFieldObject vision_object = 2;
-		optional VisionClassifiedImage classified_image = 3;
-	}
-
-	message LocalisationFieldObject {
-		optional string name = 1;
-
-		optional float wm_x = 2;
-		optional float wm_y = 3;
-
-		optional float sd_x = 4;
-		optional float sd_y = 5;
-
-		optional float sr_xx = 6;
-		optional float sr_xy = 7;
-		optional float sr_yy = 8;
-
-		optional float heading = 9;
-		optional float sd_heading = 10;
-
-		optional bool lost = 11;
-	}
-
-	message Localisation {
-		repeated LocalisationFieldObject field_object = 1;
-	}
-
-	message Vector {
-		repeated float float_value = 1;
-	}
-}
+package messages.support.NUbugger.proto;
+
+import "messages/input/proto/Sensors.proto";
+
+message Message {
+    enum Type {
+        SENSOR_DATA = 1;
+        VISION = 2;
+        LOCALISATION = 3;
+		DATA_POINT = 4;
+		REACTION_STATISTICS = 5;
+    }
+
+    required Type type = 1;
+    required uint64 utc_timestamp = 2;
+
+    optional messages.input.proto.Sensors sensor_data = 3;
+    optional Vision vision = 4;
+    optional Localisation localisation = 5;
+    optional DataPoint dataPoint = 6;
+    optional ReactionStatistics reactionStatistics = 7;
+
+	message ReactionStatistics {
+		optional string name = 1;
+		optional string triggerName = 2;
+		optional string functionName = 3;
+		optional uint64 reactionId = 4;
+		optional uint64 taskId = 5;
+		optional uint64 causeReactionId = 6;
+		optional uint64 causeTaskId = 7;
+		optional uint64 emitted = 8;
+		optional uint64 started = 9;
+		optional uint64 finished = 10;
+	}
+
+
+	message DataPoint {
+		optional string label = 1;
+		repeated float value = 2;
+	}
+
+	message Image {
+		optional uint32 width = 1;
+		optional uint32 height = 2;
+		optional bytes data = 3;
+	}
+
+	message VisionFieldObject {
+		enum ShapeType {
+			CIRCLE = 1;
+			QUAD = 2;
+			POLYGON = 3;
+			UNKNOWN_SHAPE = 4;
+		}
+
+		enum GoalType {
+			LEFT = 1;
+			RIGHT = 2;
+			UNKNOWN_GOAL = 3;
+		}
+
+		enum ObstacleColour {
+			UNKNOWN = 1;
+			CYAN = 2;
+			MAGENTA = 3;
+		}
+
+		optional ShapeType shape_type = 1;
+		optional GoalType goal_type = 2;
+		optional string name = 3;
+
+		optional float screen_x = 4;
+		optional float screen_y = 5;
+
+		optional float rotation = 6;
+
+		optional uint32 radius = 7;
+		optional uint32 width = 8;
+		optional uint32 height = 9;
+		repeated uint32 points = 10;
+
+		repeated float measured_relative_position = 11; //Spherical
+
+		optional ObstacleColour obstacle_colour = 12;
+	}
+
+	message VisionClassifiedSegment {
+		optional uint32 start_x = 1;
+		optional uint32 start_y = 2;
+
+		optional uint32 end_x = 3;
+		optional uint32 end_y = 4;
+
+		optional uint32 colour = 5;
+	}
+
+	message VisionTransitionSegment {
+		optional uint32 start_x = 1;
+		optional uint32 start_y = 2;
+
+		optional uint32 end_x = 3;
+		optional uint32 end_y = 4;
+
+		optional uint32 colour = 5;
+
+		optional uint32 colour_class = 6;
+	}
+
+	message VisionGreenHorizonPoint {
+		optional uint32 x = 1;
+		optional uint32 y = 2;
+	}
+
+	message VisionClassifiedImage {
+		optional uint32 num_segments = 1;
+		repeated VisionClassifiedSegment segment = 2;
+		repeated VisionTransitionSegment transition_segment = 3;
+        repeated VisionGreenHorizonPoint green_horizon_point = 4;
+	}
+
+	message Vision {
+		optional Image image = 1;
+		repeated VisionFieldObject vision_object = 2;
+		optional VisionClassifiedImage classified_image = 3;
+	}
+
+	message LocalisationFieldObject {
+		optional string name = 1;
+
+		optional float wm_x = 2;
+		optional float wm_y = 3;
+
+		optional float sd_x = 4;
+		optional float sd_y = 5;
+
+		optional float sr_xx = 6;
+		optional float sr_xy = 7;
+		optional float sr_yy = 8;
+
+		optional float heading = 9;
+		optional float sd_heading = 10;
+
+		optional bool lost = 11;
+	}
+
+	message Localisation {
+		repeated LocalisationFieldObject field_object = 1;
+	}
+
+	message Vector {
+		repeated float float_value = 1;
+	}
+}