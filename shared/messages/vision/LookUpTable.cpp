--- conflicted
+++ resolved
@@ -81,15 +81,11 @@
         void LookUpTable::save(const std::string& fileName) const {
             std::ofstream lutfile(fileName, std::ios::binary);
             auto output = std::ostreambuf_iterator<char>(lutfile);
-<<<<<<< HEAD
+
             output = BITS_Y + 48;  // Convert the number to a string
             output = BITS_CB + 48; // Convert the number to a string
             output = BITS_CR + 48; // Convert the number to a string
-=======
-            output = (char) BITS_Y;
-            output = (char) BITS_CB;
-            output = (char) BITS_CR;
->>>>>>> be4ff305
+
             std::copy(data.get(), data.get() + LUT_SIZE, output);
         }
 
