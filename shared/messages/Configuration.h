--- conflicted
+++ resolved
@@ -79,11 +79,6 @@
             };
 
             // Emit it from our reactor to the config system
-<<<<<<< HEAD
-            context->emit<Scope::DIRECT>(new messages::ConfigurationConfiguration{typeid(TConfiguration),
-                                                                                  TConfiguration::CONFIGURATION_PATH,
-                                                                                  emitter});
-=======
             context->emit<Scope::DIRECT>(std::unique_ptr<messages::ConfigurationConfiguration>(
                 new messages::ConfigurationConfiguration {
                     typeid(TConfiguration),
@@ -91,7 +86,6 @@
                     emitter,
                     initialEmitter
             }));
->>>>>>> a2c9a5e4
         }
     };
 }
