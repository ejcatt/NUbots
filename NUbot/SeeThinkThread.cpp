/*! @file SeeThinkThread.cpp
    @brief Implementation of the see->think thread class.

    @author Jason Kulk
 
 Copyright (c) 2010 Jason Kulk
 
 This program is free software: you can redistribute it and/or modify
 it under the terms of the GNU General Public License as published by
 the Free Software Foundation, either version 3 of the License, or
 (at your option) any later version.
 
 This program is distributed in the hope that it will be useful,
 but WITHOUT ANY WARRANTY; without even the implied warranty of
 MERCHANTABILITY or FITNESS FOR A PARTICULAR PURPOSE.  See the
 GNU General Public License for more details.
 
 You should have received a copy of the GNU General Public License
 along with this program.  If not, see <http://www.gnu.org/licenses/>.
 */



#include "NUPlatform/NUPlatform.h"
#include "NUPlatform/NUSensors/NUSensorsData.h"
#include "NUPlatform/NUActionators/NUActionatorsData.h"
#include "NUPlatform/NUActionators/NUSounds.h"
#include "NUPlatform/NUIO.h"
#include "NUbot.h"
#include "SeeThinkThread.h"


#ifdef USE_VISION
    #include "Vision/FieldObjects/FieldObjects.h"
    #include "Tools/Image/NUimage.h"
    #include "Vision/Vision.h"
#endif

#ifdef USE_BEHAVIOUR
    #include "Behaviour/Behaviour.h"
    #include "Behaviour/Jobs.h"
#endif

#ifdef USE_LOCALISATION
    #include "Localisation/Localisation.h"
#endif

#ifdef USE_MOTION
    #include "Motion/NUMotion.h"
#endif

#include "debug.h"
#include "debugverbositynubot.h"
#include "debugverbositythreading.h"

#ifdef THREAD_SEETHINK_PROFILE
    #include "Tools/Profiling/Profiler.h"
#endif

#include <errno.h>

#if DEBUG_NUBOT_VERBOSITY > DEBUG_THREADING_VERBOSITY
    #define DEBUG_VERBOSITY DEBUG_NUBOT_VERBOSITY
#else
    #define DEBUG_VERBOSITY DEBUG_THREADING_VERBOSITY
#endif

/*! @brief Constructs the sense->move thread
 */

SeeThinkThread::SeeThinkThread(NUbot* nubot) : ConditionalThread(string("SeeThinkThread"), THREAD_SEETHINK_PRIORITY)
{
    #if DEBUG_VERBOSITY > 0
        debug << "SeeThinkThread::SeeThinkThread(" << nubot << ") with priority " << static_cast<int>(m_priority) << endl;
    #endif
    m_nubot = nubot; 
}

SeeThinkThread::~SeeThinkThread()
{
    #if DEBUG_VERBOSITY > 0
        debug << "SeeThinkThread::~SeeThinkThread()" << endl;
    #endif
}

/*! @brief The sense->move main loop
 
    When signalled the thread will quickly grab the new sensor data, compute a response, 
    and then send the commands to the actionators.
 
    Note that you can not safely use the job interface in this thread, if you need to add
    jobs provide a process function for this thread, and *another* process for the behaviour 
    thread which creates the jobs.
 
 */
void SeeThinkThread::run()
{
    #if DEBUG_VERBOSITY > 0
        debug << "SeeThinkThread::run()" << endl;
    #endif
    #ifdef THREAD_SEETHINK_PROFILE
        Profiler prof = Profiler("SeeThinkThread");
    #endif
    int err = 0;
    while (err == 0 && errno != EINTR)
    {
        try
        {
            #if defined(TARGET_IS_NAOWEBOTS) or (not defined(USE_VISION))
                waitForCondition();
            #endif
            
            #ifdef USE_VISION
                m_nubot->Image = m_nubot->m_platform->camera->grabNewImage();
                *(m_nubot->m_io) << m_nubot;  //<! Raw IMAGE STREAMING (TCP)
            #endif
            
            #ifdef THREAD_SEETHINK_PROFILE
                prof.start();
            #endif
            // -----------------------------------------------------------------------------------------------------------------------------------------------------------------
            #ifdef USE_VISION
                m_nubot->m_vision->ProcessFrame(m_nubot->Image, m_nubot->SensorData, m_nubot->Actions, m_nubot->Objects);
                #ifdef THREAD_SEETHINK_PROFILE
                    prof.split("vision");
                #endif
            #endif

            #ifdef USE_LOCALISATION
<<<<<<< HEAD
		   
                #if defined (THREAD_SEETHINK_MONITOR_TIME) //START TIMER FOR VISION PROCESS FRAME
                        localisationrealstarttime = NUSystem::getRealTime();
                        localisationprocessstarttime = NUSystem::getProcessTime();
                        localisationthreadstarttime = NUSystem::getThreadTime();
                #endif
                m_nubot->m_localisation->process(m_nubot->SensorData, m_nubot->Objects, m_nubot->GameInfo);
		
                #if defined (THREAD_SEETHINK_MONITOR_TIME) //END TIMER FOR VISION PROCESS FRAME
                    localisationrealendtime = NUSystem::getRealTime();
                    localisationprocessendtime = NUSystem::getProcessTime();
                    localisationthreadendtime = NUSystem::getThreadTime();
                    debug 	<< "SeeThinkThread. Localisation Timing: " 
                        << (localisationthreadendtime -localisationthreadstarttime) << "ms, in this process: " << (localisationprocessendtime - localisationprocessstarttime) 
                        << "ms, in realtime: " << localisationrealendtime - localisationrealstarttime << "ms." << endl;
                #endif		    
            
=======
                m_nubot->m_localisation->process(m_nubot->SensorData, m_nubot->Objects);
                #ifdef THREAD_SEETHINK_PROFILE
                    prof.split("localisation");
                #endif
>>>>>>> aad3e5e2
            #endif
            
            #if defined(USE_BEHAVIOUR)
                m_nubot->m_behaviour->process(m_nubot->Jobs, m_nubot->SensorData, m_nubot->Actions, m_nubot->Objects, m_nubot->GameInfo, m_nubot->TeamInfo);
                #ifdef THREAD_SEETHINK_PROFILE
                    prof.split("behaviour");
                #endif
            #endif
            
            #ifdef USE_VISION
                m_nubot->m_vision->process(m_nubot->Jobs, m_nubot->m_platform->camera,m_nubot->m_io) ; //<! Networking for Vision
                #ifdef THREAD_SEETHINK_PROFILE
                    prof.split("vision_jobs");
                #endif
            #endif
            #ifdef USE_MOTION
                m_nubot->m_motion->process(m_nubot->Jobs);
                #ifdef THREAD_SEETHINK_PROFILE
                    prof.split("motion_jobs");
                #endif
            #endif
            // -----------------------------------------------------------------------------------------------------------------------------------------------------------------

            #if DEBUG_VERBOSITY > 0
                m_nubot->Jobs->summaryTo(debug);
            #endif
            #ifdef THREAD_SEETHINK_PROFILE
                debug << prof;
            #endif
        }
        catch (std::exception& e)
        {
            m_nubot->unhandledExceptionHandler(e);
        }
        #if defined(TARGET_IS_NAOWEBOTS) or (not defined(USE_VISION))
            onLoopCompleted();
        #endif
    } 
    errorlog << "SeeThinkThread is exiting. err: " << err << " errno: " << errno << endl;
}<|MERGE_RESOLUTION|>--- conflicted
+++ resolved
@@ -127,30 +127,10 @@
             #endif
 
             #ifdef USE_LOCALISATION
-<<<<<<< HEAD
-		   
-                #if defined (THREAD_SEETHINK_MONITOR_TIME) //START TIMER FOR VISION PROCESS FRAME
-                        localisationrealstarttime = NUSystem::getRealTime();
-                        localisationprocessstarttime = NUSystem::getProcessTime();
-                        localisationthreadstarttime = NUSystem::getThreadTime();
-                #endif
                 m_nubot->m_localisation->process(m_nubot->SensorData, m_nubot->Objects, m_nubot->GameInfo);
-		
-                #if defined (THREAD_SEETHINK_MONITOR_TIME) //END TIMER FOR VISION PROCESS FRAME
-                    localisationrealendtime = NUSystem::getRealTime();
-                    localisationprocessendtime = NUSystem::getProcessTime();
-                    localisationthreadendtime = NUSystem::getThreadTime();
-                    debug 	<< "SeeThinkThread. Localisation Timing: " 
-                        << (localisationthreadendtime -localisationthreadstarttime) << "ms, in this process: " << (localisationprocessendtime - localisationprocessstarttime) 
-                        << "ms, in realtime: " << localisationrealendtime - localisationrealstarttime << "ms." << endl;
-                #endif		    
-            
-=======
-                m_nubot->m_localisation->process(m_nubot->SensorData, m_nubot->Objects);
                 #ifdef THREAD_SEETHINK_PROFILE
                     prof.split("localisation");
                 #endif
->>>>>>> aad3e5e2
             #endif
             
             #if defined(USE_BEHAVIOUR)
