--- conflicted
+++ resolved
@@ -117,16 +117,9 @@
                 m_nubot->m_behaviour->processFieldObjects(*m_nubot->Jobs,AllObjects,m_nubot->SensorData, m_nubot->Image->getHeight(), m_nubot->Image->getWidth());
             #endif
             
-<<<<<<< HEAD
             #ifdef USE_VISION
                 m_nubot->m_vision->process(*m_nubot->Jobs, m_nubot->m_platform->camera,m_nubot->m_io) ; //<! Networking for Vision
             #endif
-=======
-	    #if defined(USE_VISION) 
-		m_nubot->m_vision->process(*m_nubot->Jobs, m_nubot->m_platform->camera,m_nubot->m_io) ; //<! Networking for Vision;
-	    #endif
-	    
->>>>>>> 9c4f4d09
             #ifdef USE_MOTION
                 m_nubot->m_motion->process(*m_nubot->Jobs);
             #endif
