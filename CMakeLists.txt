CMAKE_MINIMUM_REQUIRED(VERSION 2.8)
PROJECT(Robocup)

SET(VERSION_MAJOR 0)
SET(VERSION_MINOR 2)
SET(VERSION_PATCH 0)

# These define which modules will be installed
SET(modules
    ConfigSystem
    DarwinPlatform
    DarwinCameraReader
    eSpeak
    PartyDarwin
    NUBugger)

# Set to off to ignore building tests
OPTION(BUILD_TESTS "Builds all of the tests for each module." ON)

# We use additional modules that cmake needs to know about
SET(CMAKE_MODULE_PATH ${CMAKE_MODULE_PATH} "${CMAKE_SOURCE_DIR}/cmake/Modules/")

# Setup our compiler settings
INCLUDE("${CMAKE_SOURCE_DIR}/cmake/Includes/Compiler.cmake")

# Setup our shared includes
INCLUDE("${CMAKE_SOURCE_DIR}/cmake/Includes/SharedLibraries.cmake")

# Include our module builder
INCLUDE("${CMAKE_SOURCE_DIR}/cmake/Includes/NUClearModuleBuilder.cmake")

# Include our scp darwin sender
INCLUDE("${CMAKE_SOURCE_DIR}/cmake/Includes/DarwinSend.cmake")

# Include our shared messages etc headers
INCLUDE_DIRECTORIES("shared")
INCLUDE_DIRECTORIES("build/shared")

IF(BUILD_TESTS)
    ENABLE_TESTING()
ENDIF()

# This will generate any .proto files in the messages folder
ADD_SUBDIRECTORY(shared/messages)
# This will build our Utilities library (common functionality)
ADD_SUBDIRECTORY(shared/utility)

<<<<<<< HEAD
# Add these to our shared libraries (started in our shared libraries cmake)
SET(NUBOTS_SHARED_LIBRARIES ${NUBOTS_SHARED_LIBRARIES} messages utility)
=======
SET(modules
    DarwinPlatform
    DarwinCameraReader
    NUBugger
    AudioInput)
>>>>>>> ec686d63

# Build each of our modules and their corresponding tests
FOREACH(module ${modules})
    # Add the subdirectories
    ADD_SUBDIRECTORY(modules/${module})
    INCLUDE_DIRECTORIES(modules/${module}/src)
    ADD_TEST(${module}Tests modules/${module}/${module}Tests)
ENDFOREACH()

ADD_EXECUTABLE(robocup main.cpp)
TARGET_LINK_LIBRARIES(robocup
    ${NUBOTS_SHARED_LIBRARIES}
    ${modules})<|MERGE_RESOLUTION|>--- conflicted
+++ resolved
@@ -12,6 +12,7 @@
     DarwinCameraReader
     eSpeak
     PartyDarwin
+    AudioInput
     NUBugger)
 
 # Set to off to ignore building tests
@@ -45,16 +46,8 @@
 # This will build our Utilities library (common functionality)
 ADD_SUBDIRECTORY(shared/utility)
 
-<<<<<<< HEAD
 # Add these to our shared libraries (started in our shared libraries cmake)
 SET(NUBOTS_SHARED_LIBRARIES ${NUBOTS_SHARED_LIBRARIES} messages utility)
-=======
-SET(modules
-    DarwinPlatform
-    DarwinCameraReader
-    NUBugger
-    AudioInput)
->>>>>>> ec686d63
 
 # Build each of our modules and their corresponding tests
 FOREACH(module ${modules})
