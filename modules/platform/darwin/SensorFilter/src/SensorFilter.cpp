/*
 * This file is part of the NUbots Codebase.
 *
 * The NUbots Codebase is free software: you can redistribute it and/or modify
 * it under the terms of the GNU General Public License as published by
 * the Free Software Foundation, either version 3 of the License, or
 * (at your option) any later version.
 *
 * The NUbots Codebase is distributed in the hope that it will be useful,
 * but WITHOUT ANY WARRANTY; without even the implied warranty of
 * MERCHANTABILITY or FITNESS FOR A PARTICULAR PURPOSE.  See the
 * GNU General Public License for more details.
 *
 * You should have received a copy of the GNU General Public License
 * along with the NUbots Codebase.  If not, see <http://www.gnu.org/licenses/>.
 *
 * Copyright 2013 NUBots <nubots@nubots.net>
 */

#include "SensorFilter.h"

#include "messages/platform/darwin/DarwinSensors.h"
#include "messages/input/Sensors.h"
#include "messages/support/Configuration.h"
#include "utility/nubugger/NUgraph.h"
#include "utility/math/matrix.h"
#include "utility/motion/ForwardKinematics.h"
#include "utility/motion/RobotModels.h"

namespace modules {
    namespace platform {
        namespace darwin {

            using messages::support::Configuration;
            using messages::platform::darwin::DarwinSensors;
            using messages::input::Sensors;
            using utility::nubugger::graph;
            using messages::input::ServoID;
            using utility::motion::kinematics::calculateAllPositions;
            using utility::motion::kinematics::DarwinModel;
            using utility::motion::kinematics::calculateCentreOfMass;
            using utility::motion::kinematics::Side;
            using utility::math::matrix::orthonormal44Inverse;

            SensorFilter::SensorFilter(std::unique_ptr<NUClear::Environment> environment)
            : Reactor(std::move(environment))
            , orientationFilter(arma::vec({0,0,-1,1,0,0}))
            , velocityFilter(arma::vec3({0,0,0})) {

                on<Trigger<Configuration<SensorFilter>>>([this](const Configuration<SensorFilter>& file){
                    DEFAULT_NOISE_GAIN = file.config["DEFAULT_NOISE_GAIN"];
                    HIGH_NOISE_THRESHOLD = file.config["HIGH_NOISE_THRESHOLD"];
                    HIGH_NOISE_GAIN = file.config["HIGH_NOISE_GAIN"];
                    LOW_NOISE_THRESHOLD = file.config["LOW_NOISE_THRESHOLD"];

                    SUPPORT_FOOT_FSR_THRESHOLD = file.config["SUPPORT_FOOT_FSR_THRESHOLD"];
                    REQUIRED_NUMBER_OF_FSRS = file.config["REQUIRED_NUMBER_OF_FSRS"];
                });

                on<Trigger<DarwinSensors>,
                   With<Optional<Sensors>>,
                   Options<Single>>([this](const DarwinSensors& input, const std::shared_ptr<const Sensors>& previousSensors) {

                    auto sensors = std::make_unique<Sensors>();

                    // Set our timestamp to when the data was read
                    sensors->timestamp = input.timestamp;

                    // This checks for an error on the CM730 and reports it
                    if (input.cm730ErrorFlags != DarwinSensors::Error::OK) {
                        std::stringstream s;
                        s << "Error on CM730:";

                        if(input.cm730ErrorFlags & DarwinSensors::Error::INPUT_VOLTAGE) {
                            s << " Input Voltage ";
                        }
                        if(input.cm730ErrorFlags & DarwinSensors::Error::ANGLE_LIMIT) {
                            s << " Angle Limit ";
                        }
                        if(input.cm730ErrorFlags & DarwinSensors::Error::OVERHEATING) {
                            s << " Overheating ";
                        }
                        if(input.cm730ErrorFlags & DarwinSensors::Error::OVERLOAD) {
                            s << " Overloaded ";
                        }
                        if(input.cm730ErrorFlags & DarwinSensors::Error::INSTRUCTION) {
                            s << " Bad Instruction ";
                        }
                        if(input.cm730ErrorFlags & DarwinSensors::Error::CORRUPT_DATA) {
                            s << " Corrupt Data ";
                        }
                        if(input.cm730ErrorFlags & DarwinSensors::Error::TIMEOUT) {
                            s << " Timeout ";
                        }

                        NUClear::log<NUClear::WARN>(s.str());
                    }

                    // Output errors on the FSRs
                    if (input.fsr.left.errorFlags != DarwinSensors::Error::OK) {
                        std::stringstream s;
                        s << "Error on Left FSR:";

                        if(input.cm730ErrorFlags & DarwinSensors::Error::INPUT_VOLTAGE) {
                            s << " Input Voltage ";
                        }
                        if(input.cm730ErrorFlags & DarwinSensors::Error::ANGLE_LIMIT) {
                            s << " Angle Limit ";
                        }
                        if(input.cm730ErrorFlags & DarwinSensors::Error::OVERHEATING) {
                            s << " Overheating ";
                        }
                        if(input.cm730ErrorFlags & DarwinSensors::Error::OVERLOAD) {
                            s << " Overloaded ";
                        }
                        if(input.cm730ErrorFlags & DarwinSensors::Error::INSTRUCTION) {
                            s << " Bad Instruction ";
                        }
                        if(input.cm730ErrorFlags & DarwinSensors::Error::CORRUPT_DATA) {
                            s << " Corrupt Data ";
                        }
                        if(input.cm730ErrorFlags & DarwinSensors::Error::TIMEOUT) {
                            s << " Timeout ";
                        }

                        NUClear::log<NUClear::WARN>(s.str());
                    }

                    if (input.fsr.right.errorFlags != DarwinSensors::Error::OK) {
                        std::stringstream s;
                        s << "Error on Right FSR:";

                        if(input.cm730ErrorFlags & DarwinSensors::Error::INPUT_VOLTAGE) {
                            s << " Input Voltage ";
                        }
                        if(input.cm730ErrorFlags & DarwinSensors::Error::ANGLE_LIMIT) {
                            s << " Angle Limit ";
                        }
                        if(input.cm730ErrorFlags & DarwinSensors::Error::OVERHEATING) {
                            s << " Overheating ";
                        }
                        if(input.cm730ErrorFlags & DarwinSensors::Error::OVERLOAD) {
                            s << " Overloaded ";
                        }
                        if(input.cm730ErrorFlags & DarwinSensors::Error::INSTRUCTION) {
                            s << " Bad Instruction ";
                        }
                        if(input.cm730ErrorFlags & DarwinSensors::Error::CORRUPT_DATA) {
                            s << " Corrupt Data ";
                        }
                        if(input.cm730ErrorFlags & DarwinSensors::Error::TIMEOUT) {
                            s << " Timeout ";
                        }

                        NUClear::log<NUClear::WARN>(s.str());
                    }

                    // Read through all of our sensors
                    for(uint i = 0; i < 20; ++i) {
                        auto& original = input.servo[i];
                        auto& error = original.errorFlags;

                        // Check for an error on the servo and report it
                        while(error != DarwinSensors::Error::OK) {
                            std::stringstream s;
                            s << "Error on Servo " << (i + 1) << " (" << messages::input::stringFromId(ServoID(i)) << "):";

                            if(error & DarwinSensors::Error::INPUT_VOLTAGE) {
                                s << " Input Voltage - " << original.voltage;
                            }
                            if(error & DarwinSensors::Error::ANGLE_LIMIT) {
                                s << " Angle Limit - " << original.presentPosition;
                            }
                            if(error & DarwinSensors::Error::OVERHEATING) {
                                s << " Overheating - " << original.temperature;
                            }
                            if(error & DarwinSensors::Error::OVERLOAD) {
                                s << " Overloaded - " << original.load;
                            }
                            if(error & DarwinSensors::Error::INSTRUCTION) {
                                s << " Bad Instruction ";
                            }
                            if(error & DarwinSensors::Error::CORRUPT_DATA) {
                                s << " Corrupt Data ";
                                break;
                            }
                            if(error & DarwinSensors::Error::TIMEOUT) {
                                s << " Timeout ";
                            }

                            NUClear::log<NUClear::WARN>(s.str());
                            break;
                        }

                        // Add the sensor values to the system properly
                        sensors->servos.push_back({
                            original.errorFlags,
                            static_cast<ServoID>(i),
                            original.torqueEnabled,
                            original.pGain,
                            original.iGain,
                            original.dGain,
                            original.goalPosition,
                            original.movingSpeed,
                            original.presentPosition,
                            original.presentSpeed,
                            original.load,
                            original.voltage,
                            float(original.temperature)
                        });
                    }

                    // If we have a previous sensors and our cm730 has errors then reuse our last sensor value
                    if(previousSensors && (input.cm730ErrorFlags)) {
                        sensors->accelerometer = previousSensors->accelerometer;
                    }
                    else {
                        sensors->accelerometer = {-input.accelerometer.y, input.accelerometer.x, -input.accelerometer.z};
                    }

                    // If we have a previous sensors and our cm730 has errors then reuse our last sensor value
                    if(previousSensors && (input.cm730ErrorFlags || arma::norm(arma::vec({input.gyroscope.x, input.gyroscope.y, input.gyroscope.z}), 2) > 4 * M_PI)) {
                        // NUClear::log("Bad gyroscope value", arma::norm(arma::vec({input.gyroscope.x, input.gyroscope.y, input.gyroscope.z}), 2));
                        sensors->gyroscope = previousSensors->gyroscope;
                    }
                    else {
                        sensors->gyroscope = {-input.gyroscope.x, -input.gyroscope.y, input.gyroscope.z};
                    }

                    /************************************************
                     *                 Orientation                  *
                     ************************************************/

                    // Calculate our time offset from the last read
                    double deltaT = ((previousSensors ? previousSensors->timestamp : input.timestamp) - input.timestamp).count() / double(NUClear::clock::period::den);

                    orientationFilter.timeUpdate(deltaT, sensors->gyroscope);
                    arma::mat observationNoise = arma::eye(3,3) * DEFAULT_NOISE_GAIN;
                    double normAcc = std::abs(arma::norm(sensors->accelerometer,2) - 9.80665);

                    if(normAcc > HIGH_NOISE_THRESHOLD){
                        observationNoise *= HIGH_NOISE_GAIN;
                    } else if(normAcc > LOW_NOISE_THRESHOLD){
                        observationNoise = arma::eye(3,3) * (HIGH_NOISE_GAIN - DEFAULT_NOISE_GAIN) * (normAcc - LOW_NOISE_THRESHOLD) / (HIGH_NOISE_THRESHOLD - LOW_NOISE_THRESHOLD);
                    }

                    orientationFilter.measurementUpdate(sensors->accelerometer, observationNoise);
                    arma::vec orientation = orientationFilter.get();
                    sensors->orientation.col(2) = -orientation.rows(0,2);
                    sensors->orientation.col(0) = orientation.rows(3,5);
                    sensors->orientation.col(1) = arma::cross(sensors->orientation.col(2), sensors->orientation.col(0));

                    /************************************************
                     *                  Kinematics                  *
                     ************************************************/
                    sensors->forwardKinematics = calculateAllPositions<DarwinModel>(*sensors);

                    /************************************************
                     *                   Odometry                   *
                     ************************************************/

                    //Check support foot:
                    sensors->leftFootDown = false;
                    sensors->rightFootDown = false;

                    // int zeroSensorsLeft = (input.fsr.left.fsr1 == 0) + (input.fsr.left.fsr2 == 0) + (input.fsr.left.fsr3 == 0) + (input.fsr.left.fsr4 == 0);
                    // int zeroSensorsRight = (input.fsr.right.fsr1 == 0) + (input.fsr.right.fsr2 == 0) + (input.fsr.right.fsr3 == 0) + (input.fsr.right.fsr4 == 0);

                    // if(input.fsr.left.fsr1 + input.fsr.left.fsr2 + input.fsr.left.fsr3 + input.fsr.left.fsr4 > SUPPORT_FOOT_FSR_THRESHOLD && zeroSensorsLeft <= 4 - REQUIRED_NUMBER_OF_FSRS){
                    //     sensors->leftFootDown = true;
                    // }
                    // if(input.fsr.right.fsr1 + input.fsr.right.fsr2 + input.fsr.right.fsr3 + input.fsr.right.fsr4 > SUPPORT_FOOT_FSR_THRESHOLD && zeroSensorsRight <= 4 - REQUIRED_NUMBER_OF_FSRS){
                    //     sensors->rightFootDown = true;
                    // }

                    if(!std::isnan(input.fsr.left.centreX) && !std::isnan(input.fsr.left.centreY)) {
                        // Left foot is on the ground?
                        sensors->leftFootDown = true;
                    }
                    if(!std::isnan(input.fsr.right.centreX) && !std::isnan(input.fsr.right.centreY)) {
                        // Right foot is on the ground?
                        sensors->rightFootDown = true;
                    }

                    // if(previousSensors && (!sensors->leftFootDown && !sensors->rightFootDown )) {
                    //     //std::cout << "No feet down!" << std::endl;
                    //     sensors->leftFootDown = previousSensors->leftFootDown;
                    //     sensors->rightFootDown = previousSensors->rightFootDown;
                    // }

                    sensors->odometry = arma::eye(4,4);
                    // // Kinematics odometry
                    // arma::mat44 odometryRightFoot = arma::eye(4,4);
                    // arma::mat44 odometryLeftFoot = arma::eye(4,4);
                    // if(previousSensors){
                    //     //NOTE: calculateOdometryMatrix requires sensors->forwardKinematics to be calculated before calling
                    //     odometryLeftFoot = calculateOdometryMatrix(*sensors, *previousSensors, Side::LEFT);
                    //     odometryRightFoot = calculateOdometryMatrix(*sensors, *previousSensors, Side::RIGHT);
                    // }


                    // if(sensors->leftFootDown || sensors->rightFootDown){
                    //     sensors->odometry.submat(0,3,2,3) = (odometryLeftFoot.submat(0,3,2,3) * sensors->leftFootDown + odometryLeftFoot.submat(0,3,2,3) * sensors->rightFootDown)
                    //                                         / (sensors->leftFootDown + sensors->rightFootDown);
                    //     if(sensors->leftFootDown && sensors->rightFootDown){
                    //         sensors->odometry.submat(0,0,2,2) = odometryLeftFoot.submat(0,0,2,2);
                    //     } else {
                    //         sensors->odometry.submat(0,0,2,2) = odometryLeftFoot.submat(0,0,2,2) * sensors->leftFootDown + odometryRightFoot.submat(0,0,2,2) * sensors->rightFootDown;
                    //     }
                    // }

                    if(previousSensors){
                        if(sensors->leftFootDown || sensors->rightFootDown){
                            arma::vec3 measuredTorsoFromLeftFoot = -sensors->forwardKinematics.at(ServoID::L_ANKLE_ROLL).submat(0,0,2,2).t() * sensors->forwardKinematics.at(ServoID::L_ANKLE_ROLL).col(3).rows(0,2);
                            arma::vec3 measuredTorsoFromRightFoot = -sensors->forwardKinematics.at(ServoID::R_ANKLE_ROLL).submat(0,0,2,2).t() * sensors->forwardKinematics.at(ServoID::R_ANKLE_ROLL).col(3).rows(0,2);

                            arma::vec3 previousMeasuredTorsoFromLeftFoot = -previousSensors->forwardKinematics.at(ServoID::L_ANKLE_ROLL).submat(0,0,2,2).t() * previousSensors->forwardKinematics.at(ServoID::L_ANKLE_ROLL).col(3).rows(0,2);
                            arma::vec3 previousMeasuredTorsoFromRightFoot = -previousSensors->forwardKinematics.at(ServoID::R_ANKLE_ROLL).submat(0,0,2,2).t() * previousSensors->forwardKinematics.at(ServoID::R_ANKLE_ROLL).col(3).rows(0,2);

                            arma::vec3 torsoVelFromLeftFoot =  -(measuredTorsoFromLeftFoot - previousMeasuredTorsoFromLeftFoot);//negate hack
                            arma::vec3 torsoVelFromRightFoot =  -(measuredTorsoFromRightFoot - previousMeasuredTorsoFromRightFoot);

                            arma::vec3 averageVelocity = (torsoVelFromLeftFoot * static_cast<int>(sensors->leftFootDown) + torsoVelFromRightFoot * static_cast<int>(sensors->rightFootDown))/(static_cast<int>(sensors->rightFootDown) + static_cast<int>(sensors->leftFootDown));
                            sensors->odometry.submat(0,3,2,3) = averageVelocity;
                        }

                        // Gyro based odometry for orientation
                        sensors->odometry.submat(0,0,2,2) =  previousSensors->orientation.t() * sensors->orientation;
                    }

<<<<<<< HEAD
                    if(sensors->leftFootDown){
                        sensors->bodyCentreHeight = -sensors->forwardKinematics[ServoID::L_ANKLE_PITCH](3,2);
                    } else if(sensors->rightFootDown){
                        sensors->bodyCentreHeight = -sensors->forwardKinematics[ServoID::R_ANKLE_PITCH](3,2);                        
                    } else {
                        sensors->bodyCentreHeight = 0;
                    }
=======
>>>>>>> 5b463bd9

                    /************************************************
                     *                  Mass Model                  *
                     ************************************************/
                    //LOOKOUT!!!! ARRAYOPS_MEAT
                    arma::vec4 COM = calculateCentreOfMass<DarwinModel>(sensors->forwardKinematics, true);
                    sensors->centreOfMass = {COM[0],COM[1], COM[2], COM[3]};
                    //END MASS MODEL

                    /*emit(graph("Filtered Gravity Vector",
                            float(orientation[0]*9.807),
                            float(orientation[1]*9.807),
                            float(orientation[2]*9.807)
                        ));
                     emit(graph("Filtered Forward Vector",
                            float(orientation[3]),
                            float(orientation[4]),
                            float(orientation[5])
                        ));
                    emit(graph("Orientation Quality", quality
                        ));
                    emit(graph("Difference from gravity", normAcc
                        ));
                    emit(graph("Gyro Filtered", sensors->gyroscope[0],sensors->gyroscope[1], sensors->gyroscope[2]
                        ));*/

                        integratedOdometry += sensors->odometry.submat(0,3,1,3);

                    emit(graph("LFoot Down", sensors->leftFootDown
                        ));
                    emit(graph("RFoot Down", sensors->rightFootDown
                        ));
                    emit(graph("Torso Velocity (vx,vy,vz)", sensors->odometry(0,3), sensors->odometry(1,3), sensors->odometry(2,3)
                        ));
                    emit(graph("Integrated Odometry", integratedOdometry[0], integratedOdometry[1]
                        ));
                    emit(graph("COM", sensors->centreOfMass[0], sensors->centreOfMass[1], sensors->centreOfMass[2], sensors->centreOfMass[3]
                        ));

                    emit(std::move(sensors));
                });
            }

            arma::mat44 SensorFilter::calculateOdometryMatrix(
                const messages::input::Sensors& sensors,
                const messages::input::Sensors& previousSensors,
                utility::motion::kinematics::Side side) {
                    arma::mat44 bodyFromAnkleInitialInverse, bodyFromAnkleFinal;
                    if(side == Side::LEFT){
                        bodyFromAnkleInitialInverse = previousSensors.forwardKinematics.at(ServoID::L_ANKLE_ROLL);   //Double Inverse
                        bodyFromAnkleFinal = orthonormal44Inverse(sensors.forwardKinematics.at(ServoID::L_ANKLE_ROLL));
                    } else {
                        bodyFromAnkleInitialInverse = previousSensors.forwardKinematics.at(ServoID::R_ANKLE_ROLL);   //Double Inverse
                        bodyFromAnkleFinal = orthonormal44Inverse(sensors.forwardKinematics.at(ServoID::R_ANKLE_ROLL));
                    }
                    return  bodyFromAnkleInitialInverse * bodyFromAnkleFinal;
            }


        }  // darwin
    }  // platform
}  // modules<|MERGE_RESOLUTION|>--- conflicted
+++ resolved
@@ -328,7 +328,6 @@
                         sensors->odometry.submat(0,0,2,2) =  previousSensors->orientation.t() * sensors->orientation;
                     }
 
-<<<<<<< HEAD
                     if(sensors->leftFootDown){
                         sensors->bodyCentreHeight = -sensors->forwardKinematics[ServoID::L_ANKLE_PITCH](3,2);
                     } else if(sensors->rightFootDown){
@@ -336,9 +335,6 @@
                     } else {
                         sensors->bodyCentreHeight = 0;
                     }
-=======
->>>>>>> 5b463bd9
-
                     /************************************************
                      *                  Mass Model                  *
                      ************************************************/
