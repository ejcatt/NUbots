/*
 * This file is part of ConfigSystem.
 *
 * ConfigSystem is free software: you can redistribute it and/or modify it under the terms of the GNU General Public
 * License as published by the Free Software Foundation, either version 3 of the License, or (at your option) any later
 * version.
 *
 * ConfigSystem is distributed in the hope that it will be useful, but WITHOUT ANY WARRANTY; without even the implied
 * warranty of MERCHANTABILITY or FITNESS FOR A PARTICULAR PURPOSE.  See the GNU General Public License for more
 * details.
 *
 * You should have received a copy of the GNU General Public License along with ConfigSystem.  If not, see
 * <http://www.gnu.org/licenses/>.
 *
 * Copyright 2013 Trent Houliston <trent@houliston.me>
 */

#include "ConfigSystem.h"

extern "C" {
    #include <sys/inotify.h>
    #include <sys/eventfd.h>
    #include <sys/stat.h>
    #include <fcntl.h>
    #include <dirent.h>
    #include <unistd.h>
}

#include <fstream>
#include <system_error>

#include "utility/strutil/strutil.h"
#include "utility/configuration/ConfigurationNode.h"
#include "utility/configuration/json/Parser.h"
#include "utility/configuration/json/Serializer.h"
#include "utility/file/fileutil.h"

namespace modules {

    // Lots of space for events (definitely more then needed)
    const size_t MAX_EVENT_LEN = sizeof (inotify_event) * 1024 + 16;

    // Test if a passed path is a directory
    bool isDir(const std::string& path) {

        int status;
        struct stat st_buf;

        // Get the status of the file system object.
        status = stat(path.c_str(), &st_buf);
        if (status != 0) {
            throw std::system_error(errno, std::system_category(), "Error checking if path is file or directory");
        }

        // Return if our varible is a directory
        return S_ISDIR(st_buf.st_mode);
    }

    bool isDir(dirent* ent) {
        return ent->d_type & DT_DIR;
    }

    std::vector<std::string> listContents(const std::string& path) {

        auto dir = opendir(path.c_str());
        std::vector<std::string> result;

        if(dir != nullptr) {
            for(dirent* ent = readdir(dir); ent != nullptr; ent = readdir(dir)) {

                auto file = std::string(ent->d_name);

                if(file == "." || file == "..") {
                    continue;
                }

                if(isDir(ent)) {
                    result.push_back(file + "/");
                }
                else if (utility::strutil::endsWith(file, ".json")) {
                    result.push_back(file);
                }
            }

            closedir(dir);
        }
        else {
            // TODO Throw an error or something
        }

        return result;
    }

    messages::ConfigurationNode buildConfigurationNode(const std::string& filePath) {
        return utility::configuration::json::parse(utility::file::loadFromFile(filePath));
    }

    ConfigSystem::ConfigSystem(NUClear::PowerPlant* plant) : Reactor(plant), running(true), watcherFd(inotify_init()), killFd(eventfd(0, EFD_NONBLOCK)) {

        int wd = inotify_add_watch(watcherFd, BASE_CONFIGURATION_PATH, IN_ATTRIB | IN_MODIFY | IN_CREATE | IN_DELETE_SELF | IN_MOVE_SELF | IN_MOVED_TO);
        watchPath[wd] = BASE_CONFIGURATION_PATH;

        on<Trigger<messages::ConfigurationConfiguration>>([this](const messages::ConfigurationConfiguration& command) {

            // Check if we have already loaded this type's handler
            if (loaded.find(command.requester) == std::end(loaded)) {
                // We have now loaded the type
                loaded.insert(command.requester);

                // Recursively load and watch all config files
                watch(BASE_CONFIGURATION_PATH + command.configPath, command.emitter, command.initialEmitter);
            }
        });

        std::function<void ()> run = std::bind(std::mem_fn(&ConfigSystem::run), this);
        std::function<void ()> kill = std::bind(std::mem_fn(&ConfigSystem::kill), this);

        powerPlant->addServiceTask(NUClear::Internal::ThreadWorker::ServiceTask(run, kill));
    }

    void ConfigSystem::watch(const std::string& filePath, ConfigSystem::HandlerFunction emitter, ConfigSystem::HandlerFunction emitNow) {
        // Add this emitter to our handler for this path
        auto& handlers = handler[filePath];
        handlers.push_back(emitter); 

        // Check if the configuration request is a directory
        if(isDir(filePath)) {
            auto elements = listContents(filePath);

            for(const auto& element : elements) {
                watch(filePath + element, emitter, emitNow);
            }

            // Add a watch on this directory if we're the first handler to be added to it
            if(handlers.size() == 1) {
                int wd = inotify_add_watch(watcherFd, filePath.c_str(), IN_ATTRIB | IN_MODIFY | IN_CREATE | IN_DELETE_SELF | IN_MOVE_SELF | IN_MOVED_TO);
                watchPath[wd] = filePath;
            }
        }
        else {
            auto lastSlashIndex = filePath.rfind('/');
            auto fileName = filePath.substr(lastSlashIndex == std::string::npos ? 0 : lastSlashIndex);
            emitNow(this, fileName, messages::ConfigurationNode(buildConfigurationNode(filePath)));
        }
    }

    void ConfigSystem::run() {

        // Build our descriptor set with the watcherFd and an event FD to terminate on demand
        fd_set fdset;

        // Zero our set
        FD_ZERO(&fdset);

        while (running) {
            // Add our two File descriptors to the set
            FD_SET(watcherFd, &fdset);
            FD_SET(killFd, &fdset);

            // This means wait indefinitely until something happens
            int result = select(killFd + 1, &fdset, nullptr, nullptr, nullptr);
            uint8_t buffer[MAX_EVENT_LEN];

            // We have events (0 if timeout, n (one for ready sockets) and -1 for error)
            if(result > 0) {
                // If we have been told to die then killFd will be set
                if(!FD_ISSET(killFd, &fdset)) {

                    // Read events into our buffer
                    int length = read(watcherFd, buffer, MAX_EVENT_LEN);

                    // Read our events
                    for (int i = 0; i < length;) {
                        inotify_event* event = reinterpret_cast<inotify_event*>(&buffer[i]);

                        // If a config file was modified touched or created (not a directory)
<<<<<<< HEAD
                        if (event->mask & (IN_ATTRIB | IN_CREATE | IN_MODIFY | IN_MOVED_TO) && !(event->mask & IN_ISDIR)) {
                            std::string name = std::string(event->name);
                            if (utility::strutil::endsWith(name, ".json")) {
                                const std::string& parent = watchPath[event->wd];
                                std::string fullPath = parent + name;

                                std::cout << "Reloaded " << fullPath << std::endl;

                                auto handlers = handler.find(fullPath);
                                // if this is a new file it may not have a handler registered,
                                // use the parent directory's handler instead
                                if (handlers == std::end(handler)) {
                                    handlers = handler.find(parent);
                                }
                                // if there's still no handler then this is an unknown JSON file in
                                // the root of the config dir, just ignore it

                                if (handlers != std::end(handler)) {
                                    try {
                                        for (auto& emitter : handlers->second) {
                                            emitter(this, name, messages::ConfigurationNode(buildConfigurationNode(fullPath)));
                                        }
                                    }
                                    catch(const std::exception& e) {
                                        // so that an error reading/applying config doesn't crash
                                        // the whole config thread
                                        std::cout << "Exception thrown while configuring " << fullPath << ": " << e.what() << std::endl;
                                    }
                                }
=======
                        if (event->mask & (IN_ATTRIB | IN_MODIFY | IN_CREATE) && !(event->mask & IN_ISDIR)) {

                            // todo get our relative path

                            std::string path = std::string(event->name);
                            std::string fullPath = BASE_CONFIGURATION_PATH + path;

                            log("Reloaded ", fullPath, '\n');

                            for(auto& emitter : handler[path]) {
                                emitter(this, path, messages::ConfigurationNode(buildConfigurationNode(fullPath)));
>>>>>>> 84c0c2a8
                            }
                        }
                        // If a directory is created
                        else if (event->mask & (IN_CREATE | IN_MOVED_TO) && event->mask & IN_ISDIR) {
                            const std::string& parent = watchPath[event->wd];
                            std::string fullPath = parent + event->name + "/";

                            // make sure we have a handler for the new directory
                            auto handlers = handler.find(parent);
                            if (handlers != std::end(handler)) {
                                // add the directory to the watch list, load any configs in it
                                for (auto& emitter : handlers->second) {
                                    watch(fullPath, emitter, emitter);
                                }
                            }
                        }
                        // If a watched directory is deleted
                        else if (event->mask & (IN_DELETE_SELF | IN_MOVE_SELF)) {
                            auto pathIter = watchPath.find(event->wd);
                            const std::string& path = pathIter->second;

                            // throw an error and stop watching if the root config directory was deleted
                            if (path == BASE_CONFIGURATION_PATH) {
                                throw std::runtime_error("config directory deleted!");
                            }

                            // Delete all the handlers registered for this dir and its files
                            for (auto handlerIter = std::begin(handler); handlerIter != std::end(handler);) {
                                if (utility::strutil::startsWith(handlerIter->first, path)) {
                                    handler.erase(handlerIter++);
                                }
                                else {
                                    ++handlerIter;
                                }
                            }

                            watchPath.erase(pathIter);
                        }

                        i += sizeof(inotify_event) + event->len;
                    }
                }
            }
        }

        // Close our file descriptors
        close(watcherFd);
        close(killFd);
    }

    void ConfigSystem::kill() {
        // Stop running
        running = false;

        // Signal the event file descriptor
        eventfd_t val = 1337;

        // This hides the fact we don't use this variable (if it doesn't work who cares, we're trying to kill the system)
        int written = write(killFd, &val, sizeof (eventfd_t));
        assert(written == sizeof(eventfd_t));
        (void) written; // Stop gcc from complaining about it being unused when NDEBUG is set
    }
}<|MERGE_RESOLUTION|>--- conflicted
+++ resolved
@@ -174,7 +174,6 @@
                         inotify_event* event = reinterpret_cast<inotify_event*>(&buffer[i]);
 
                         // If a config file was modified touched or created (not a directory)
-<<<<<<< HEAD
                         if (event->mask & (IN_ATTRIB | IN_CREATE | IN_MODIFY | IN_MOVED_TO) && !(event->mask & IN_ISDIR)) {
                             std::string name = std::string(event->name);
                             if (utility::strutil::endsWith(name, ".json")) {
@@ -204,19 +203,6 @@
                                         std::cout << "Exception thrown while configuring " << fullPath << ": " << e.what() << std::endl;
                                     }
                                 }
-=======
-                        if (event->mask & (IN_ATTRIB | IN_MODIFY | IN_CREATE) && !(event->mask & IN_ISDIR)) {
-
-                            // todo get our relative path
-
-                            std::string path = std::string(event->name);
-                            std::string fullPath = BASE_CONFIGURATION_PATH + path;
-
-                            log("Reloaded ", fullPath, '\n');
-
-                            for(auto& emitter : handler[path]) {
-                                emitter(this, path, messages::ConfigurationNode(buildConfigurationNode(fullPath)));
->>>>>>> 84c0c2a8
                             }
                         }
                         // If a directory is created
