/*
 * This file is part of the NUbots Codebase.
 *
 * The NUbots Codebase is free software: you can redistribute it and/or modify
 * it under the terms of the GNU General Public License as published by
 * the Free Software Foundation, either version 3 of the License, or
 * (at your option) any later version.
 *
 * The NUbots Codebase is distributed in the hope that it will be useful,
 * but WITHOUT ANY WARRANTY; without even the implied warranty of
 * MERCHANTABILITY or FITNESS FOR A PARTICULAR PURPOSE.  See the
 * GNU General Public License for more details.
 *
 * You should have received a copy of the GNU General Public License
 * along with the NUbots Codebase.  If not, see <http://www.gnu.org/licenses/>.
 *
 * Copyright 2013 NUBots <nubots@nubots.net>
 */

#include "CoarseScanner.h"
#include <cmath>
#include <unordered_set>
#include <unordered_map>
#include <vector>
#include "utility/vision/geometry/screen.h"
#include "utility/vision/geometry/sphere.h"
#include "utility/vision/geometry/cylinder.h"



namespace modules {
    namespace vision {

        using messages::input::Image;
        using utility::vision::geometry::camTiltMatrix;
        using utility::vision::geometry::bulkRay2Pixel;
        using utility::vision::geometry::bulkPixel2Ray;
        using utility::vision::geometry::trimToFOV;

        /*CoarseScanner(Config& config) {

            //XXX: do config values
        }*/

        arma::mat CoarseScanner::generateAboveHorizonRays(const Image& image) {

            //get the max possible FOV, and the estimated pixel size
            double maxFOV = 0.0;
            double pixelSize = 0.0;
            if (image.lens.type == Image::Lens::Type::RADIAL) {
                maxFOV  = image.lens.parameters.radial.fov;
                pixelSize = image.lens.parameters.radial.pitch;
            } else if (image.lens.type == Image::Lens::Type::EQUIRECTANGULAR) {
                maxFOV = arma::norm(arma::vec2({image.lens.parameters.equirectangular.fov[0], image.lens.parameters.equirectangular.fov[1]}));
                pixelSize = maxFOV/arma::norm(arma::vec2({double(image.dimensions[0]), double(image.dimensions[1])}));
            }

            //work out our limits - this might need to be replaced by something simpler
            double angleLimit = std::min(maxFOV, M_PI);
            angleLimit = std::min(angleLimit,
                         utility::vision::geometry::cylinder::arcSizeFromTopRayVertical(
                                    arma::vec3({cos(M_PI/2),0.0,sin(M_PI/2)}),
                                    arma::vec2({MIN_POST_WIDTH,MIN_POST_HEIGHT}),
                                    CAMERA_HEIGHT)[1]);

            //create our ray matrix
            arma::mat scanRays(0,0);

            //define the starting angle to scan from
            double offset = 0.0;
            arma::vec2 halfArcSize = arma::vec2({0.0,0.0});

            //loop through creating new rays
            //for loops everywhere, to make Trent proud
            for (double startAngle = 0.0 + pixelSize*MIN_SIZE_PIXELS/2; startAngle < angleLimit; startAngle += halfArcSize[1]) {
                arma::vec3 camRay = arma::vec3({cos(startAngle),0.0,sin(startAngle)});
                halfArcSize = utility::vision::geometry::cylinder::arcSizeFromBaseRayVertical(
                                    arma::vec3({cos(M_PI/2.0),0.0,sin(M_PI/2.0)}),
                                    arma::vec2({MIN_POST_WIDTH,MIN_POST_HEIGHT}),
                                    CAMERA_HEIGHT)/2.0;
                //scale because we're mapping in spherical coordinates here
                double scaledArcWidth = halfArcSize[0];


                int numRays = int((maxFOV - offset)/scaledArcWidth);
                scanRays = arma::resize(scanRays, scanRays.n_rows + numRays, 3);

                double cosSA = cos(startAngle);
                double sinSA = sin(startAngle);

                for (int i = 0; i < numRays; ++i) {
                    scanRays.row(scanRays.n_rows - i - 1) = arma::vec3({ cos(double(i)*scaledArcWidth - maxFOV/2.0 + offset) * cosSA,
                                                                         sin(double(i)*scaledArcWidth - maxFOV/2.0 + offset) * cosSA,
                                                                         sinSA}).t();
                }

            }

            return scanRays;
        }

        arma::mat CoarseScanner::generateBelowHorizonRays(const Image& image) {
            //get the max possible FOV, and the estimated pixel size
            double maxFOV = 0.0;
            double pixelSize = 0.0;
            if (image.lens.type == Image::Lens::Type::RADIAL) {
                maxFOV  = image.lens.parameters.radial.fov;
                pixelSize = image.lens.parameters.radial.pitch;
            } else if (image.lens.type == Image::Lens::Type::EQUIRECTANGULAR) {
                maxFOV = arma::norm(arma::vec2({image.lens.parameters.equirectangular.fov[0], image.lens.parameters.equirectangular.fov[1]}));
                pixelSize = maxFOV/arma::norm(arma::vec2({double(image.dimensions[0]), double(image.dimensions[1])}));
            }

            //work out our limits - this might need to be replaced by something simpler
            double angleLimit = std::min(maxFOV, M_PI);
            angleLimit = std::min(angleLimit,
                         utility::vision::geometry::sphere::arcSizeFromTopRay(
                                    arma::vec3({cos(M_PI/2),0.0,sin(M_PI/2)}),
                                    MIN_GROUNDOBJ_SIZE,
                                    CAMERA_HEIGHT));

            //create our ray matrix
            arma::mat scanRays(0,0);

            //define the starting angle to scan from
            double offset = 0.0;
            double halfArcSize = 0.0;

            //loop through creating new rays
            //for loops everywhere, to make Trent proud
            for (double startAngle = 0.0 + pixelSize*MIN_SIZE_PIXELS/2; startAngle < angleLimit; startAngle += halfArcSize) {
                arma::vec3 camRay = arma::vec3({cos(startAngle),0.0,sin(startAngle)});
                halfArcSize = utility::vision::geometry::sphere::arcSizeFromBaseRay(
                                    arma::vec3({cos(M_PI/2.0),0.0,sin(M_PI/2.0)}),
                                    MIN_GROUNDOBJ_SIZE,
                                    CAMERA_HEIGHT)/2.0;
                //scale because we're mapping in spherical coordinates here
                double scaledArcWidth = halfArcSize;


                int numRays = int((maxFOV - offset)/scaledArcWidth);
                scanRays = arma::resize(scanRays, scanRays.n_rows + numRays, 3);

                double cosSA = cos(startAngle);
                double sinSA = sin(startAngle);

                for (int i = 0; i < numRays; ++i) {
                    scanRays.row(scanRays.n_rows - i - 1) = arma::vec3({ cos(double(i)*scaledArcWidth - maxFOV/2.0 + offset) * cosSA,
                                                                         sin(double(i)*scaledArcWidth - maxFOV/2.0 + offset) * cosSA,
                                                                         sinSA}).t();
                }

            }

            return scanRays;
        }

        //do a coarse scan for objects
        std::unordered_map<uint,std::vector<arma::ivec2>> CoarseScanner::findObjects(const messages::input::Image& image,
                               const messages::vision::LookUpTable& lut,
                               const arma::mat& horizonNormals) {
            //world space
            arma::mat33 camTransform = camTiltMatrix(image);

            //x = forward tilted cam space
            arma::mat alignedTransform = camTiltMatrix(image);

            //get scanRays for the correct FOV
            //XXX: cache these eventually
            arma::mat aboveHorizonRays = camTransform * generateAboveHorizonRays(image);
            arma::mat belowHorizonRays = camTransform * generateBelowHorizonRays(image);

            //trim the scanrays using the visual horizon
            if (horizonNormals.n_elem > 0) {
                belowHorizonRays = belowHorizonRays.rows(arma::find(arma::prod(belowHorizonRays * horizonNormals.t() < 0.0, 1)));
            }

            //trim the scanrays to the field of view
            aboveHorizonRays = trimToFOV(aboveHorizonRays,image);
            belowHorizonRays = trimToFOV(belowHorizonRays,image);


            //convert to pixels
            arma::imat aboveHorizonPixels = arma::conv_to<arma::imat>::from(bulkRay2Pixel(aboveHorizonRays,image));
            arma::imat belowHorizonPixels = arma::conv_to<arma::imat>::from(bulkRay2Pixel(belowHorizonRays,image));


            //find all the unique pixels
            std::unordered_map<uint,std::vector<arma::ivec2>> classifiedAboveHorizon;
            std::unordered_map<uint,std::vector<arma::ivec2>> classifiedBelowHorizon;
            std::unordered_set<uint> usedPixels;

            //above horizon classification
            for (uint i = 0; i < aboveHorizonPixels.n_rows; ++i) {
                const uint key = aboveHorizonPixels(i,0)+aboveHorizonPixels(i,1)*image.dimensions[0];
                if (usedPixels.count(key) == 0) {
                    usedPixels.insert(key);

                    //XXX: do LUT lookups
<<<<<<< HEAD
                    const uint lutcolour = lut.getLUTIndex(image(aboveHorizonPixels(i,0), aboveHorizonPixels(i,1)));
                    
=======
                    const uint lutcolour = 0;

>>>>>>> cf0d91cb
                    classifiedAboveHorizon[lutcolour].push_back( arma::ivec2({aboveHorizonPixels(i,0), aboveHorizonPixels(i,1)}) );

                }
            }

            //this is not actually necessary, but should speed up lookups
            usedPixels.clear();

            //below horizon classification
            for (uint i = 0; i < belowHorizonPixels.n_rows; ++i) {
                const uint key = belowHorizonPixels(i,0)+belowHorizonPixels(i,1)*image.dimensions[0];
                if (usedPixels.count(key) == 0) {
                    usedPixels.insert(key);

                    //XXX: do LUT lookups
<<<<<<< HEAD
                    const uint lutcolour = lut.getLUTIndex(image(belowHorizonPixels(i,0), belowHorizonPixels(i,1)));
                    
=======
                    const uint lutcolour = 0;

>>>>>>> cf0d91cb
                    classifiedBelowHorizon[lutcolour].push_back( arma::ivec2({belowHorizonPixels(i,0), belowHorizonPixels(i,1)}) );

                }
            }

            //XXX: define a message type to return
            return classifiedBelowHorizon;
        }

    }  // vision
}  // modules<|MERGE_RESOLUTION|>--- conflicted
+++ resolved
@@ -196,14 +196,7 @@
                 if (usedPixels.count(key) == 0) {
                     usedPixels.insert(key);
 
-                    //XXX: do LUT lookups
-<<<<<<< HEAD
                     const uint lutcolour = lut.getLUTIndex(image(aboveHorizonPixels(i,0), aboveHorizonPixels(i,1)));
-                    
-=======
-                    const uint lutcolour = 0;
-
->>>>>>> cf0d91cb
                     classifiedAboveHorizon[lutcolour].push_back( arma::ivec2({aboveHorizonPixels(i,0), aboveHorizonPixels(i,1)}) );
 
                 }
@@ -218,14 +211,7 @@
                 if (usedPixels.count(key) == 0) {
                     usedPixels.insert(key);
 
-                    //XXX: do LUT lookups
-<<<<<<< HEAD
                     const uint lutcolour = lut.getLUTIndex(image(belowHorizonPixels(i,0), belowHorizonPixels(i,1)));
-                    
-=======
-                    const uint lutcolour = 0;
-
->>>>>>> cf0d91cb
                     classifiedBelowHorizon[lutcolour].push_back( arma::ivec2({belowHorizonPixels(i,0), belowHorizonPixels(i,1)}) );
 
                 }
