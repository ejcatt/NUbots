--- conflicted
+++ resolved
@@ -27,7 +27,7 @@
         using messages::vision::Colour;
         
         GreenHorizon::GreenHorizon() {
-            // Empty constructor.
+        	// Empty constructor.
         }
         
         void GreenHorizon::setParameters(unsigned int GREEN_HORIZON_SCAN_SPACING_, unsigned int GREEN_HORIZON_MIN_GREEN_PIXELS_, float GREEN_HORIZON_UPPER_THRESHOLD_MULT_) {
@@ -37,114 +37,6 @@
         }
 
         void GreenHorizon::calculateGreenHorizon(const Image& img, const LookUpTable& LUT) {
-<<<<<<< HEAD
-            //NEEDS KINEMATICS ! const Horizon& kin_hor = Last<1,KinematicsHorizon>;
-
-            size_t width = img.width();
-            size_t height = img.height();
-
-            //makes this fail-safe in the event of improper parameters
-            const int SPACING = std::max(GREEN_HORIZON_SCAN_SPACING, 1U);
-            
-            // variable declarations    
-            std::vector<arma::vec2> horizon_points;
-            std::vector<arma::vec2> thrown_points;
-    
-            int kin_hor_y;
-
-            //For sampled pixel columns (vertical scans) sampled with period SPACING
-            for (size_t x = 0; x < width; x+=SPACING) {
-                unsigned int green_top = 0;
-                unsigned int green_count = 0;
-
-                //Find kinematics horizon level for this vertical scan
-                
-                // kin_hor_y = kin_hor.findYFromX(x);
-                // //clamp green horizon values
-                // kin_hor_y = std::max(0, kin_hor_y);
-                // kin_hor_y = std::min(height-1, kin_hor_y);
-
-                //DUMMY CODE UNTIL KINEMATICS IMPLEMENTED. 
-                kin_hor_y = 0;                //IE Search whole vertical strip
-                
-                //Search for green below the kinematics horizon
-                for (unsigned int y = kin_hor_y; y < height; y++) {
-                    if (isPixelGreen(img(x, y),LUT)) {
-                        if (green_count == 0) {
-                            green_top = y;
-                        }
-
-                        green_count++;
-
-                        // if VER_THRESHOLD green pixels found, add point
-                        if (green_count == GREEN_HORIZON_MIN_GREEN_PIXELS) {//TODO
-                            arma::vec2 v;
-                            v[0] = x;
-                            v[1] = green_top;
-                            horizon_points.push_back(v);
-                            break;
-                        }
-                    }
-
-                    else {
-                        // not green - reset
-                        green_count = 0;
-                    }
-                }
-            }
-
-            static int num_no_green = 0;
-            if (horizon_points.size() < 2) {
-                if (num_no_green < 150) {
-                    num_no_green++;
-                }
-                
-                else {
-                    num_no_green = 0;
-                    std::cout<<"150 FRAMES OF NO GREEN HORIZON FOUND - VERY POOR LUT"<<std::endl;
-                }
-
-                horizon_points.clear();
-                arma::vec2 v;
-                v[0] = 0;
-                v[1] = height - 1;
-                horizon_points.push_back(v);
-                v[0] = width - 1;
-                horizon_points.push_back(v);
-                set(horizon_points, width, height);                
-            }
-
-            // statistical filter for green horizon points
-            double mean_y, std_dev_y;
-            arma::running_stat<double> acc;  //TODO
-
-            for(auto& p : horizon_points) {
-                if (p[1] < height - 1)     // if not at bottom of image
-                    acc(p[1]);
-            }
-
-            mean_y = acc.mean();
-            std_dev_y = acc.stddev();
-
-            std::vector<arma::vec2>::iterator p = horizon_points.begin();
-
-            while(p < horizon_points.end()) {
-                if ((*p)[1] < mean_y - GREEN_HORIZON_UPPER_THRESHOLD_MULT * std_dev_y) {//TODO
-                    thrown_points.push_back(*p);
-                    p = horizon_points.erase(p);
-                }
-                
-                else {
-                    p++;
-                }
-            }
-
-            //NOTE: OLD Code may have printed more info about the thrown points.
-            //std::cout << "Green Horizon Number of Thrown Points : " << thrown_points.size() << std::endl;
-
-            horizon_points = upperConvexHull(horizon_points);
-               set(horizon_points, width, height);            
-=======
         	//NEEDS KINEMATICS ! const Horizon& kin_hor = Last<1,KinematicsHorizon>;
 
 		    size_t width = img.width();
@@ -253,107 +145,106 @@
 
 		    horizon_points = upperConvexHull(horizon_points);
 		   	set(horizon_points, width, height);		    
->>>>>>> c06609e0
         }
 
         void GreenHorizon::set(const std::vector<arma::vec2> &initial_points, int image_width, int image_height) {
-            original_points = initial_points;
-            interpolated_points.clear();
-
-            //unsigned int position, y_new;
-            int y_new;
-            std::vector<arma::vec2>::const_iterator it_start, it_end;
-
-            //generate start/end edge points (if not there)
-            if (original_points.front()[0] > 0) {
-                double y = interpolate(original_points.at(0), original_points.at(1), 0);
-                
-                //clamp to image vertical bounds
-                y = std::max(y, 0.0);
-                y = std::min(y, image_height - 1.0);
-                arma::vec2 v;
-                v[0] = 0;
-                v[1] = y;
-                original_points.insert(original_points.begin(), v);
-            }
-            
-            if (original_points.back()[0] < image_width - 1) {
-                double y = interpolate(original_points.at(original_points.size() - 2),
-                                       original_points.at(original_points.size() - 1),
-                                       image_width - 1);
-                                       
-                //clamp to image vertical bounds
-                y = std::max(y, 0.0);
-                y = std::min(y, image_height - 1.0);
-                arma::vec2 v;
-                v[0] = image_width - 1;
-                v[1] = y;
-                original_points.push_back(v);
-            }
-
-            it_start = original_points.begin();
-            it_end = it_start + 1;
-            
-            for (int x = 0; x < image_width; x++) {
-                // consider hull points either side of current x value
-                while (x > (*it_end)[0]) {
-                    it_start++;
-                    it_end++;
-                }
-                
-                // calculate y value for interpolated point
-                y_new = interpolate(*it_start, *it_end, x);
-
-                if(y_new >= image_height) {
-                    std::cout << "GreenHorizon::set: " << y_new << " it_start: " << *it_start << " it_end: " << *it_end << std::endl;
-                }
-                
-                arma::vec2 v;
-                v[0] = x;
-                v[1] = y_new;
-                interpolated_points.push_back(v);
-            }
-        }
+		    original_points = initial_points;
+		    interpolated_points.clear();
+
+		    //unsigned int position, y_new;
+		    int y_new;
+		    std::vector<arma::vec2>::const_iterator it_start, it_end;
+
+		    //generate start/end edge points (if not there)
+		    if (original_points.front()[0] > 0) {
+		        double y = interpolate(original_points.at(0), original_points.at(1), 0);
+				
+		        //clamp to image vertical bounds
+		        y = std::max(y, 0.0);
+		        y = std::min(y, image_height - 1.0);
+		        arma::vec2 v;
+		        v[0] = 0;
+		        v[1] = y;
+		        original_points.insert(original_points.begin(), v);
+		    }
+			
+		    if (original_points.back()[0] < image_width - 1) {
+		        double y = interpolate(original_points.at(original_points.size() - 2),
+		                               original_points.at(original_points.size() - 1),
+		                               image_width - 1);
+									   
+		        //clamp to image vertical bounds
+		        y = std::max(y, 0.0);
+		        y = std::min(y, image_height - 1.0);
+		        arma::vec2 v;
+		        v[0] = image_width - 1;
+		        v[1] = y;
+		        original_points.push_back(v);
+		    }
+
+		    it_start = original_points.begin();
+		    it_end = it_start + 1;
+			
+		    for (int x = 0; x < image_width; x++) {
+		        // consider hull points either side of current x value
+		        while (x > (*it_end)[0]) {
+		            it_start++;
+		            it_end++;
+		        }
+				
+		        // calculate y value for interpolated point
+		        y_new = interpolate(*it_start, *it_end, x);
+
+		        if(y_new >= image_height) {
+		            std::cout << "GreenHorizon::set: " << y_new << " it_start: " << *it_start << " it_end: " << *it_end << std::endl;
+				}
+				
+		        arma::vec2 v;
+		        v[0] = x;
+		        v[1] = y_new;
+		        interpolated_points.push_back(v);
+		    }
+		}
 
         std::vector<arma::vec2> GreenHorizon::upperConvexHull(const std::vector<arma::vec2>& points) {
-            int n = points.size(), k = 0;
-            std::vector<arma::vec2> H(n);
-
-            // Build upper hull
-            for (int i = 0; i < n; i++) {
-                while ((k >= 2) && (differenceCrossProduct2D(H[k - 2], H[k - 1], points[i]) <= 0)) {
-                    k--;
-                }
-                
-                H[k] = points[i];
-                k++;
-            }
-
-            H.resize(k);
-            return H;
-        }
+        	int n = points.size(), k = 0;
+	        std::vector<arma::vec2> H(n);
+
+	        // Build upper hull
+	        for (int i = 0; i < n; i++) {
+	            while ((k >= 2) && (differenceCrossProduct2D(H[k - 2], H[k - 1], points[i]) <= 0)) {
+	                k--;
+				}
+				
+	            H[k] = points[i];
+	            k++;
+	        }
+
+	        H.resize(k);
+	        return H;
+	    }
 
         bool GreenHorizon::isPixelGreen(const messages::input::Image::Pixel& p, const LookUpTable& LUT) {
-            return LUT.classifyPixel(p) == Colour::green;
-        }
-
-        double GreenHorizon::interpolate(arma::vec2 p1, arma::vec2 p2, double x){
-            return p1[1] + (p2[1] - p1[1]) * (x - p1[0]) / (p2[0] - p1[0]);
-        }
-
-        const std::vector<arma::vec2>& GreenHorizon::getInterpolatedPoints() const {
-            return interpolated_points;
-        }
-
-        std::vector<arma::vec2> GreenHorizon::getInterpolatedSubset(unsigned int spacing) const {
-            std::vector<arma::vec2> subset;
-            
-            spacing = std::max(spacing, 1U);
-            for (unsigned int i = 0; i < interpolated_points.size(); i += spacing) {
-                subset.push_back(interpolated_points.at(i));
-            }
-            
-            return subset;
-        }
-    }
+        	return LUT.classifyPixel(p) == Colour::green;
+        }
+
+		double GreenHorizon::interpolate(arma::vec2 p1, arma::vec2 p2, double x){
+			return p1[1] + (p2[1] - p1[1]) * (x - p1[0]) / (p2[0] - p1[0]);
+		}
+
+		const std::vector<arma::vec2>& GreenHorizon::getInterpolatedPoints() const {
+		    return interpolated_points;
+		}
+
+		std::vector<arma::vec2> GreenHorizon::getInterpolatedSubset(unsigned int spacing) const {
+		    std::vector<arma::vec2> subset;
+			
+			spacing = std::max(spacing, 1U);
+		    for (unsigned int i = 0; i < interpolated_points.size(); i += spacing) {
+		        subset.push_back(interpolated_points.at(i));
+		    }
+			
+		    return subset;
+		}
+	}
 }