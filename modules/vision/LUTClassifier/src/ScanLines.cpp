/*
 * This file is part of ScanLines.
 *
 * ScanLines is free software: you can redistribute it and/or modify
 * it under the terms of the GNU General Public License as published by
 * the Free Software Foundation, either version 3 of the License, or
 * (at your option) any later version.
 *
 * ScanLines is distributed in the hope that it will be useful,
 * but WITHOUT ANY WARRANTY; without even the implied warranty of
 * MERCHANTABILITY or FITNESS FOR A PARTICULAR PURPOSE.  See the
 * GNU General Public License for more details.
 *
 * You should have received a copy of the GNU General Public License
 * along with ScanLines.  If not, see <http://www.gnu.org/licenses/>.
 *
 * Copyright 2013 NUBots <nubots@nubots.net>
 */

#include "ScanLines.h"

namespace modules {
    namespace vision {

        using messages::input::Image;
        using messages::support::Configuration;
        using messages::vision::ClassifiedImage;
        using messages::vision::ColourSegment;
        using messages::vision::COLOUR_CLASS;
        using messages::vision::Colour;
        using messages::vision::SegmentedRegion;
        using messages::vision::ScanDirection;
        
<<<<<<< HEAD
         ScanLines::ScanLines() {
             // Empty Constructor.
         }

        std::vector<int> ScanLines::generateScanLines(const Image& img, const GreenHorizon& greenHorizon) {
            std::vector<int> horizontalScanLines;
            int bottomHorizontalScan = img.height() - 1;                                                        //we need h-scans under the GH for field lines
            const std::vector<arma::vec2>& horizonPoints = greenHorizon.getInterpolatedPoints();        // Need this to get the left and right
            //std::cout << "Num Horizon points = " << horizonPoints.size()<< std::endl;
            arma::vec2 left = horizonPoints.front();
            arma::vec2 right = horizonPoints.back();

            if (left[1] >= img.height()) { // Element 1 is the y-component.
//                NUClear::log<NUClear::WARN>("Left horizon limit exceeds image height: ", left[1]);
                std::cout << "Left horizon limit exceeds image height: " << left[1] << std::endl;
            }
            
            if (right[1] >= img.height()) { // Element 1 is the y-component.
//                NUClear::log<NUClear::WARN>("Left horizon limit exceeds image height: ", right[1]);
                std::cout << "Left horizon limit exceeds image height: " << right[1] << std::endl;
            }
            
            const int SPACING = std::max(HORIZONTAL_SCANLINE_SPACING, 1U);

            for (int y = bottomHorizontalScan; y >= 0; y -= SPACING) {
                horizontalScanLines.push_back(y);
            }

            return horizontalScanLines;
        }

        SegmentedRegion ScanLines::classifyHorizontalScanLines(const Image& originalImage, const std::vector<int>& horizontalScanLines, const LookUpTable& LUT) {
            SegmentedRegion classifications;

            for (const auto& scanLine : horizontalScanLines) {
                classifications.m_segmentedScans.push_back(classifyHorizontalScan(originalImage, scanLine, LUT));
            }

            classifications.m_direction = ScanDirection::HORIZONTAL;

            return classifications;
        }

        SegmentedRegion ScanLines::classifyVerticalScanLines(const Image& originalImage, const GreenHorizon& greenHorizon, const LookUpTable& LUT) {
            
            const std::vector<arma::vec2>& verticalStartPoints = greenHorizon.getInterpolatedSubset(VERTICAL_SCANLINE_SPACING);
            SegmentedRegion classifications;

            for (const auto& scanLine : verticalStartPoints) {
                classifications.m_segmentedScans.push_back(classifyVerticalScan(originalImage, scanLine, LUT));
            }
            classifications.m_direction = ScanDirection::VERTICAL;
            return classifications;
        }

        std::vector<ColourSegment> ScanLines::classifyHorizontalScan(const Image& image, unsigned int y, const LookUpTable& LUT) {
            std::vector<ColourSegment> result;
            arma::vec2 startPoint, endPoint;

            if (y >= image.height()) {
//                NUClear::log<NUClear::ERROR>("ScanLines::classifyHorizontalScan invalid y: ", y);
                std::cout << "ScanLines::classifyHorizontalScan invalid y: " <<  y << std::endl;
                return result;
            }

            //simple and nasty first
            //Colour previous, current, next
            unsigned int startPosition = 0, x;
            Colour startColour = LUT.classifyPixel(image(0, y));
            Colour currentColour;
            ColourSegment segment;

            for (x = 0; x < image.width(); x++) {
                currentColour = LUT.classifyPixel(image(x, y));

                if (currentColour != startColour) {
                    //start of new segment
                    //make new segment and push onto std::vector
                    startPoint[0] = startPosition;
                    startPoint[1] = y;
                    endPoint[0] = x;
                    endPoint[1] = y;
                    SegmentLogic::setColourSegment(segment,startPoint, endPoint, startColour);
                    result.push_back(segment);

                    //start new segment
                    startColour = currentColour;
                    startPosition = x;
                }
            }

            startPoint[0] = startPosition;
            startPoint[1] = y;
            endPoint[0] = x - 1;
            endPoint[1] = y;
            SegmentLogic::setColourSegment(segment,startPoint, endPoint, startColour);
            result.push_back(segment);

            return result;
        }

        std::vector<ColourSegment> ScanLines::classifyVerticalScan(const Image& image, const arma::vec2& start, const LookUpTable& LUT) {
            std::vector<ColourSegment> result;
            arma::vec2 startPoint, endPoint;

            if ((start[1] >= image.height()) || (start[1] < 0) || (start[0] >= image.width()) || (start[0] < 0)) {
//                NUClear::log<NUClear::ERROR>("ScanLines::classifyVerticalScan invalid start position: ", start);
                std::cout << "ScanLines::classifyVerticalScan invalid start position: " << start << std::endl;
                return result;
            }

            //simple and nasty first
            //Colour previous, current, next
            Colour startColour = LUT.classifyPixel(image(start[0], start[1])), currentColour;
            ColourSegment segment;
            unsigned int startPosition = start[1], x = start[0], y;

            for (y = start[1]; y < image.height(); y++) {
                currentColour = LUT.classifyPixel(image(x, y));

                if (currentColour != startColour) {
                    //start of new segment
                    //make new segment and push onto std::vector
                    startPoint[0] = x;
                    startPoint[1] = startPosition;
                    endPoint[0] = x;
                    endPoint[1] = y;
                    SegmentLogic::setColourSegment(segment,startPoint, endPoint, startColour);
                    result.push_back(segment);

                    //start new segment
                    startColour = currentColour;
                    startPosition = y;
                }
            }

            startPoint[0] = x;
            startPoint[1] = startPosition;
            endPoint[0] = x;
            endPoint[1] = y;
            SegmentLogic::setColourSegment(segment,startPoint, endPoint, startColour);
            result.push_back(segment);

            return result;
        }
    }
=======
 		ScanLines::ScanLines() {
 			// Empty Constructor.
 		}

		void ScanLines::generateScanLines(const Image& img, const GreenHorizon& greenHorizon, std::vector<int>* resulting_scan_lines) {
			
			int bottomHorizontalScan = img.height() - 1;														//we need h-scans under the GH for field lines
			const std::vector<arma::vec2>& horizonPoints = greenHorizon.getInterpolatedPoints();		// Need this to get the left and right
			//std::cout << "Num Horizon points = " << horizonPoints.size()<< std::endl;
			arma::vec2 left = horizonPoints.front();
			arma::vec2 right = horizonPoints.back();

			if (left[1] >= img.height()) { // Element 1 is the y-component.
//				NUClear::log<NUClear::WARN>("Left horizon limit exceeds image height: ", left[1]);
				std::cout << "Left horizon limit exceeds image height: " << left[1] << std::endl;
			}
			
			if (right[1] >= img.height()) { // Element 1 is the y-component.
//				NUClear::log<NUClear::WARN>("Left horizon limit exceeds image height: ", right[1]);
				std::cout << "Left horizon limit exceeds image height: " << right[1] << std::endl;
			}
			
			const int SPACING = std::max(HORIZONTAL_SCANLINE_SPACING, 1U);

			for (int y = bottomHorizontalScan; y >= 0; y -= SPACING) {
				resulting_scan_lines->push_back(y);
			}
		}

		void ScanLines::classifyHorizontalScanLines(const Image& originalImage, const std::vector<int>& horizontalScanLines, const LookUpTable& LUT, messages::vision::SegmentedRegion* resulting_region) {
			

		    for (const auto& scanLine : horizontalScanLines) {
				classifyHorizontalScan(originalImage, scanLine, LUT, resulting_region/*Will be modified*/);
			}

			resulting_region->m_direction = ScanDirection::HORIZONTAL;
		}

		void ScanLines::classifyVerticalScanLines(const Image& originalImage, const GreenHorizon& greenHorizon, const LookUpTable& LUT, messages::vision::SegmentedRegion* resulting_region) {
			
			const std::vector<arma::vec2>& verticalStartPoints = greenHorizon.getInterpolatedSubset(VERTICAL_SCANLINE_SPACING);
			

		    for (const auto& scanLine : verticalStartPoints) {
				classifyVerticalScan(originalImage, scanLine, LUT, resulting_region/*Will be modified*/);
			}

    		resulting_region->m_direction = ScanDirection::VERTICAL;
		}

        void ScanLines::classifyHorizontalScan(const Image& image, unsigned int y, const LookUpTable& LUT, SegmentedRegion* region) {
			//Number of scanlines is given by integer ratio plus one for scanline at origin
			std::vector<ColourSegment> result;			
			region->m_segmentedScans.push_back(result);

			//Reserve memory to reduce time taken by reallocation with push_back
			region->m_segmentedScans.back().reserve((2+(image.height()/VERTICAL_SCANLINE_SPACING))*APPROXIMATE_SEGS_PER_HOR_SCAN);
			arma::vec2 startPoint, endPoint;

			if (y >= image.height()) {
//				NUClear::log<NUClear::ERROR>("ScanLines::classifyHorizontalScan invalid y: ", y);
				std::cout << "ScanLines::classifyHorizontalScan invalid y: " <<  y << std::endl;
				return;
			}

			//simple and nasty first
			//Colour previous, current, next
			unsigned int startPosition = 0, x;
			Colour startColour = LUT.classifyPixel(image(0, y));
			Colour currentColour;
			ColourSegment segment;

			for (x = 0; x < image.width(); x++) {
				currentColour = LUT.classifyPixel(image(x, y));

				if (currentColour != startColour) {
					//start of new segment
					//make new segment and push onto std::vector
					startPoint[0] = startPosition;
					startPoint[1] = y;
					endPoint[0] = x;
					endPoint[1] = y;
					SegmentLogic::setColourSegment(segment,startPoint, endPoint, startColour);
					region->m_segmentedScans.back().push_back(segment);

					//start new segment
					startColour = currentColour;
					startPosition = x;
				}
			}

			startPoint[0] = startPosition;
			startPoint[1] = y;
			endPoint[0] = x - 1;
			endPoint[1] = y;
			SegmentLogic::setColourSegment(segment,startPoint, endPoint, startColour);
			region->m_segmentedScans.back().push_back(segment);
		}

		void ScanLines::classifyVerticalScan(const Image& image, const arma::vec2& start, const LookUpTable& LUT, SegmentedRegion* region) {
			//Number of scanlines is given by integer ratio plus one for scanline at origin
			std::vector<ColourSegment> result;			
			region->m_segmentedScans.push_back(result);

			//Reserve memory to reduce time taken by reallocation with push_back
			region->m_segmentedScans.back().reserve((2+(image.width()/HORIZONTAL_SCANLINE_SPACING))*APPROXIMATE_SEGS_PER_VERT_SCAN); 

			arma::vec2 startPoint, endPoint;

			if ((start[1] >= image.height()) || (start[1] < 0) || (start[0] >= image.width()) || (start[0] < 0)) {
//				NUClear::log<NUClear::ERROR>("ScanLines::classifyVerticalScan invalid start position: ", start);
				std::cout << "ScanLines::classifyVerticalScan invalid start position: " << start << std::endl;
				return;
			}

			//simple and nasty first
			//Colour previous, current, next
			Colour startColour = LUT.classifyPixel(image(start[0], start[1])), currentColour;
			ColourSegment segment;
			unsigned int startPosition = start[1], x = start[0], y;

			for (y = start[1]; y < image.height(); y++) {
				currentColour = LUT.classifyPixel(image(x, y));

				if (currentColour != startColour) {
					//start of new segment
					//make new segment and push onto std::vector
					startPoint[0] = x;
					startPoint[1] = startPosition;
					endPoint[0] = x;
					endPoint[1] = y;
					SegmentLogic::setColourSegment(segment,startPoint, endPoint, startColour);
					region->m_segmentedScans.back().push_back(segment);

					//start new segment
					startColour = currentColour;
					startPosition = y;
				}
			}

			startPoint[0] = x;
			startPoint[1] = startPosition;
			endPoint[0] = x;
			endPoint[1] = y;
			SegmentLogic::setColourSegment(segment,startPoint, endPoint, startColour);
			region->m_segmentedScans.back().push_back(segment);

		}
	}
>>>>>>> c06609e0
}<|MERGE_RESOLUTION|>--- conflicted
+++ resolved
@@ -25,160 +25,12 @@
         using messages::input::Image;
         using messages::support::Configuration;
         using messages::vision::ClassifiedImage;
-        using messages::vision::ColourSegment;
-        using messages::vision::COLOUR_CLASS;
-        using messages::vision::Colour;
-        using messages::vision::SegmentedRegion;
-        using messages::vision::ScanDirection;
+		using messages::vision::ColourSegment;
+		using messages::vision::COLOUR_CLASS;
+		using messages::vision::Colour;
+		using messages::vision::SegmentedRegion;
+		using messages::vision::ScanDirection;
         
-<<<<<<< HEAD
-         ScanLines::ScanLines() {
-             // Empty Constructor.
-         }
-
-        std::vector<int> ScanLines::generateScanLines(const Image& img, const GreenHorizon& greenHorizon) {
-            std::vector<int> horizontalScanLines;
-            int bottomHorizontalScan = img.height() - 1;                                                        //we need h-scans under the GH for field lines
-            const std::vector<arma::vec2>& horizonPoints = greenHorizon.getInterpolatedPoints();        // Need this to get the left and right
-            //std::cout << "Num Horizon points = " << horizonPoints.size()<< std::endl;
-            arma::vec2 left = horizonPoints.front();
-            arma::vec2 right = horizonPoints.back();
-
-            if (left[1] >= img.height()) { // Element 1 is the y-component.
-//                NUClear::log<NUClear::WARN>("Left horizon limit exceeds image height: ", left[1]);
-                std::cout << "Left horizon limit exceeds image height: " << left[1] << std::endl;
-            }
-            
-            if (right[1] >= img.height()) { // Element 1 is the y-component.
-//                NUClear::log<NUClear::WARN>("Left horizon limit exceeds image height: ", right[1]);
-                std::cout << "Left horizon limit exceeds image height: " << right[1] << std::endl;
-            }
-            
-            const int SPACING = std::max(HORIZONTAL_SCANLINE_SPACING, 1U);
-
-            for (int y = bottomHorizontalScan; y >= 0; y -= SPACING) {
-                horizontalScanLines.push_back(y);
-            }
-
-            return horizontalScanLines;
-        }
-
-        SegmentedRegion ScanLines::classifyHorizontalScanLines(const Image& originalImage, const std::vector<int>& horizontalScanLines, const LookUpTable& LUT) {
-            SegmentedRegion classifications;
-
-            for (const auto& scanLine : horizontalScanLines) {
-                classifications.m_segmentedScans.push_back(classifyHorizontalScan(originalImage, scanLine, LUT));
-            }
-
-            classifications.m_direction = ScanDirection::HORIZONTAL;
-
-            return classifications;
-        }
-
-        SegmentedRegion ScanLines::classifyVerticalScanLines(const Image& originalImage, const GreenHorizon& greenHorizon, const LookUpTable& LUT) {
-            
-            const std::vector<arma::vec2>& verticalStartPoints = greenHorizon.getInterpolatedSubset(VERTICAL_SCANLINE_SPACING);
-            SegmentedRegion classifications;
-
-            for (const auto& scanLine : verticalStartPoints) {
-                classifications.m_segmentedScans.push_back(classifyVerticalScan(originalImage, scanLine, LUT));
-            }
-            classifications.m_direction = ScanDirection::VERTICAL;
-            return classifications;
-        }
-
-        std::vector<ColourSegment> ScanLines::classifyHorizontalScan(const Image& image, unsigned int y, const LookUpTable& LUT) {
-            std::vector<ColourSegment> result;
-            arma::vec2 startPoint, endPoint;
-
-            if (y >= image.height()) {
-//                NUClear::log<NUClear::ERROR>("ScanLines::classifyHorizontalScan invalid y: ", y);
-                std::cout << "ScanLines::classifyHorizontalScan invalid y: " <<  y << std::endl;
-                return result;
-            }
-
-            //simple and nasty first
-            //Colour previous, current, next
-            unsigned int startPosition = 0, x;
-            Colour startColour = LUT.classifyPixel(image(0, y));
-            Colour currentColour;
-            ColourSegment segment;
-
-            for (x = 0; x < image.width(); x++) {
-                currentColour = LUT.classifyPixel(image(x, y));
-
-                if (currentColour != startColour) {
-                    //start of new segment
-                    //make new segment and push onto std::vector
-                    startPoint[0] = startPosition;
-                    startPoint[1] = y;
-                    endPoint[0] = x;
-                    endPoint[1] = y;
-                    SegmentLogic::setColourSegment(segment,startPoint, endPoint, startColour);
-                    result.push_back(segment);
-
-                    //start new segment
-                    startColour = currentColour;
-                    startPosition = x;
-                }
-            }
-
-            startPoint[0] = startPosition;
-            startPoint[1] = y;
-            endPoint[0] = x - 1;
-            endPoint[1] = y;
-            SegmentLogic::setColourSegment(segment,startPoint, endPoint, startColour);
-            result.push_back(segment);
-
-            return result;
-        }
-
-        std::vector<ColourSegment> ScanLines::classifyVerticalScan(const Image& image, const arma::vec2& start, const LookUpTable& LUT) {
-            std::vector<ColourSegment> result;
-            arma::vec2 startPoint, endPoint;
-
-            if ((start[1] >= image.height()) || (start[1] < 0) || (start[0] >= image.width()) || (start[0] < 0)) {
-//                NUClear::log<NUClear::ERROR>("ScanLines::classifyVerticalScan invalid start position: ", start);
-                std::cout << "ScanLines::classifyVerticalScan invalid start position: " << start << std::endl;
-                return result;
-            }
-
-            //simple and nasty first
-            //Colour previous, current, next
-            Colour startColour = LUT.classifyPixel(image(start[0], start[1])), currentColour;
-            ColourSegment segment;
-            unsigned int startPosition = start[1], x = start[0], y;
-
-            for (y = start[1]; y < image.height(); y++) {
-                currentColour = LUT.classifyPixel(image(x, y));
-
-                if (currentColour != startColour) {
-                    //start of new segment
-                    //make new segment and push onto std::vector
-                    startPoint[0] = x;
-                    startPoint[1] = startPosition;
-                    endPoint[0] = x;
-                    endPoint[1] = y;
-                    SegmentLogic::setColourSegment(segment,startPoint, endPoint, startColour);
-                    result.push_back(segment);
-
-                    //start new segment
-                    startColour = currentColour;
-                    startPosition = y;
-                }
-            }
-
-            startPoint[0] = x;
-            startPoint[1] = startPosition;
-            endPoint[0] = x;
-            endPoint[1] = y;
-            SegmentLogic::setColourSegment(segment,startPoint, endPoint, startColour);
-            result.push_back(segment);
-
-            return result;
-        }
-    }
-=======
  		ScanLines::ScanLines() {
  			// Empty Constructor.
  		}
@@ -329,5 +181,4 @@
 
 		}
 	}
->>>>>>> c06609e0
 }