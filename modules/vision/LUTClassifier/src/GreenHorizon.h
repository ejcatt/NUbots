--- conflicted
+++ resolved
@@ -42,42 +42,35 @@
             unsigned int GREEN_HORIZON_SCAN_SPACING;
             unsigned int GREEN_HORIZON_MIN_GREEN_PIXELS;
             float GREEN_HORIZON_UPPER_THRESHOLD_MULT;
-<<<<<<< HEAD
             std::vector<arma::vec> original_points;      //! @variable The original hull points.
             std::vector<arma::vec> interpolated_points;  //! @variable The interpolated points.
-        public:
-            /*! @brief Loads configuration file.
-            */ 
-            GreenHorizon();
-=======
->>>>>>> fbc706b0
-
+        public: 
+            GreenHorizon():original_points(), interpolated_points(), GREEN_HORIZON_SCAN_SPACING(),
+                GREEN_HORIZON_MIN_GREEN_PIXELS(), GREEN_HORIZON_UPPER_THRESHOLD_MULT() {}
+            
+            /*! @brief Sets configured parameters for the green horizon.
+            */
             void setParameters(unsigned int GREEN_HORIZON_SCAN_SPACING_,
-                          unsigned int GREEN_HORIZON_MIN_GREEN_PIXELS_,
-                          float GREEN_HORIZON_UPPER_THRESHOLD_MULT_) {
+                              unsigned int GREEN_HORIZON_MIN_GREEN_PIXELS_,
+                              float GREEN_HORIZON_UPPER_THRESHOLD_MULT_) {
                 GREEN_HORIZON_SCAN_SPACING = GREEN_HORIZON_SCAN_SPACING_;
                 GREEN_HORIZON_MIN_GREEN_PIXELS = GREEN_HORIZON_MIN_GREEN_PIXELS_;
                 GREEN_HORIZON_UPPER_THRESHOLD_MULT = GREEN_HORIZON_UPPER_THRESHOLD_MULT_;
             }
 
         public:
-            /*! @brief Loads configuration file.
-            */ 
-            GreenHorizon(unsigned int GREEN_HORIZON_SCAN_SPACING_, unsigned int GREEN_HORIZON_MIN_GREEN_PIXELS_, float GREEN_HORIZON_UPPER_THRESHOLD_MULT_);
-
+           
             /*! @brief Computes the visual green horizon.
                 Note that the use of kinematics horizon has been replaced by dummmy code 
                 @param image The raw image
             */ 
             std::vector<arma::vec> calculateGreenHorizon(const messages::input::Image& image, const LookUpTable& LUT);
-<<<<<<< HEAD
+         
             /*! @brief Computes the green horizon characteristics
                 @param initial_points the horizon points calculated by the calculateGreenHorizon method
             */ 
             void set(const std::vector<arma::vec> &initial_points, int image_width, int image_height);
-=======
-            
->>>>>>> fbc706b0
+
             /*! @brief Returns a std::list of points on the convex hull in counter-clockwise order.
              Note: the last point in the returned std::list is the same as the first one.
              */
