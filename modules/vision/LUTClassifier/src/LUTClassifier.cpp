--- conflicted
+++ resolved
@@ -53,13 +53,10 @@
 					}
 
 					else {
-<<<<<<< HEAD
+						
 						std::cout << "Error Loading LUT: " << LUTLocation << std::endl;
 						NUClear::log<NUClear::ERROR>("LUT ", LUTLocation, " has not loaded successfully." );
-=======
-						std::cout<< "Error Loading LUT: "<<location<<std::endl;
-						NUClear::log<NUClear::ERROR>("LUT ", location, " has not loaded successfully." );
->>>>>>> 1656d282
+
 					}
 				}
 				
