/*
 * This file is part of the NUbots Codebase.
 *
 * The NUbots Codebase is free software: you can redistribute it and/or modify
 * it under the terms of the GNU General Public License as published by
 * the Free Software Foundation, either version 3 of the License, or
 * (at your option) any later version.
 *
 * The NUbots Codebase is distributed in the hope that it will be useful,
 * but WITHOUT ANY WARRANTY; without even the implied warranty of
 * MERCHANTABILITY or FITNESS FOR A PARTICULAR PURPOSE.  See the
 * GNU General Public License for more details.
 *
 * You should have received a copy of the GNU General Public License
 * along with the NUbots Codebase.  If not, see <http://www.gnu.org/licenses/>.
 *
 * Copyright 2013 NUBots <nubots@nubots.net>
 */

#include "LUTClassifier.h"
#include "messages/input/Image.h"
#include "messages/input/Sensors.h"
#include "messages/vision/LookUpTable.h"
#include "Lexer.hpp"

namespace modules {
    namespace vision {

        using messages::input::Image;
        using messages::input::Sensors;
        using messages::vision::LookUpTable;

        LUTClassifier::LUTClassifier(std::unique_ptr<NUClear::Environment> environment) : Reactor(std::move(environment)) {

            //on<Trigger<Every<10, Per<std::chrono::second>>>([this] (const time_t& t) {});

<<<<<<< HEAD
            on<Trigger<Image>, With<LookUpTable, Sensors>, Options<Single>>([this](const Image& image, const LookUpTable& lut, const Sensors& sensors) {
=======
            on<Trigger<Configuration<VisionConstants>>>([this](const Configuration<VisionConstants>&) {
                //std::cout<< "Loading VisionConstants."<<std::endl;
                //std::cout<< "Finished Config Loading successfully."<<std::endl;
            });

            //Load LUTs
            on<Trigger<Configuration<LUTLocations>>>([this](const Configuration<LUTLocations>& config) {
                std::string LUTLocation = config["LUT_LOCATION"];
                emit(std::make_unique<LookUpTable>(LUTLocation));
            });

            on<Trigger<SaveLookUpTable>, With<LookUpTable, Configuration<LUTLocations>>>([this](const SaveLookUpTable&, const LookUpTable& lut, const Configuration<LUTLocations>& config) {
                std::string LUTLocation = config["LUT_LOCATION"];
                lut.save(LUTLocation);
            });
>>>>>>> 5c29af38


                // We need a quex classifier object
                // We need a way of passing in the LUTified data to the classifer object

                // Make a classified image
                //auto classifiedimage out = std::make_unique<ClassifiedImage>();

                // Cast lines to find the green horizon
                //      Get the kinematics horizon
                //      Cast lines from slightly above it to the bottom of the image
                //      Cast them at a width that will find a ball at the bottom of the image
                //      Convex hull the green horizon

                // Cast lines down from the green horizon to find the ball at varying depths
                //      Calculate the line distances given kinematics etc...
                //      Cast the lines and classify

                // Cast horizontal lines to find the goals
                //      Cast horizontal lines above the green horizon and slightly below

                // Cross hatch the ball locations
                //      Get the midpoints for orange
                //      do a p-norm the midpoints to find a "centre"
                //      Using the expected ball size for that distance cross hatch around to cover

                // Cross hatch the goal locations
                //      Get the transition points for yellow
                //      using the segments, ensure that there are horizontal hatches along the goal height
                //      find the lowest and highest pairs and hatch around it to find the bottoms and tops
                //      cast several close horizontal lines at the tops to find the crossbar
                //      Cast vertical lines to finish the crossbar

                /*for(strategy : strategies) {
                    std::vector<segment> a = strategy1.request(*classifiedimage);
                    segments = quex.classify(image, lut, a);
                    strategy1.resolve(segments, classifiedImage);
                }*/



                // Stage 1 - Find green horizon

                // Stage 2 - Do the logrithmic ball finder

                // Stage 2/3 - Do the horizontal goal finder

                // Stage 4 - Crosshatch
            });

        }

    }  // vision
}  // modules<|MERGE_RESOLUTION|>--- conflicted
+++ resolved
@@ -18,25 +18,25 @@
  */
 
 #include "LUTClassifier.h"
-#include "messages/input/Image.h"
-#include "messages/input/Sensors.h"
 #include "messages/vision/LookUpTable.h"
-#include "Lexer.hpp"
+#include "messages/vision/SaveLookUpTable.h"
 
 namespace modules {
     namespace vision {
 
         using messages::input::Image;
-        using messages::input::Sensors;
+        using messages::vision::ColourSegment;
+        using messages::support::Configuration;
+        using utility::configuration::ConfigurationNode;
+        using messages::vision::ClassifiedImage;
+        using messages::vision::SegmentedRegion;
         using messages::vision::LookUpTable;
+        using messages::vision::SaveLookUpTable;
 
-        LUTClassifier::LUTClassifier(std::unique_ptr<NUClear::Environment> environment) : Reactor(std::move(environment)) {
+        using std::chrono::system_clock;
 
-            //on<Trigger<Every<10, Per<std::chrono::second>>>([this] (const time_t& t) {});
+        LUTClassifier::LUTClassifier(std::unique_ptr<NUClear::Environment> environment) : Reactor(std::move(environment)), greenHorizon(), scanLines() {
 
-<<<<<<< HEAD
-            on<Trigger<Image>, With<LookUpTable, Sensors>, Options<Single>>([this](const Image& image, const LookUpTable& lut, const Sensors& sensors) {
-=======
             on<Trigger<Configuration<VisionConstants>>>([this](const Configuration<VisionConstants>&) {
                 //std::cout<< "Loading VisionConstants."<<std::endl;
                 //std::cout<< "Finished Config Loading successfully."<<std::endl;
@@ -52,57 +52,142 @@
                 std::string LUTLocation = config["LUT_LOCATION"];
                 lut.save(LUTLocation);
             });
->>>>>>> 5c29af38
+
+            //Load in greenhorizon parameters
+            on<Trigger<Configuration<GreenHorizonConfig>>>([this](const Configuration<GreenHorizonConfig>& constants) {
+                //std::cout<< "Loading gh cONFIG."<<std::endl;
+                greenHorizon.setParameters(constants.config["GREEN_HORIZON_SCAN_SPACING"],
+                                           constants.config["GREEN_HORIZON_MIN_GREEN_PIXELS"],
+                                           constants.config["GREEN_HORIZON_UPPER_THRESHOLD_MULT"]);
+                //std::cout<< "Finished Config Loading successfully."<<std::endl;
+            });
+
+            //Load in scanline parameters
+            on<Trigger<Configuration<ScanLinesConfig>>>([this](const Configuration<ScanLinesConfig>& constants) {
+                //std::cout<< "Loading ScanLines config."<<std::endl;
+                scanLines.setParameters(constants.config["HORIZONTAL_SCANLINE_SPACING"],
+                                         constants.config["VERTICAL_SCANLINE_SPACING"],
+                                         constants.config["APPROXIMATE_SEGS_PER_HOR_SCAN"],
+                                         constants.config["APPROXIMATE_SEGS_PER_VERT_SCAN"]);
+                //std::cout<< "Finished Config Loading successfully."<<std::endl;
+            });
 
 
-                // We need a quex classifier object
-                // We need a way of passing in the LUTified data to the classifer object
+            on<Trigger<Configuration<RulesConfig>>>([this](const Configuration<RulesConfig>& rules) {
+                //std::cout<< "Loading Rules config."<<std::endl;
+                segmentFilter.clearRules();
+                if(rules.config["USE_REPLACEMENT_RULES"]){
+                    std::map<std::string, ConfigurationNode> replacementRules = rules.config["REPLACEMENT_RULES"];
 
-                // Make a classified image
-                //auto classifiedimage out = std::make_unique<ClassifiedImage>();
+                    for (const auto& rule : replacementRules) {
+                        //std::cout << "Loading Replacement rule : " << rule.first << std::endl;
 
-                // Cast lines to find the green horizon
-                //      Get the kinematics horizon
-                //      Cast lines from slightly above it to the bottom of the image
-                //      Cast them at a width that will find a ball at the bottom of the image
-                //      Convex hull the green horizon
+                        ColourReplacementRule r;
 
-                // Cast lines down from the green horizon to find the ball at varying depths
-                //      Calculate the line distances given kinematics etc...
-                //      Cast the lines and classify
+                        std::vector<unsigned int> before = rule.second["before"]["vec"];
+                        std::vector<unsigned int> middle = rule.second["middle"]["vec"];
+                        std::vector<unsigned int> after = rule.second["after"]["vec"];
 
-                // Cast horizontal lines to find the goals
-                //      Cast horizontal lines above the green horizon and slightly below
+                        r.loadRuleFromConfigInfo(rule.second["before"]["colour"],
+                                                rule.second["middle"]["colour"],
+                                                rule.second["after"]["colour"],
+                                                before[0],//min
+                                                before[1],//max, etc.
+                                                middle[0],
+                                                middle[1],
+                                                after[0],
+                                                after[1],
+                                                rule.second["replacement"]);
 
-                // Cross hatch the ball locations
-                //      Get the midpoints for orange
-                //      do a p-norm the midpoints to find a "centre"
-                //      Using the expected ball size for that distance cross hatch around to cover
+                        //Neat method which is broken due to config system
+                        /*r.loadRuleFromConfigInfo(rule.second["before"]["colour"],
+                                                rule.second["middle"]["colour"],
+                                                rule.second["after"]["colour"],
+                                                unint_32(rule.second["before"]["vec"][0]),//min
+                                                unint_32(rule.second["before"]["vec"][1]),//max, etc.
+                                                unint_32(rule.second["middle"]["vec"][0]),
+                                                unint_32(rule.second["middle"]["vec"][1]),
+                                                unint_32(rule.second["after"]["vec"][0]),
+                                                unint_32(rule.second["after"]["vec"][1]),
+                                                rule.second["replacement"]);*/
+                        segmentFilter.addReplacementRule(r);
+                        //std::cout<< "Finished Config Loading successfully."<<std::endl;
+                    }
+                }
 
-                // Cross hatch the goal locations
-                //      Get the transition points for yellow
-                //      using the segments, ensure that there are horizontal hatches along the goal height
-                //      find the lowest and highest pairs and hatch around it to find the bottoms and tops
-                //      cast several close horizontal lines at the tops to find the crossbar
-                //      Cast vertical lines to finish the crossbar
+                std::map<std::string, ConfigurationNode> transitionRules = rules.config["TRANSITION_RULES"];
+                for(const auto& rule : transitionRules) {
+                    //std::cout << "Loading Transition rule : " << rule.first << std::endl;
 
-                /*for(strategy : strategies) {
-                    std::vector<segment> a = strategy1.request(*classifiedimage);
-                    segments = quex.classify(image, lut, a);
-                    strategy1.resolve(segments, classifiedImage);
-                }*/
+                    ColourTransitionRule r;
 
+                    std::vector<unsigned int> before = rule.second["before"]["vec"];
+                    std::vector<unsigned int> middle = rule.second["middle"]["vec"];
+                    std::vector<unsigned int> after = rule.second["after"]["vec"];
 
-
-                // Stage 1 - Find green horizon
-
-                // Stage 2 - Do the logrithmic ball finder
-
-                // Stage 2/3 - Do the horizontal goal finder
-
-                // Stage 4 - Crosshatch
+                    r.loadRuleFromConfigInfo(rule.second["before"]["colour"],
+                                            rule.second["middle"]["colour"],
+                                            rule.second["after"]["colour"],
+                                            before[0],//min
+                                            before[1],//max, etc.
+                                            middle[0],
+                                            middle[1],
+                                            after[0],
+                                            after[1]);
+                    //Neat method which is broken due to config system
+                    /*r.loadRuleFromConfigInfo(rule.second["before"]["colour"],
+                                            rule.second["middle"]["colour"],
+                                            rule.second["after"]["colour"],
+                                            static_cast<uint_32>(rule.second["before"]["vec"][0]),
+                                            static_cast<uint_32>(rule.second["before"]["vec"][1]),
+                                            static_cast<uint_32>(rule.second["middle"]["vec"][0]),
+                                            static_cast<uint_32>(rule.second["middle"]["vec"][1]),
+                                            static_cast<uint_32>(rule.second["after"]["vec"][0]),
+                                            static_cast<uint_32>(rule.second["after"]["vec"][1]));
+                                            unint_32(rule.second["after"]["vec"][1]));*/
+                    segmentFilter.addTransitionRule(r);
+                    //std::cout<< "Finished Config Loading successfully."<<std::endl;
+                }
             });
 
+            on<Trigger<Image>, With<LookUpTable, Raw<Image>, Raw<LookUpTable>>, Options<Single>>([this](const Image& image, const LookUpTable& lut, const std::shared_ptr<const Image>& imagePtr, const std::shared_ptr<const LookUpTable> lutPtr) { // TODO: fix!
+                /*std::vector<arma::vec2> green_horizon_points = */
+                //std::cout << "Image size = "<< image.width() << "x" << image.height() <<std::endl;
+                //std::cout << "LUTClassifier::on<Trigger<Image>> calculateGreenHorizon" << std::endl;
+                greenHorizon.calculateGreenHorizon(image, lut);
+
+                //std::cout << "LUTClassifier::on<Trigger<Image>> generateScanLines" << std::endl;
+                std::vector<int> generatedScanLines;
+                SegmentedRegion horizontalClassifiedSegments, verticalClassifiedSegments;
+
+                scanLines.generateScanLines(image, greenHorizon, &generatedScanLines);
+
+                //std::cout << "LUTClassifier::on<Trigger<Image>> classifyHorizontalScanLines" << std::endl;
+                scanLines.classifyHorizontalScanLines(image, generatedScanLines, lut, &horizontalClassifiedSegments);
+
+                //std::cout << "LUTClassifier::on<Trigger<Image>> classifyVerticalScanLines" << std::endl;
+                scanLines.classifyVerticalScanLines(image, greenHorizon, lut, &verticalClassifiedSegments);
+
+                //std::cout << "LUTClassifier::on<Trigger<Image>> classifyImage" << std::endl;
+                std::unique_ptr<ClassifiedImage> classifiedImage = segmentFilter.classifyImage(horizontalClassifiedSegments, verticalClassifiedSegments);
+                classifiedImage->image = imagePtr;
+                classifiedImage->LUT = lutPtr;
+                classifiedImage->greenHorizonInterpolatedPoints = greenHorizon.getInterpolatedPoints();
+
+                //std::cout << "LUTClassifier::on<Trigger<Image>> emit(std::move(classified_image));" << std::endl;
+                emit(std::move(classifiedImage));
+            });
+
+            // on<Trigger<Image>>([this](const Image& image) {
+
+            //  //NUClear::log("Waiting 100 milliseconds...");
+
+            //  system_clock::time_point start = system_clock::now();
+
+            //  while (std::chrono::duration_cast<std::chrono::milliseconds>(system_clock::now().time_since_epoch()) -
+            //          std::chrono::duration_cast<std::chrono::milliseconds>(start.time_since_epoch())  < std::chrono::milliseconds(3)){}
+
+            // });
         }
 
     }  // vision
