/*
 * This file is part of LUTClassifier.
 *
 * LUTClassifier is free software: you can redistribute it and/or modify
 * it under the terms of the GNU General Public License as published by
 * the Free Software Foundation, either version 3 of the License, or
 * (at your option) any later version.
 *
 * LUTClassifier is distributed in the hope that it will be useful,
 * but WITHOUT ANY WARRANTY; without even the implied warranty of
 * MERCHANTABILITY or FITNESS FOR A PARTICULAR PURPOSE.  See the
 * GNU General Public License for more details.
 *
 * You should have received a copy of the GNU General Public License
 * along with LUTClassifier.  If not, see <http://www.gnu.org/licenses/>.
 *
 * Copyright 2013 NUBots <nubots@nubots.net>
 */

#include "LUTClassifier.h"

namespace modules {
    namespace vision {

		using messages::input::Image;
		using messages::vision::ColourSegment;
		using messages::support::Configuration;
		using utility::configuration::ConfigurationNode;
        
        LUTClassifier::LUTClassifier(std::unique_ptr<NUClear::Environment> environment) : Reactor(std::move(environment)), greenHorizon(), scanLines() { 
			current_LUT_index = 0;
			
            on<Trigger<Configuration<VisionConstants>>>([this](const Configuration<VisionConstants>& constants) {
           		
            });

			//Load LUTs
			on<Trigger<Configuration<LUTLocations>>>([this](const Configuration<LUTLocations>& locations) {
				std::vector<std::string> locat = locations.config;

				for(auto location : locat) {
					LookUpTable LUT;
					bool loaded = LUT.loadLUTFromFile(location);

					if(loaded) {
						LUTs.push_back(LUT);
					}

					else {
						log<NUClear::ERROR>("LUT ", location, " has not loaded successfully." );
					}
				}
			});

			//Load in greenhorizon parameters
			on<Trigger<Configuration<GreenHorizonConfig>>>([this](const Configuration<GreenHorizonConfig>& constants) {
				greenHorizon.setParameters(constants.config["GREEN_HORIZON_SCAN_SPACING"],
											constants.config["GREEN_HORIZON_MIN_GREEN_PIXELS"],
											constants.config["GREEN_HORIZON_UPPER_THRESHOLD_MULT"]);
			});

			//Load in scanline parameters
			on<Trigger<Configuration<ScanLinesConfig>>>([this](const Configuration<ScanLinesConfig>& constants) {
				scanLines.setParameters(constants.config["HORIZONTAL_SCANLINE_SPACING"],
										 constants.config["VERTICAL_SCANLINE_SPACING"]);
			});
			

			on<Trigger<Configuration<RulesConfig>>>([this](const Configuration<RulesConfig>& rules) {
				segmentFilter.clearRules();
				// std::vector< WHAT?!?!?! > rules = rules.config["REPLACEMENT_RULES"];
				std::map<std::string, ConfigurationNode> replacement_rules = rules.config["REPLACEMENT_RULES"];
				std::map<std::string, ConfigurationNode> transition_rules = rules.config["TRANSITION_RULES"];

				for(auto rule : replacement_rules) {
					std::cout << "Loading Replacement rule : " << rule.first << std::endl;

					
					ColourReplacementRule r;

					vector<unint_32> before = rule.second["before"]["vec"];
					vector<unint_32> middle = rule.second["middle"]["vec"];
					vector<unint_32> after = rule.second["after"]["vec"];

					r.loadRuleFromConfigInfo(rule.second["before"]["colour"],
											rule.second["middle"]["colour"],
											rule.second["after"]["colour"],
<<<<<<< HEAD
											before[0],//min
											before[1],//max, etc.
											middle[0],
											middle[1],
											after[0],
											after[1],
											rule.second["replacement"]);

					//Neat method which is broken due to config system
					/*r.loadRuleFromConfigInfo(rule.second["before"]["colour"],
											rule.second["middle"]["colour"],
											rule.second["after"]["colour"],
											unint_32(rule.second["before"]["vec"][0]),//min
=======
											static_cast<unsigned int>(rule.second["before"]["vec"][0]),
											static_cast<uint_32>(rule.second["before"]["vec"][1]),
											static_cast<uint_32>(rule.second["middle"]["vec"][0]),
											static_cast<uint_32>(rule.second["middle"]["vec"][1]),
											static_cast<uint_32>(rule.second["after"]["vec"][0]),
											static_cast<uint_32>(rule.second["after"]["vec"][1]),

/*											unint_32(rule.second["before"]["vec"][0]),//min
>>>>>>> b25301e6
											unint_32(rule.second["before"]["vec"][1]),//max, etc.
											unint_32(rule.second["middle"]["vec"][0]),
											unint_32(rule.second["middle"]["vec"][1]),
											unint_32(rule.second["after"]["vec"][0]),
											unint_32(rule.second["after"]["vec"][1]),
<<<<<<< HEAD
											rule.second["replacement"]);*/
=======
*/
											rule.second["replacement"]);
>>>>>>> b25301e6
					segmentFilter.addReplacementRule(r);
				}

				for(auto rule : transition_rules) {
					std::cout << "Loading Transition rule : " << rule.first << std::endl;

					
					ColourTransitionRule r;

					vector<unint_32> before = rule.second["before"]["vec"];
					vector<unint_32> middle = rule.second["middle"]["vec"];
					vector<unint_32> after = rule.second["after"]["vec"];

					r.loadRuleFromConfigInfo(rule.second["before"]["colour"],
											rule.second["middle"]["colour"],
											rule.second["after"]["colour"],
<<<<<<< HEAD
											before[0],//min
											before[1],//max, etc.
											middle[0],
											middle[1],
											after[0],
											after[1]);
					//Neat method which is broken due to config system
					/*r.loadRuleFromConfigInfo(rule.second["before"]["colour"],
											rule.second["middle"]["colour"],
											rule.second["after"]["colour"],
=======
											static_cast<uint_32>(rule.second["before"]["vec"][0]),
											static_cast<uint_32>(rule.second["before"]["vec"][1]),
											static_cast<uint_32>(rule.second["middle"]["vec"][0]),
											static_cast<uint_32>(rule.second["middle"]["vec"][1]),
											static_cast<uint_32>(rule.second["after"]["vec"][0]),
											static_cast<uint_32>(rule.second["after"]["vec"][1]));
/*											
>>>>>>> b25301e6
											unint_32(rule.second["before"]["vec"][0]),//min
											unint_32(rule.second["before"]["vec"][1]),//max, etc.
											unint_32(rule.second["middle"]["vec"][0]),
											unint_32(rule.second["middle"]["vec"][1]),
											unint_32(rule.second["after"]["vec"][0]),
<<<<<<< HEAD
											unint_32(rule.second["after"]["vec"][1]));*/
=======
											unint_32(rule.second["after"]["vec"][1]));
*/
>>>>>>> b25301e6
					segmentFilter.addTransitionRule(r);
				}
			});

            on<Trigger<Image>>([this](const Image& image) {
            	/*std::vector<arma::vec2> green_horizon_points = */
            	greenHorizon.calculateGreenHorizon(image, LUTs[current_LUT_index]);
            	std::vector<int> scan_lines = scanLines.generateScanLines(image, greenHorizon);
            	std::vector<std::vector<ColourSegment>> classified_segments_hor = scanLines.classifyHorizontalScanLines(image, scan_lines, LUTs[current_LUT_index]);
            	std::vector<std::vector<ColourSegment>> classified_segments_ver = scanLines.classifyVerticalScanLines(image, greenHorizon, LUTs[current_LUT_index]);
            	std::unique_ptr<ClassifiedImage> image = segmentFilter.classifyImage(classified_segments_hor, classified_segments_ver);
            	image->green_horizon = greenHorizon;
            	emit(image);
            	//emit(std::make_unique<ClassifiedImage>(new ClassifiedImage(classigied_segments_hor,classified_segments_ver)));
            });
        }

    }  // vision
}  // modules<|MERGE_RESOLUTION|>--- conflicted
+++ resolved
@@ -85,7 +85,6 @@
 					r.loadRuleFromConfigInfo(rule.second["before"]["colour"],
 											rule.second["middle"]["colour"],
 											rule.second["after"]["colour"],
-<<<<<<< HEAD
 											before[0],//min
 											before[1],//max, etc.
 											middle[0],
@@ -99,27 +98,12 @@
 											rule.second["middle"]["colour"],
 											rule.second["after"]["colour"],
 											unint_32(rule.second["before"]["vec"][0]),//min
-=======
-											static_cast<unsigned int>(rule.second["before"]["vec"][0]),
-											static_cast<uint_32>(rule.second["before"]["vec"][1]),
-											static_cast<uint_32>(rule.second["middle"]["vec"][0]),
-											static_cast<uint_32>(rule.second["middle"]["vec"][1]),
-											static_cast<uint_32>(rule.second["after"]["vec"][0]),
-											static_cast<uint_32>(rule.second["after"]["vec"][1]),
-
-/*											unint_32(rule.second["before"]["vec"][0]),//min
->>>>>>> b25301e6
 											unint_32(rule.second["before"]["vec"][1]),//max, etc.
 											unint_32(rule.second["middle"]["vec"][0]),
 											unint_32(rule.second["middle"]["vec"][1]),
 											unint_32(rule.second["after"]["vec"][0]),
 											unint_32(rule.second["after"]["vec"][1]),
-<<<<<<< HEAD
 											rule.second["replacement"]);*/
-=======
-*/
-											rule.second["replacement"]);
->>>>>>> b25301e6
 					segmentFilter.addReplacementRule(r);
 				}
 
@@ -136,7 +120,6 @@
 					r.loadRuleFromConfigInfo(rule.second["before"]["colour"],
 											rule.second["middle"]["colour"],
 											rule.second["after"]["colour"],
-<<<<<<< HEAD
 											before[0],//min
 											before[1],//max, etc.
 											middle[0],
@@ -147,26 +130,13 @@
 					/*r.loadRuleFromConfigInfo(rule.second["before"]["colour"],
 											rule.second["middle"]["colour"],
 											rule.second["after"]["colour"],
-=======
 											static_cast<uint_32>(rule.second["before"]["vec"][0]),
 											static_cast<uint_32>(rule.second["before"]["vec"][1]),
 											static_cast<uint_32>(rule.second["middle"]["vec"][0]),
 											static_cast<uint_32>(rule.second["middle"]["vec"][1]),
 											static_cast<uint_32>(rule.second["after"]["vec"][0]),
-											static_cast<uint_32>(rule.second["after"]["vec"][1]));
-/*											
->>>>>>> b25301e6
-											unint_32(rule.second["before"]["vec"][0]),//min
-											unint_32(rule.second["before"]["vec"][1]),//max, etc.
-											unint_32(rule.second["middle"]["vec"][0]),
-											unint_32(rule.second["middle"]["vec"][1]),
-											unint_32(rule.second["after"]["vec"][0]),
-<<<<<<< HEAD
+											static_cast<uint_32>(rule.second["after"]["vec"][1]));											
 											unint_32(rule.second["after"]["vec"][1]));*/
-=======
-											unint_32(rule.second["after"]["vec"][1]));
-*/
->>>>>>> b25301e6
 					segmentFilter.addTransitionRule(r);
 				}
 			});
