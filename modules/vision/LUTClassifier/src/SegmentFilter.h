--- conflicted
+++ resolved
@@ -36,68 +36,25 @@
 
 namespace modules {
     namespace vision {
-    
-        class SegmentFilter {
-        public:
-            static const bool PREFILTER_ON = true;
-            SegmentFilter();
-            
-            /**
-              @brief runs the segment filter over the horizontal and vertical segments std::lists.
-              This matches pairs of segments to preloaded transition rules and stores matching results
-              as transitions back on the blackboard. This method also calls some smoothing prefilters on the std::lists
-              which are also set by preloaded rules.
-              */
-            std::unique_ptr<messages::vision::ClassifiedImage> classifyImage(const messages::vision::SegmentedRegion& horizontalSegments, 
-                                                                                const messages::vision::SegmentedRegion& verticalSegments) const;
-                
-            void clearRules();
-            void addTransitionRule(const ColourTransitionRule& rule);
-            void addReplacementRule(const ColourReplacementRule& rule);
+	
+		class SegmentFilter {
+		public:
+			static const bool PREFILTER_ON = true;
+			SegmentFilter();
+			
+			/**
+			  @brief runs the segment filter over the horizontal and vertical segments std::lists.
+			  This matches pairs of segments to preloaded transition rules and stores matching results
+			  as transitions back on the blackboard. This method also calls some smoothing prefilters on the std::lists
+			  which are also set by preloaded rules.
+			  */
+			std::unique_ptr<messages::vision::ClassifiedImage> classifyImage(const messages::vision::SegmentedRegion& horizontalSegments, 
+																				const messages::vision::SegmentedRegion& verticalSegments) const;
+				
+			void clearRules();
+			void addTransitionRule(const ColourTransitionRule& rule);
+			void addReplacementRule(const ColourReplacementRule& rule);
 
-<<<<<<< HEAD
-        private:
-            /**
-              @brief runs the segment prefilter rules over a segment std::list.
-              @param scans the std::lists of segments.
-              @param result a smoothed result.
-              */
-            void preFilter(const messages::vision::SegmentedRegion& scans, messages::vision::SegmentedRegion& result) const;
-            
-            /**
-              @brief runs the transition rules over a segment std::list.
-              @param scans the std::lists of segments - smoothed or unsmoothed.
-              @param result std::vectors of transition rule matches and the field object ids they map to.
-              */
-            void filter(const messages::vision::SegmentedRegion& scans, std::map<messages::vision::COLOUR_CLASS, std::vector<messages::vision::ColourSegment>>& result) const;
-        
-            /**
-              @brief Applies a single rule to a segmented region.
-              @param scans the std::lists of segments - smoothed or unsmoothed.
-              @param rule The transition rule to apply.
-              @param matches the resulting std::list of transitions.
-              */
-            void checkRuleAgainstRegion(const messages::vision::SegmentedRegion& scans, const ColourTransitionRule& rule, std::vector<messages::vision::ColourSegment>& matches) const;
-            
-            /**
-              @brief Applies a replacement rule to a triplet of segments.
-              @param before the first segment.
-              @param middle the second segment.
-              @param after the last segment.
-              @param replacement a reference to a std::vector of segments that should replace the middle segment.
-              @param dir the scan direction (vertical or horizontal).
-              */
-            void applyReplacements(const messages::vision::ColourSegment& before, 
-                                    const messages::vision::ColourSegment& middle, 
-                                    const messages::vision::ColourSegment& after, std::vector<messages::vision::ColourSegment>& replacement, 
-                                    messages::vision::ScanDirection dir) const;
-                
-            /**
-              @brief Joins any adjacent segments that are the same colour.
-              @param line the std::list of segments.
-              */
-            void joinMatchingSegments(std::vector<messages::vision::ColourSegment>& line) const;
-=======
 		private:
 			/**
 			  @brief runs the segment prefilter rules over a segment std::list.
@@ -139,16 +96,15 @@
 			  @param line the std::list of segments.
 			  */
 			void joinMatchingSegments(std::vector<messages::vision::ColourSegment>* line) const;
->>>>>>> c06609e0
 
-        
-        private:
-            std::vector<ColourReplacementRule> m_horizontalReplacementRules;    //! @variable The std::list of horizontal replacement rules
-            std::vector<ColourReplacementRule> m_verticalReplacementRules;        //! @variable The std::list of vertical replacement rules
-            std::vector<ColourTransitionRule> m_horizontalRules;                //! @variable The std::list of horizontal transition rules
-            std::vector<ColourTransitionRule> m_verticalRules;                    //! @variable The std::list of vertical transition rules
-        };        
-        
+		
+		private:
+			std::vector<ColourReplacementRule> m_horizontalReplacementRules;	//! @variable The std::list of horizontal replacement rules
+			std::vector<ColourReplacementRule> m_verticalReplacementRules;		//! @variable The std::list of vertical replacement rules
+			std::vector<ColourTransitionRule> m_horizontalRules;				//! @variable The std::list of horizontal transition rules
+			std::vector<ColourTransitionRule> m_verticalRules;					//! @variable The std::list of vertical transition rules
+    	};    	
+		
     }  // vision
 }  // modules
 
