/*
 * This file is part of the NUbots Codebase.
 *
 * The NUbots Codebase is free software: you can redistribute it and/or modify
 * it under the terms of the GNU General Public License as published by
 * the Free Software Foundation, either version 3 of the License, or
 * (at your option) any later version.
 *
 * The NUbots Codebase is distributed in the hope that it will be useful,
 * but WITHOUT ANY WARRANTY; without even the implied warranty of
 * MERCHANTABILITY or FITNESS FOR A PARTICULAR PURPOSE.  See the
 * GNU General Public License for more details.
 *
 * You should have received a copy of the GNU General Public License
 * along with the NUbots Codebase.  If not, see <http://www.gnu.org/licenses/>.
 *
 * Copyright 2013 NUBots <nubots@nubots.net>
 */

#include "WalkEngine.h"

#include <algorithm>
#include <armadillo>
#include <chrono>
#include <cmath>

#include "messages/behaviour/Action.h"
#include "messages/support/Configuration.h"
#include "utility/motion/InverseKinematics.h"
#include "utility/motion/ForwardKinematics.h"
#include "utility/motion/RobotModels.h"
#include "utility/math/matrix.h"
#include "OPKinematics.h"
#include "utility/nubugger/NUgraph.h"
#include "messages/motion/WalkCommand.h"
#include "messages/motion/ServoTarget.h"
#include "messages/behaviour/Action.h"


namespace modules {
    namespace motion {

        using messages::input::ServoID;
        using messages::behaviour::ServoCommand;
        using messages::support::Configuration;
        using utility::motion::kinematics::DarwinModel;
        using utility::nubugger::graph;
        using NUClear::log;
        using NUClear::DEBUG;
        using messages::input::Sensors;
<<<<<<< HEAD

        WalkEngine::WalkEngine(std::unique_ptr<NUClear::Environment> environment) : Reactor(std::move(environment)), id(size_t(this) * size_t(this) - size_t(this)) {

            struct WalkCommand {
                arma::vec2 velocity; // in m/s
                float rotationalSpeed; // in rads/s
            };
=======
        using messages::motion::WalkCommand;
        using messages::motion::WalkStartCommand;
        using messages::motion::WalkStopCommand;
        using messages::motion::ServoTarget;
        using messages::behaviour::RegisterAction;
        using messages::behaviour::ActionPriorites;
        using messages::behaviour::LimbID;
        
        WalkEngine::WalkEngine(std::unique_ptr<NUClear::Environment> environment)
            : Reactor(std::move(environment))
            , id(size_t(this) * size_t(this) - size_t(this)) {

            emit<Scope::INITIALIZE>(std::make_unique<RegisterAction>(RegisterAction {
                id,
                {
                    std::pair<float, std::set<LimbID>>(0, {LimbID::LEFT_LEG, LimbID::RIGHT_LEG}),
                    std::pair<float, std::set<LimbID>>(0, {LimbID::LEFT_ARM, LimbID::RIGHT_ARM}),
                },
                [this] (const std::set<LimbID>& givenLimbs) {
                    if (givenLimbs.find(LimbID::LEFT_LEG) != givenLimbs.end()) {
                        // legs are available, start walking
                        stanceReset();
                        updateHandle.enable();
                    }
                },
                [this] (const std::set<LimbID>& takenLimbs) {
                    if (takenLimbs.find(LimbID::LEFT_LEG) != takenLimbs.end()) {
                        // legs are no longer available, reset walking (too late to stop walking)
                        updateHandle.disable();
                    }
                },
                [this] (const std::set<ServoID>&) {
                    // nothing
                }
            }));

            updateHandle = on<Trigger<Every<UPDATE_FREQUENCY, Per<std::chrono::seconds> > >, With<Sensors>, Options<Single> >([this](const time_t&, const Sensors& sensors) {
                update(sensors);
            });

            updateHandle.disable();

            on<Trigger<WalkCommand>>([this](const WalkCommand& walkCommand) {
                setVelocity(walkCommand.velocity[1], walkCommand.velocity[0], walkCommand.rotationalSpeed);
            });

            on<Trigger<WalkStartCommand>>([this](const WalkStartCommand&) {
                start();
                emit(std::make_unique<ActionPriorites>(ActionPriorites { id, { 25, 10 }}));
            });

            on<Trigger<WalkStopCommand>>([this](const WalkStopCommand&) {
                stop();
                // TODO: set priorities to 0 when stopped - somehow
            });
>>>>>>> 211d89ee

            on<Trigger<Configuration<WalkEngine> > >([this](const Configuration<WalkEngine>& config) {

                // g Walk Parameters
                // g Stance and velocity limit values
                stanceLimitX = config["stanceLimitX"].as<arma::vec>();
                stanceLimitY = config["stanceLimitY"].as<arma::vec>();
                stanceLimitA = config["stanceLimitA"].as<arma::vec>();
                velLimitX = config["velLimitX"].as<arma::vec>();
                velLimitY = config["velLimitY"].as<arma::vec>();
                velLimitA = config["velLimitA"].as<arma::vec>();
                velDelta = config["velDelta"].as<arma::vec>();
                vaFactor = config["vaFactor"];

                velXHigh = config["velXHigh"];
                velDeltaXHigh = config["velDeltaXHigh"];

                // gToe/heel overlap checking values
                footSizeX = config["footSizeX"].as<arma::vec>();
                stanceLimitMarginY = config["stanceLimitMarginY"];
                stanceLimitY2 = 2 * double(config["footY"]) - double(config["stanceLimitMarginY"]);

                // gOP default stance width: 0.0375*2 = 0.075
                // gHeel overlap At radian 0.15 at each foot = 0.05*sin(0.15)*2=0.015
                // gHeel overlap At radian 0.30 at each foot = 0.05*sin(0.15)*2=0.030

                // gStance parameters
                bodyHeight = config["bodyHeight"];
                bodyTilt = config["bodyTilt"];
                footX = config["footX"];
                footY = config["footY"];
                supportX = config["supportX"];
                supportY = config["supportY"];
                qLArm0 = M_PI / 180.0 * arma::vec3{90, 2, -20};
                qRArm0 = M_PI / 180.0 * arma::vec3{90, -2, -20};

                // gHardness parameters
                hardnessSupport = config["hardnessSupport"];
                hardnessSwing = config["hardnessSwing"];

                hardnessArm0 = config["hardnessArm"];
                hardnessArm = config["hardnessArm"];

                // gGait parameters

                tStep = config["tStep"];
                tStep0 = tStep;
                tZmp = config["tZmp"];
                stepHeight = config["stepHeight"];
                stepHeight0 = stepHeight;
                ph1Single = config["phSingle"][size_t(0)];
                ph2Single = config["phSingle"][size_t(1)];
                ph1Zmp = ph1Single;
                ph2Zmp = ph2Single;

                // gCompensation parameters
                hipRollCompensation = 4 * M_PI / 180;
                ankleMod = arma::vec2{-1, 0} * 1 * M_PI / 180;
                spreadComp = config["spreadComp"];
                turnCompThreshold = config["turnCompThreshold"];
                turnComp = config["turnComp"];

                float gyroFactor = float(config["gyroFactor"]) * 0.273 * M_PI / 180 * 300 / 1024; //dps to rad/s conversion

                // gGyro stabilization parameters
                ankleImuParamX = {0.5, 0.3 * gyroFactor, 1 * M_PI / 180, 25 * M_PI / 180};
                ankleImuParamY = {0.5, 1.2 * gyroFactor, 1 * M_PI / 180, 25 * M_PI / 180};
                kneeImuParamX = {0.5, 0.7 * gyroFactor, 1 * M_PI / 180, 25 * M_PI / 180};
                hipImuParamY = {0.5, 0.3 * gyroFactor, 1 * M_PI / 180, 25 * M_PI / 180};
                armImuParamX = {0.5, 10.0 * gyroFactor, 20 * M_PI / 180, 45 * M_PI / 180};
                armImuParamY = {0.5, 0.0 * gyroFactor, 20 * M_PI / 180, 45 * M_PI / 180};

                // gSupport bias parameters to reduce backlash-based instability
                velFastForward = config["velFastForward"];
                velFastTurn = config["velFastTurn"];
                supportFront = config["supportFront"];
                supportFront2 = config["supportFront2"];
                supportBack = config["supportBack"];
                supportSideX = config["supportSideX"];
                supportSideY = config["supportSideY"];
                supportTurn = config["supportTurn"];

                frontComp = config["frontComp"];
                AccelComp = config["AccelComp"];

                // gInitial body swing
                supportModYInitial = config["supportModYInitial"];

                toeTipCompensation = config["toeTipCompensation"];

                useAlternativeTrajectory = config["useAlternativeTrajectory"];

<<<<<<< HEAD
                setVelocity(config["velCommandX"], config["velCommandY"], config["velCommandAngular"]);

=======
//                setVelocity(config["velCommandX"], config["velCommandY"], config["velCommandAngular"]);
                
>>>>>>> 211d89ee
            });

            on<Trigger<Startup>>([this](const Startup&) {
                // g--------------------------------------------------------
                // g Walk state variables
                // g--------------------------------------------------------

                uTorso = {supportX, 0, 0};
                uLeft = {0, footY, 0};
                uRight = {0, -footY, 0};

                pLLeg = {0, footY, 0, 0, 0, 0};
                pRLeg = {0, -footY, 0, 0, 0, 0};
                pTorso = {supportX, 0, bodyHeight, 0, bodyTilt, 0};

                velCurrent = {0, 0, 0};
                velCommand = {0, 0, 0};
                velDiff = {0, 0, 0};

                // gZMP exponential coefficients:
                aXP = 0;
                aXN = 0;
                aYP = 0;
                aYN = 0;

                // gGyro stabilization variables
                ankleShift = {0, 0};
                kneeShift = 0;
                hipShift = {0, 0};
                armShift = {0, 0};

                active = true;
                started = false;
                iStep0 = -1;
                iStep = 0;
                t0 = getTime();
                tLastStep = getTime();
                ph0=0;
                ph=0;

                stopRequest = 2;

                currentStepType = 0;

                initialStep = 2;

                upperBodyOverridden = 0;
                motionPlaying = 0;

                qLArmOR0 = qLArm0;
                qRArmOR0 = qRArm0;
                bodyRot0 = {0, bodyTilt, 0};

                qLArmOR = qLArm0;
                qRArmOR = qRArm0;
                bodyRot = {0, bodyTilt, 0};

                qLArmOR1 = {0, 0, 0};
                qRArmOR1 = {0, 0, 0};
                bodyRot1 = {0, 0, 0};

                phSingle = 0;

                // gCurrent arm pose
                qLArm = M_PI / 180 * arma::vec3{90, 40, -160};
                qRArm = M_PI / 180 * arma::vec3{90, -40, -160};

                // gqLArm0={qLArm[1],qLArm[2]};
                // gqRArm0={qRArm[1],qRArm[2]};

                // gStandard offset
                uLRFootOffset = {0, footY + supportY, 0};

                // gWalking/Stepping transition variables
                uLeftI = {0, 0, 0};
                uRightI = {0, 0, 0};
                uTorsoI = {0, 0, 0};
                supportI = LEFT;
                startFromStep = false;

                comdot = {0, 0};
                hasBall = 0;


                stanceReset();
                //start();
            });

        }
        // TODO: add others

        void WalkEngine::start() {
            stopRequest = 0;
            if (!active) {
                double now = getTime();

                active = true;
                started = false;
                iStep0 = -1;
                t0 = now;
                tLastStep = now;
                initialStep = 2;
            }
        }

        void WalkEngine::stop() {
            // always stops with feet together (which helps transition)
            stopRequest = std::max(1, stopRequest);
        }

        void WalkEngine::update(const Sensors& sensors) {
            //advanceMotion();
            double time = getTime();

            // TODO: bodyHeightCurrent = vcm.get_camera_bodyHeight();

//            log<DEBUG>("velCurrent: ", velCurrent);
//            log<DEBUG>("velCommand: ", velCommand);

            if (!active) {
                moving = false;
                updateStill(sensors);
                return;
            }

            if (!started) {
                started = true;
                tLastStep = time;
            }

            ph0 = ph;
            moving = true;

            ph = (time - tLastStep) / tStep;

            if (ph > 1) {
                iStep++;
                ph = ph - std::floor(ph);
                tLastStep += tStep;
            }

            if (iStep > iStep0 && stopRequest == 2) {
                stopRequest = 0;
                active = false;
                return; // TODO: return "stop"
            }

            // new step
            if (iStep > iStep0) {
                updateVelocity();
                iStep0 = iStep;
                supportLeg = (iStep % 2 == 0 ? LEFT : RIGHT); // 0 for left support, 1 for right support
                uLeft1 = uLeft2;
                uRight1 = uRight2;
                uTorso1 = uTorso2;

                supportMod = {0, 0}; // support point modulation for wallkick
                shiftFactor = 0.5; // how much should we shift final torso pose?

                if (stopRequest == 1) {
                    log<DEBUG>("stop request 1");
                    stopRequest = 2;
                    velCurrent = {0, 0, 0};
                    velCommand = {0, 0, 0};
                    if (supportLeg == LEFT) {
                        uRight2 = poseGlobal(-2 * uLRFootOffset, uLeft1);
                    } else {
                        uLeft2 = poseGlobal(2 * uLRFootOffset, uRight1);
                    }
                } else {
                    // normal walk, advance steps
                    tStep = tStep0;
                    if (supportLeg == LEFT) {
                        uRight2 = stepRightDestination(velCurrent, uLeft1, uRight1);
                    } else {
                        uLeft2 = stepLeftDestination(velCurrent, uLeft1, uRight1);
                    }

                    // velocity-based support point modulation
                    toeTipCompensation = 0;
                    if (velDiff[0] > 0) {
                        // accelerating to front
                        supportMod[0] = supportFront2;
                    } else if (velCurrent[0] > velFastForward) {
                        supportMod[0] = supportFront;
                        toeTipCompensation = ankleMod[0];
                    } else if (velCurrent[0] < 0) {
                        supportMod[0] = supportBack;
                    } else if (std::abs(velCurrent[2]) > velFastTurn) {
                        supportMod[0] = supportTurn;
                    } else {
                        if (velCurrent[1] > 0.015) {
                            supportMod[0] = supportSideX;
                            supportMod[1] = supportSideY;
                        } else if (velCurrent[1] < -0.015) {
                            supportMod[0] = supportSideX;
                            supportMod[1] = -supportSideY;
                        }
                    }
                }

                uTorso2 = stepTorso(uLeft2, uRight2, shiftFactor);

                // adjustable initial step body swing
                if (initialStep > 0) {
                    supportMod[1] = supportModYInitial;
                    if (supportLeg == RIGHT) {
                        supportMod[1] *= -1;
                    }
                }

                // apply velocity-based support point modulation for uSupport
                if (supportLeg == LEFT) {
                    arma::vec3 uLeftTorso = poseRelative(uLeft1, uTorso1);
                    arma::vec3 uTorsoModded = poseGlobal({supportMod[0], supportMod[1], 0}, uTorso);
                    arma::vec3 uLeftModded = poseGlobal(uLeftTorso, uTorsoModded);
                    uSupport = poseGlobal({supportX, supportY, 0}, uLeftModded);
                    leftLegHardness = hardnessSupport;
                    rightLegHardness = hardnessSwing;
                } else {
                    arma::vec3 uRightTorso = poseRelative(uRight1, uTorso);
                    arma::vec3 uTorsoModded = poseGlobal({supportMod[0], supportMod[1], 0}, uTorso);
                    arma::vec3 uRightModded = poseGlobal(uRightTorso, uTorsoModded);
                    uSupport = poseGlobal({supportX, -supportY, 0}, uRightModded);
                    leftLegHardness = hardnessSwing;
                    rightLegHardness = hardnessSupport;
                }

                // compute ZMP coefficients
                m1X = (uSupport[0] - uTorso[0]) / (tStep * ph1Zmp);
                m2X = (uTorso2[0] - uSupport[0]) / (tStep * (1 - ph2Zmp));
                m1Y = (uSupport[1] - uTorso[1]) / (tStep * ph1Zmp);
                m2Y = (uTorso2[1] - uSupport[1]) / (tStep * (1 - ph2Zmp));
                std::tie(aXP, aXN) = zmpSolve(uSupport[0], uTorso1[0], uTorso2[0], uTorso1[0], uTorso2[0]);
                std::tie(aYP, aYN) = zmpSolve(uSupport[1], uTorso1[1], uTorso2[1], uTorso1[1], uTorso2[1]);

                // compute COM speed at the boundary

//                dx0 = (aXP - aXN) / tZmp + m1X * (1 - std::cosh(ph1Zmp * tStep / tZmp));
//                dy0 = (aYP - aYN) / tZmp + m1Y * (1 - std::cosh(ph1Zmp * tStep / tZmp));

                float dx1 = (aXP * std::exp(tStep / tZmp) - aXN * std::exp(-tStep / tZmp)) / tZmp
                        + m2X * (1 - std::cosh((1 - ph2Zmp) * tStep / tZmp));
                float dy1 = (aYP * std::exp(tStep / tZmp) - aYN * std::exp(-tStep / tZmp)) / tZmp
                        + m2Y * (1 - std::cosh((1 - ph2Zmp) * tStep / tZmp));

                comdot = {dx1, dy1};
            }

            float xFoot, zFoot;
            std::tie(xFoot, zFoot) = footPhase(ph);
            if (initialStep > 0) {
                zFoot = 0; // don't lift foot at initial step
            }
            pLLeg[2] = 0;
            pRLeg[2] = 0;
            if (supportLeg == LEFT) {
                uRight = se2Interpolate(xFoot, uRight1, uRight2);
                pRLeg[2] = stepHeight * zFoot;
            } else {
                uLeft = se2Interpolate(xFoot, uLeft1, uLeft2);
                pLLeg[2] = stepHeight * zFoot;
            }

            // unused: uTorsoOld = uTorso;

            uTorso = zmpCom(ph);

            // turning
            float turnCompX = 0;
            if (std::abs(velCurrent[2]) > turnCompThreshold && velCurrent[0] > -0.01) {
                turnCompX = turnComp;
            }

            // walking front
            float frontCompX = 0;
            if (velCurrent[0] > 0.04) {
                frontCompX = frontComp;
            }
            if (velDiff[0] > 0.02) {
                frontCompX = frontCompX + AccelComp;
            }

            float armPosCompX, armPosCompY;

            // arm movement compensation
            if (upperBodyOverridden > 0 || motionPlaying > 0) {
                // mass shift to X
                float elbowX = -std::sin(qLArmOR[0] - M_PI_2 + bodyRot[0]) * std::cos(qLArmOR[1])
                               -std::sin(qRArmOR[0] - M_PI_2 + bodyRot[0]) * std::cos(qRArmOR[1]);

                // mass shift to Y
                float elbowY = std::sin(qLArmOR[1]) + std::sin(qRArmOR[1]);
                armPosCompX = elbowX * -0.009;
                armPosCompY = elbowY * -0.009;

                pTorso[3] = bodyRot[0];
                pTorso[4] = bodyRot[1];
                pTorso[5] = bodyRot[2];
            } else {
                armPosCompX = 0;
                armPosCompY = 0;

                pTorso[3] = 0;
                pTorso[4] = bodyTilt;
                pTorso[5] = 0;
            }

            // TODO: paramaterize/config
            if (hasBall > 0) {
                turnCompX = turnCompX - 0.01;
            }

            arma::vec3 uTorsoActual = poseGlobal({-footX + frontCompX + turnCompX + armPosCompX, armPosCompY, 0}, uTorso);
            pTorso[0] = uTorsoActual[0];
            pTorso[1] = uTorsoActual[1];
            pTorso[5] += uTorsoActual[2];

            pLLeg[0] = uLeft[0];
            pLLeg[1] = uLeft[1];
            pLLeg[5] = uLeft[2];

            pRLeg[0] = uRight[0];
            pRLeg[1] = uRight[1];
            pRLeg[5] = uRight[2];

            std::vector<double> qLegs = darwinop_kinematics_inverse_legs_nubots(pLLeg.memptr(), pRLeg.memptr(), pTorso.memptr(), supportLeg);
            motionLegs(qLegs, false, sensors);
            //motionArms();
        }

        void WalkEngine::updateStill(const Sensors& sensors) {
            uTorso = stepTorso(uLeft, uRight, 0.5);

            float armPosCompX, armPosCompY;

            if (upperBodyOverridden > 0 || motionPlaying > 0) {
                // mass shift to X
                float elbowX = -std::sin(qLArmOR[0] - M_PI_2 + bodyRot[0]) * std::cos(qLArmOR[1])
                               -std::sin(qRArmOR[0] - M_PI_2 + bodyRot[0]) * std::cos(qRArmOR[1]);

                // mass shift to Y
                float elbowY = std::sin(qLArmOR[1]) + std::sin(qRArmOR[1]);
                armPosCompX = elbowX * -0.007;
                armPosCompY = elbowY * -0.007;

                pTorso[3] = bodyRot[0];
                pTorso[4] = bodyRot[1];
                pTorso[5] = bodyRot[2];
            } else {
                armPosCompX = 0;
                armPosCompY = 0;

                pTorso[3] = 0;
                pTorso[4] = bodyTilt;
                pTorso[5] = 0;
            }

            uTorsoActual = poseGlobal({-footX + armPosCompX, armPosCompY, 0}, uTorso);
            pTorso[0] = uTorsoActual[0];
            pTorso[1] = uTorsoActual[1];
            pTorso[5] += uTorsoActual[2];

            pLLeg[0] = uLeft[0];
            pLLeg[1] = uLeft[1];
            pLLeg[2] = uLeft[2];

            pRLeg[0] = uRight[0];
            pRLeg[1] = uRight[1];
            pRLeg[2] = uRight[2];

            std::vector<double> qLegs = darwinop_kinematics_inverse_legs_nubots(pLLeg.memptr(), pRLeg.memptr(), pTorso.memptr(), supportLeg);
            motionLegs(qLegs, true, sensors);
           //motionArms();
        }

        void WalkEngine::motionLegs(std::vector<double> qLegs, bool gyroOff, const Sensors& sensors) {
            float phComp = std::min({1.0, phSingle / 0.1, (1 - phSingle) / 0.1});
            ServoID supportLegID = (supportLeg == LEFT) ? ServoID::L_ANKLE_PITCH : ServoID::R_ANKLE_PITCH;
            arma::mat33 ankleRotation = sensors.forwardKinematics.find(supportLegID)->second.submat(0,0,2,2);
            // get effective gyro angle considering body angle offset
            arma::mat33 kinematicGyroSORAMatrix = sensors.orientation * ankleRotation;   //DOUBLE TRANSPOSE
            std::pair<arma::vec3, double> axisAngle = utility::math::matrix::axisAngleFromRotationMatrix(kinematicGyroSORAMatrix);
            float weight = 1;
            arma::vec3 kinematicsGyro = axisAngle.first * (axisAngle.second / weight);

            float gyroRoll0 = -kinematicsGyro[0]*180.0/M_PI;
            float gyroPitch0 = -kinematicsGyro[1]*180.0/M_PI;
            if (gyroOff) {
                gyroRoll0 = 0;
                gyroPitch0 = 0;
            }

            float yawAngle = 0;
            if (!active) {
                // double support
                yawAngle = (uLeft[2] + uRight[2]) / 2 - uTorsoActual[2];
            } else if (supportLeg == LEFT) {
                yawAngle = uLeft[2] - uTorsoActual[2];
            } else if (supportLeg == RIGHT) {
                yawAngle = uRight[2] - uTorsoActual[2];
            }

            float gyroRoll = gyroRoll0 * std::cos(yawAngle) - gyroPitch0 * std::sin(yawAngle);
            float gyroPitch = gyroPitch0 * std::cos(yawAngle) - gyroRoll0 * std::sin(yawAngle);

            float armShiftX = procFunc(gyroPitch * armImuParamY[1], armImuParamY[2], armImuParamY[3]);
            float armShiftY = procFunc(gyroRoll * armImuParamY[1], armImuParamY[2], armImuParamY[3]);

            float ankleShiftX = procFunc(gyroPitch * ankleImuParamX[1], ankleImuParamX[2], ankleImuParamX[3]);
            float ankleShiftY = procFunc(gyroRoll * ankleImuParamY[1], ankleImuParamY[2], ankleImuParamY[3]);
            float kneeShiftX = procFunc(gyroPitch * kneeImuParamX[1], kneeImuParamX[2], kneeImuParamX[3]);
            float hipShiftY = procFunc(gyroRoll * hipImuParamY[1], hipImuParamY[2], hipImuParamY[3]);

            ankleShift[0] += ankleImuParamX[0] * (ankleShiftX - ankleShift[0]);
            ankleShift[1] += ankleImuParamY[0] * (ankleShiftY - ankleShift[1]);
            kneeShift += kneeImuParamX[0] * (kneeShiftX - kneeShift);
            hipShift[1] += hipImuParamY[0] * (hipShiftY - hipShift[1]);
            armShift[0] += armImuParamX[0] * (armShiftX - armShift[0]);
            armShift[1] += armImuParamY[0] * (armShiftY - armShift[1]);

            // TODO: toe/heel lifting

            if (!active) {
                // Double support, standing still
                // qLegs[1] += hipShift[1]; // Hip roll stabilization
                qLegs[3] += kneeShift; // Knee pitch stabilization
                qLegs[4] += ankleShift[0]; // Ankle pitch stabilization
                // qLegs[5] += ankleShift[1]; // Ankle roll stabilization

                // qLegs[7] += hipShift[1]; // Hip roll stabilization
                qLegs[9] += kneeShift; // Knee pitch stabilization
                qLegs[10] += ankleShift[0]; // Ankle pitch stabilization
                // qLegs[11] += ankleShift[1]; // Ankle roll stabilization




            } else if (supportLeg == LEFT) {
                qLegs[1] += hipShift[1]; // Hip roll stabilization
                qLegs[3] += kneeShift; // Knee pitch stabilization
                qLegs[4] += ankleShift[0]; // Ankle pitch stabilization
                qLegs[5] += ankleShift[1]; // Ankle roll stabilization

                qLegs[10] += toeTipCompensation * phComp; // Lifting toetip
                qLegs[1] += hipRollCompensation * phComp; // Hip roll compensation

            } else {
                qLegs[7] += hipShift[1]; // Hip roll stabilization
                qLegs[9] += kneeShift; // Knee pitch stabilization
                qLegs[10] += ankleShift[0]; // Ankle pitch stabilization
                qLegs[11] += ankleShift[1]; // Ankle roll stabilization

                qLegs[4] += toeTipCompensation * phComp; // Lifting toetip
                qLegs[7] -= hipRollCompensation * phComp; // Hip roll compensation

            }

            auto waypoints = std::make_unique<std::vector<ServoCommand>>();
            waypoints->reserve(16);

/*
            0 = lefthipyaw // Hip pitch or yaw YAW
            1 = lefthiproll
            2 = lefthippitch // Hip pitch or yaw
            3 = leftknee
            4 = leftanklepitch
            5 = leftankleroll
            6 = righthipyaw
            7 = rightHipRoll
            8 = righthipitch
            9 = rightKnee
            10 = rightAnklePitch
            11 = rightAnkleRoll*/

            time_t time = NUClear::clock::now() + std::chrono::nanoseconds(std::nano::den/UPDATE_FREQUENCY);

            waypoints->push_back({id, time, ServoID::L_HIP_YAW,     float(qLegs[0]),  float(leftLegHardness * 100)});
            waypoints->push_back({id, time, ServoID::L_HIP_ROLL,    float(qLegs[1]),  float(leftLegHardness * 100)});
            waypoints->push_back({id, time, ServoID::L_HIP_PITCH,   float(qLegs[2]),  float(leftLegHardness * 100)});
            waypoints->push_back({id, time, ServoID::L_KNEE,        float(qLegs[3]),  float(leftLegHardness * 100)});
            waypoints->push_back({id, time, ServoID::L_ANKLE_PITCH, float(qLegs[4]),  float(leftLegHardness * 100)});
            waypoints->push_back({id, time, ServoID::L_ANKLE_ROLL,  float(qLegs[5]),  float(leftLegHardness * 100)});

            waypoints->push_back({id, time, ServoID::R_HIP_YAW,     float(qLegs[6]),  float(rightLegHardness * 100)});
            waypoints->push_back({id, time, ServoID::R_HIP_ROLL,    float(qLegs[7]),  float(rightLegHardness * 100)});
            waypoints->push_back({id, time, ServoID::R_HIP_PITCH,   float(qLegs[8]),  float(rightLegHardness * 100)});
            waypoints->push_back({id, time, ServoID::R_KNEE,        float(qLegs[9]),  float(rightLegHardness * 100)});
            waypoints->push_back({id, time, ServoID::R_ANKLE_PITCH, float(qLegs[10]), float(rightLegHardness * 100)});
            waypoints->push_back({id, time, ServoID::R_ANKLE_ROLL,  float(qLegs[11]), float(rightLegHardness * 100)});

            emit(std::move(waypoints));
        }

        void WalkEngine::motionArms() {
            // TODO: paramaterize/config
            if (hasBall > 0) {
                return;
            }

            arma::vec3 qLArmActual = {qLArm0[0] + armShift[0], qLArm0[1] + armShift[1], 0};
            arma::vec3 qRArmActual = {qRArm0[0] + armShift[0], qRArm0[1] + armShift[1], 0};

            if (upperBodyOverridden > 0 || motionPlaying > 0) {
                qLArmActual = {qLArm0[0], qLArmOR[1], qLArmOR[2]};
                qRArmActual = {qRArm0[0], qRArmOR[1], qRArmOR[2]};
            }

            // check leg hitting
            float rotLeftA = modAngle(uLeft[2] - uTorso[2]);
            float rotRightA = modAngle(uTorso[2] - uRight[2]);

            arma::vec3 leftLegTorso = poseRelative(uLeft, uTorso);
            arma::vec3 rightLegTorso = poseRelative(uRight, uTorso);

            qLArmActual[1] = std::max(
                    5 * M_PI / 180 + std::max(0.0f, rotLeftA) / 2
                    + std::max(0.0, leftLegTorso[1] - 0.04) / 0.02 * (6 * M_PI / 180)
                    , qLArmActual[1]);

            qRArmActual[1] = std::max(
                    -5 * M_PI / 180 + std::max(0.0f, rotRightA) / 2
                    - std::max(0.0, rightLegTorso[1] - 0.04) / 0.02 * (6 * M_PI / 180)
                    , qLArmActual[1]);

            if (upperBodyOverridden <= 0 && motionPlaying <= 0) {
                qLArmActual[2] = qLArm[2];
                qRArmActual[2] = qRArm[2];
            }

            auto waypoints = std::make_unique<std::vector<ServoCommand>>();
            waypoints->reserve(6);
            time_t time = NUClear::clock::now() + std::chrono::nanoseconds(1000000000/UPDATE_FREQUENCY);

            waypoints->push_back({id, time, ServoID::R_SHOULDER_PITCH, float(qRArmActual[0]),  float(hardnessArm * 100)});
            waypoints->push_back({id, time, ServoID::R_SHOULDER_ROLL,  float(qRArmActual[1]),  float(hardnessArm * 100)});
            waypoints->push_back({id, time, ServoID::R_ELBOW,          float(qRArmActual[2]),  float(hardnessArm * 100)});
            waypoints->push_back({id, time, ServoID::L_SHOULDER_PITCH, float(qLArmActual[0]),  float(hardnessArm * 100)});
            waypoints->push_back({id, time, ServoID::L_SHOULDER_ROLL,  float(qLArmActual[1]),  float(hardnessArm * 100)});
            waypoints->push_back({id, time, ServoID::L_ELBOW,          float(qLArmActual[2]),  float(hardnessArm * 100)});

            /*emit(graph("L Shoulder Pitch", qLArmActual[0]));
            emit(graph("L Shoulder Roll", qLArmActual[1]));
            emit(graph("L Elbow", qLArmActual[2]));

            emit(graph("R Shoulder Pitch", qRArmActual[0]));
            emit(graph("R Shoulder Roll", qRArmActual[1]));
            emit(graph("R Elbow", qRArmActual[2]));*/

            emit(std::move(waypoints));
        }

        void WalkEngine::exit() {
            // TODO: empty?
        }

        arma::vec3 WalkEngine::stepLeftDestination(arma::vec3 vel, arma::vec3 uLeft, arma::vec3 uRight) {
            arma::vec3 u0 = se2Interpolate(0.5, uLeft, uRight);
            // Determine nominal midpoint position 1.5 steps in future
            arma::vec3 u1 = poseGlobal(vel, u0);
            arma::vec3 u2 = poseGlobal(0.5 * vel, u1);
            arma::vec3 uLeftPredict = poseGlobal(uLRFootOffset, u2);
            arma::vec3 uLeftRight = poseRelative(uLeftPredict, uRight);
            // Do not pidgeon toe, cross feet:

            // Check toe and heel overlap
            double toeOverlap = -footSizeX[0] * uLeftRight[2];
            double heelOverlap = -footSizeX[1] * uLeftRight[2];
            double limitY = std::max(stanceLimitY[0], stanceLimitY2 + std::max(toeOverlap, heelOverlap));

            // print("Toeoverlap Heeloverlap",toeOverlap,heelOverlap,limitY)

            uLeftRight[0] = std::min(std::max(uLeftRight[0], stanceLimitX[0]), stanceLimitX[1]);
            uLeftRight[1] = std::min(std::max(uLeftRight[1], limitY), stanceLimitY[1]);
            uLeftRight[2] = std::min(std::max(uLeftRight[2], stanceLimitA[0]), stanceLimitA[1]);

            return poseGlobal(uLeftRight, uRight);
        }

        arma::vec3 WalkEngine::stepRightDestination(arma::vec3 vel, arma::vec3 uLeft, arma::vec3 uRight) {
            arma::vec3 u0 = se2Interpolate(.5, uLeft, uRight);
            // Determine nominal midpoint position 1.5 steps in future
            arma::vec3 u1 = poseGlobal(vel, u0);
            arma::vec3 u2 = poseGlobal(0.5 * vel, u1);
            arma::vec3 uRightPredict = poseGlobal(-1 * uLRFootOffset, u2);
            arma::vec3 uRightLeft = poseRelative(uRightPredict, uLeft);
            // Do not pidgeon toe, cross feet:

            // Check toe and heel overlap
            double toeOverlap = footSizeX[0] * uRightLeft[2];
            double heelOverlap = footSizeX[1] * uRightLeft[2];
            double limitY = std::max(stanceLimitY[0], stanceLimitY2 + std::max(toeOverlap, heelOverlap));

            // print("Toeoverlap Heeloverlap",toeOverlap,heelOverlap,limitY)

            uRightLeft[0] = std::min(std::max(uRightLeft[0], stanceLimitX[0]), stanceLimitX[1]);
            uRightLeft[1] = std::min(std::max(uRightLeft[1], -stanceLimitY[1]), -limitY);
            uRightLeft[2] = std::min(std::max(uRightLeft[2], -stanceLimitA[1]), -stanceLimitA[0]);

            return poseGlobal(uRightLeft, uLeft);
        }

        arma::vec3 WalkEngine::stepTorso(arma::vec3 uLeft, arma::vec3 uRight, float shiftFactor) {
            arma::vec3 u0 = se2Interpolate(0.5, uLeft, uRight);
            arma::vec3 uLeftSupport = poseGlobal({supportX, supportY, 0}, uLeft);
            arma::vec3 uRightSupport = poseGlobal({supportX, -supportY, 0}, uRight);
            return se2Interpolate(shiftFactor, uLeftSupport, uRightSupport);
        }

        void WalkEngine::setVelocity(double vx, double vy, double va) {
            // filter the commanded speed
            vx = std::min(std::max(vx, velLimitX[0]), velLimitX[1]);
            vy = std::min(std::max(vy, velLimitY[0]), velLimitY[1]);
            va = std::min(std::max(va, velLimitA[0]), velLimitA[1]);

            // slow down when turning
            double vFactor = 1 - std::abs(va) / vaFactor;

            double stepMag = std::sqrt(vx * vx + vy * vy);
            double magFactor = std::min(velLimitX[1] * vFactor, stepMag) / (stepMag + 0.000001);

            velCommand[0] = vx * magFactor;
            velCommand[1] = vy * magFactor;
            velCommand[2] = va;

            velCommand[0] = std::min(std::max(velCommand[0], velLimitX[0]), velLimitX[1]);
            velCommand[1] = std::min(std::max(velCommand[1], velLimitY[0]), velLimitY[1]);
            velCommand[2] = std::min(std::max(velCommand[2], velLimitA[0]), velLimitA[1]);
        }

        void WalkEngine::updateVelocity() {
            if (velCurrent[0] > velXHigh) {
                // Slower acceleration at high speed
                velDiff[0] = std::min(std::max(velCommand[0] - velCurrent[0],
                        -velDelta[0]), velDeltaXHigh);
            } else {
                velDiff[0] = std::min(std::max(velCommand[0] - velCurrent[0],
                        -velDelta[0]), velDelta[0]);
            }

            velDiff[1] = std::min(std::max(velCommand[1] - velCurrent[1],
                    -velDelta[1]), velDelta[1]);
            velDiff[2] = std::min(std::max(velCommand[2] - velCurrent[2],
                    -velDelta[2]), velDelta[2]);

            velCurrent[0] += velDiff[0];
            velCurrent[1] += velDiff[1];
            velCurrent[2] += velDiff[2];

            if (initialStep > 0) {
                velCurrent = arma::vec3{0, 0, 0};
                initialStep--;
            }
        }

        arma::vec3 WalkEngine::getVelocity() {
            return velCurrent;
        }

        void WalkEngine::setInitialStance(arma::vec3 uL, arma::vec3 uR, arma::vec3 uT, Leg support) {
            uLeftI = uL;
            uRightI = uR;
            uTorso = uT;
            supportI = support;
            startFromStep = true;
        }

        void WalkEngine::stanceReset() {
            // standup/sitdown/falldown handling
            if (startFromStep) {
                uLeft = uLeftI;
                uRight = uRightI;
                uTorso = uTorsoI;
                if (supportI == 0) {
                    // start with left support
                    iStep0 = -1;
                    iStep = 0;
                } else {
                    // start with right support
                    iStep0 = 0;
                    iStep = 1;
                }
                // start walking asap
                initialStep = 1;
            } else {
                // stance resetted
                uLeft = poseGlobal({-supportX, footY, 0}, uTorso);
                uRight = poseGlobal({-supportX, -footY, 0}, uTorso);
                iStep0 = -1;
                iStep = 0;
            }

            uLeft1 = uLeft;
            uLeft2 = uLeft;

            uRight1 = uRight;
            uRight2 = uRight;

            uSupport = uTorso;
            tLastStep = getTime();
            currentStepType = 0;
            motionPlaying = 0;
            upperBodyOverridden = 0;
            uLRFootOffset = {0, footY, 0};
            startFromStep = false;
        }

        std::pair<float, float> WalkEngine::zmpSolve(float zs, float z1, float z2, float x1, float x2) {
            /*
            Solves ZMP equation:
            x(t) = z(t) + aP*exp(t/tZmp) + aN*exp(-t/tZmp) - tZmp*mi*sinh((t-Ti)/tZmp)
            where the ZMP point is piecewise linear:
            z(0) = z1, z(T1 < t < T2) = zs, z(tStep) = z2
            */
            float T1 = tStep * ph1Zmp;
            float T2 = tStep * ph2Zmp;
            float m1 = (zs - z1) / T1;
            float m2 = -(zs - z2) / (tStep - T2);

            float c1 = x1 - z1 + tZmp * m1 * std::sinh(-T1 / tZmp);
            float c2 = x2 - z2 + tZmp * m2 * std::sinh((tStep - T2) / tZmp);
            float expTStep = std::exp(tStep / tZmp);
            float aP = (c2 - c1 / expTStep) / (expTStep - 1 / expTStep);
            float aN = (c1 * expTStep - c2) / (expTStep - 1 / expTStep);
            return std::make_pair(aP, aN);
        }

        arma::vec3 WalkEngine::zmpCom(float ph) {
            arma::vec3 com = {0, 0, 0};
            float expT = std::exp(tStep * ph / tZmp);
            com[0] = uSupport[0] + aXP * expT + aXN / expT;
            com[1] = uSupport[1] + aYP * expT + aYN / expT;
            if (ph < ph1Zmp) {
                com[0] = com[0] + m1X * tStep * (ph - ph1Zmp)
                -tZmp * m1X * std::sinh(tStep * (ph - ph1Zmp) / tZmp);
                com[1] = com[1] + m1Y * tStep * (ph - ph1Zmp)
                -tZmp * m1Y * std::sinh(tStep * (ph - ph1Zmp) / tZmp);
            } else if (ph > ph2Zmp) {
                com[0] = com[0] + m2X * tStep * (ph - ph2Zmp)
                -tZmp * m2X * std::sinh(tStep * (ph - ph2Zmp) / tZmp);
                com[1] = com[1] + m2Y * tStep * (ph - ph2Zmp)
                -tZmp * m2Y * std::sinh(tStep * (ph - ph2Zmp) / tZmp);
            }
            // com[2] = .5 * (uLeft[2] + uRight[2]);
            // Linear speed turning
            com[2] = ph* (uLeft2[2] + uRight2[2]) / 2 + (1 - ph) * (uLeft1[2] + uRight1[2]) / 2;
            return com;
        }

        std::pair<float, float> WalkEngine::footPhase(float ph) {
            // Computes relative x,z motion of foot during single support phase
            // phSingle = 0: x=0, z=0, phSingle = 1: x=1,z=0
            phSingle = std::min(std::max(ph - ph1Single, 0.0f) / (ph2Single - ph1Single), 1.0f);
            float phSingleSkew = std::pow(phSingle, 0.8) - 0.17 * phSingle * (1 - phSingle);
            float xf = 0.5 * (1 - std::cos(M_PI * phSingleSkew));
            float zf = 0.5 * (1 - std::cos(2 * M_PI * phSingleSkew));

            return std::make_pair(xf, zf);
        }

        double WalkEngine::getTime() {
              struct timeval t;
              gettimeofday(&t, NULL);
              return t.tv_sec + 1E-6 * t.tv_usec;
        }

        double WalkEngine::procFunc(double a, double deadband, double maxvalue) { //a function for IMU feedback (originally from teamdarwin2013release/player/util/util.lua)
            double   ret  = std::min( std::max(0., std::abs(a)-deadband), maxvalue);
            if(a<=0) ret *= -1.;
            return   ret;
        }

        double WalkEngine::modAngle(double value) { // reduce an angle to [-pi, pi)
            double angle = std::fmod(value, 2 * M_PI);
            if (angle <= -M_PI) angle += 2 * M_PI;
            else if (angle > M_PI) angle -= 2 * M_PI;

            return angle;
        }

        /**
         * @brief Transforms pRelative from pose co-ordinates to global co-ordinates in 2 dimensions
         *  using the third element as bearing angle
         */
        arma::vec3 WalkEngine::poseGlobal(arma::vec3 pRelative, arma::vec3 pose) { //TEAMDARWIN LUA VECs START INDEXING @ 1 not 0 !!
            double ca = std::cos(pose[2]);
            double sa = std::sin(pose[2]);
            return {
                pose[0] + ca * pRelative[0] - sa * pRelative[1],
                pose[1] + sa * pRelative[0] + ca * pRelative[1],
                pose[2] + pRelative[2]
            };
        }

        arma::vec3 WalkEngine::poseRelative(arma::vec3 pGlobal, arma::vec3 pose) {
            double ca = std::cos(pose[2]);
            double sa = std::sin(pose[2]);
            double px = pGlobal[0] - pose[0];
            double py = pGlobal[1] - pose[1];
            double pa = pGlobal[2] - pose[2];
            return {
                ca * px + sa * py,
                -sa * px + ca * py,
                modAngle(pa)
            };
        }

        //should t be an integer???
        arma::vec3 WalkEngine::se2Interpolate(double t, arma::vec3 u1, arma::vec3 u2) { //helps smooth out the motions using a weighted average
            return {
                u1[0] + t * (u2[0] - u1[0]),
                u1[1] + t * (u2[1] - u1[1]),
                u1[2] + t * modAngle(u2[2] - u1[2])
            };
        }

    }  // motion
}  // modules
<|MERGE_RESOLUTION|>--- conflicted
+++ resolved
@@ -1,18 +1,18 @@
 /*
- * This file is part of the NUbots Codebase.
+ * This file is part of WalkEngine.
  *
- * The NUbots Codebase is free software: you can redistribute it and/or modify
+ * WalkEngine is free software: you can redistribute it and/or modify
  * it under the terms of the GNU General Public License as published by
  * the Free Software Foundation, either version 3 of the License, or
  * (at your option) any later version.
  *
- * The NUbots Codebase is distributed in the hope that it will be useful,
+ * WalkEngine is distributed in the hope that it will be useful,
  * but WITHOUT ANY WARRANTY; without even the implied warranty of
  * MERCHANTABILITY or FITNESS FOR A PARTICULAR PURPOSE.  See the
  * GNU General Public License for more details.
  *
  * You should have received a copy of the GNU General Public License
- * along with the NUbots Codebase.  If not, see <http://www.gnu.org/licenses/>.
+ * along with WalkEngine.  If not, see <http://www.gnu.org/licenses/>.
  *
  * Copyright 2013 NUBots <nubots@nubots.net>
  */
@@ -48,15 +48,6 @@
         using NUClear::log;
         using NUClear::DEBUG;
         using messages::input::Sensors;
-<<<<<<< HEAD
-
-        WalkEngine::WalkEngine(std::unique_ptr<NUClear::Environment> environment) : Reactor(std::move(environment)), id(size_t(this) * size_t(this) - size_t(this)) {
-
-            struct WalkCommand {
-                arma::vec2 velocity; // in m/s
-                float rotationalSpeed; // in rads/s
-            };
-=======
         using messages::motion::WalkCommand;
         using messages::motion::WalkStartCommand;
         using messages::motion::WalkStopCommand;
@@ -112,7 +103,6 @@
                 stop();
                 // TODO: set priorities to 0 when stopped - somehow
             });
->>>>>>> 211d89ee
 
             on<Trigger<Configuration<WalkEngine> > >([this](const Configuration<WalkEngine>& config) {
 
@@ -198,20 +188,15 @@
                 frontComp = config["frontComp"];
                 AccelComp = config["AccelComp"];
 
-                // gInitial body swing
+                // gInitial body swing 
                 supportModYInitial = config["supportModYInitial"];
 
                 toeTipCompensation = config["toeTipCompensation"];
 
                 useAlternativeTrajectory = config["useAlternativeTrajectory"];
 
-<<<<<<< HEAD
-                setVelocity(config["velCommandX"], config["velCommandY"], config["velCommandAngular"]);
-
-=======
 //                setVelocity(config["velCommandX"], config["velCommandY"], config["velCommandAngular"]);
                 
->>>>>>> 211d89ee
             });
 
             on<Trigger<Startup>>([this](const Startup&) {
@@ -282,7 +267,7 @@
                 // gqLArm0={qLArm[1],qLArm[2]};
                 // gqRArm0={qRArm[1],qRArm[2]};
 
-                // gStandard offset
+                // gStandard offset 
                 uLRFootOffset = {0, footY + supportY, 0};
 
                 // gWalking/Stepping transition variables
@@ -295,11 +280,11 @@
                 comdot = {0, 0};
                 hasBall = 0;
 
-
+                
                 stanceReset();
                 //start();
             });
-
+			
         }
         // TODO: add others
 
@@ -321,7 +306,7 @@
             // always stops with feet together (which helps transition)
             stopRequest = std::max(1, stopRequest);
         }
-
+        
         void WalkEngine::update(const Sensors& sensors) {
             //advanceMotion();
             double time = getTime();
@@ -412,7 +397,7 @@
                         }
                     }
                 }
-
+                
                 uTorso2 = stepTorso(uLeft2, uRight2, shiftFactor);
 
                 // adjustable initial step body swing
@@ -494,7 +479,7 @@
             if (velDiff[0] > 0.02) {
                 frontCompX = frontCompX + AccelComp;
             }
-
+            
             float armPosCompX, armPosCompY;
 
             // arm movement compensation
@@ -589,11 +574,11 @@
         }
 
         void WalkEngine::motionLegs(std::vector<double> qLegs, bool gyroOff, const Sensors& sensors) {
-            float phComp = std::min({1.0, phSingle / 0.1, (1 - phSingle) / 0.1});
+            float phComp = std::min({1.0, phSingle / 0.1, (1 - phSingle) / 0.1});                  
             ServoID supportLegID = (supportLeg == LEFT) ? ServoID::L_ANKLE_PITCH : ServoID::R_ANKLE_PITCH;
             arma::mat33 ankleRotation = sensors.forwardKinematics.find(supportLegID)->second.submat(0,0,2,2);
             // get effective gyro angle considering body angle offset
-            arma::mat33 kinematicGyroSORAMatrix = sensors.orientation * ankleRotation;   //DOUBLE TRANSPOSE
+            arma::mat33 kinematicGyroSORAMatrix = sensors.orientation * ankleRotation;   //DOUBLE TRANSPOSE       
             std::pair<arma::vec3, double> axisAngle = utility::math::matrix::axisAngleFromRotationMatrix(kinematicGyroSORAMatrix);
             float weight = 1;
             arma::vec3 kinematicsGyro = axisAngle.first * (axisAngle.second / weight);
@@ -632,7 +617,7 @@
             hipShift[1] += hipImuParamY[0] * (hipShiftY - hipShift[1]);
             armShift[0] += armImuParamX[0] * (armShiftX - armShift[0]);
             armShift[1] += armImuParamY[0] * (armShiftY - armShift[1]);
-
+            
             // TODO: toe/heel lifting
 
             if (!active) {
@@ -646,8 +631,8 @@
                 qLegs[9] += kneeShift; // Knee pitch stabilization
                 qLegs[10] += ankleShift[0]; // Ankle pitch stabilization
                 // qLegs[11] += ankleShift[1]; // Ankle roll stabilization
-
-
+                
+                
 
 
             } else if (supportLeg == LEFT) {
@@ -736,7 +721,7 @@
                     -5 * M_PI / 180 + std::max(0.0f, rotRightA) / 2
                     - std::max(0.0, rightLegTorso[1] - 0.04) / 0.02 * (6 * M_PI / 180)
                     , qLArmActual[1]);
-
+            
             if (upperBodyOverridden <= 0 && motionPlaying <= 0) {
                 qLArmActual[2] = qLArm[2];
                 qRArmActual[2] = qRArm[2];
@@ -826,7 +811,7 @@
             vx = std::min(std::max(vx, velLimitX[0]), velLimitX[1]);
             vy = std::min(std::max(vy, velLimitY[0]), velLimitY[1]);
             va = std::min(std::max(va, velLimitA[0]), velLimitA[1]);
-
+            
             // slow down when turning
             double vFactor = 1 - std::abs(va) / vaFactor;
 
@@ -844,9 +829,9 @@
 
         void WalkEngine::updateVelocity() {
             if (velCurrent[0] > velXHigh) {
-                // Slower acceleration at high speed
+                // Slower acceleration at high speed 
                 velDiff[0] = std::min(std::max(velCommand[0] - velCurrent[0],
-                        -velDelta[0]), velDeltaXHigh);
+                        -velDelta[0]), velDeltaXHigh); 
             } else {
                 velDiff[0] = std::min(std::max(velCommand[0] - velCurrent[0],
                         -velDelta[0]), velDelta[0]);
@@ -938,7 +923,7 @@
             float aN = (c1 * expTStep - c2) / (expTStep - 1 / expTStep);
             return std::make_pair(aP, aN);
         }
-
+        
         arma::vec3 WalkEngine::zmpCom(float ph) {
             arma::vec3 com = {0, 0, 0};
             float expT = std::exp(tStep * ph / tZmp);
@@ -978,55 +963,51 @@
               return t.tv_sec + 1E-6 * t.tv_usec;
         }
 
-        double WalkEngine::procFunc(double a, double deadband, double maxvalue) { //a function for IMU feedback (originally from teamdarwin2013release/player/util/util.lua)
-            double   ret  = std::min( std::max(0., std::abs(a)-deadband), maxvalue);
-            if(a<=0) ret *= -1.;
-            return   ret;
-        }
-
-        double WalkEngine::modAngle(double value) { // reduce an angle to [-pi, pi)
+		double WalkEngine::procFunc(double a, double deadband, double maxvalue) { //a function for IMU feedback (originally from teamdarwin2013release/player/util/util.lua)
+			double   ret  = std::min( std::max(0., std::abs(a)-deadband), maxvalue);
+			if(a<=0) ret *= -1.;
+			return   ret;
+		}
+
+		double WalkEngine::modAngle(double value) { // reduce an angle to [-pi, pi)
             double angle = std::fmod(value, 2 * M_PI);
             if (angle <= -M_PI) angle += 2 * M_PI;
             else if (angle > M_PI) angle -= 2 * M_PI;
 
             return angle;
-        }
-
-        /**
-         * @brief Transforms pRelative from pose co-ordinates to global co-ordinates in 2 dimensions
-         *  using the third element as bearing angle
-         */
-        arma::vec3 WalkEngine::poseGlobal(arma::vec3 pRelative, arma::vec3 pose) { //TEAMDARWIN LUA VECs START INDEXING @ 1 not 0 !!
-            double ca = std::cos(pose[2]);
-            double sa = std::sin(pose[2]);
+		}
+
+		arma::vec3 WalkEngine::poseGlobal(arma::vec3 pRelative, arma::vec3 pose) { //TEAMDARWIN LUA VECs START INDEXING @ 1 not 0 !!
+			double ca = std::cos(pose[2]);
+			double sa = std::sin(pose[2]);
             return {
                 pose[0] + ca * pRelative[0] - sa * pRelative[1],
                 pose[1] + sa * pRelative[0] + ca * pRelative[1],
                 pose[2] + pRelative[2]
             };
-        }
-
-        arma::vec3 WalkEngine::poseRelative(arma::vec3 pGlobal, arma::vec3 pose) {
-            double ca = std::cos(pose[2]);
-            double sa = std::sin(pose[2]);
-            double px = pGlobal[0] - pose[0];
-            double py = pGlobal[1] - pose[1];
-            double pa = pGlobal[2] - pose[2];
+		}
+
+		arma::vec3 WalkEngine::poseRelative(arma::vec3 pGlobal, arma::vec3 pose) {
+			double ca = std::cos(pose[2]);
+			double sa = std::sin(pose[2]);
+			double px = pGlobal[0] - pose[0];
+			double py = pGlobal[1] - pose[1];
+			double pa = pGlobal[2] - pose[2];
             return {
                 ca * px + sa * py,
                 -sa * px + ca * py,
                 modAngle(pa)
             };
-        }
-
-        //should t be an integer???
-        arma::vec3 WalkEngine::se2Interpolate(double t, arma::vec3 u1, arma::vec3 u2) { //helps smooth out the motions using a weighted average
+		}
+
+		//should t be an integer???
+		arma::vec3 WalkEngine::se2Interpolate(double t, arma::vec3 u1, arma::vec3 u2) { //helps smooth out the motions using a weighted average
             return {
                 u1[0] + t * (u2[0] - u1[0]),
                 u1[1] + t * (u2[1] - u1[1]),
                 u1[2] + t * modAngle(u2[2] - u1[2])
             };
-        }
-
+		}
+        
     }  // motion
 }  // modules
