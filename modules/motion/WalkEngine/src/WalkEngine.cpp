/*
 * This file is part of WalkEngine.
 *
 * WalkEngine is free software: you can redistribute it and/or modify
 * it under the terms of the GNU General Public License as published by
 * the Free Software Foundation, either version 3 of the License, or
 * (at your option) any later version.
 *
 * WalkEngine is distributed in the hope that it will be useful,
 * but WITHOUT ANY WARRANTY; without even the implied warranty of
 * MERCHANTABILITY or FITNESS FOR A PARTICULAR PURPOSE.  See the
 * GNU General Public License for more details.
 *
 * You should have received a copy of the GNU General Public License
 * along with WalkEngine.  If not, see <http://www.gnu.org/licenses/>.
 *
 * Copyright 2013 NUBots <nubots@nubots.net>
 */

#include "WalkEngine.h"

#include <algorithm>
#include <armadillo>
#include <chrono>
#include <cmath>

#include "messages/motion/ServoWaypoint.h"
#include "messages/support/Configuration.h"
#include "utility/motion/InverseKinematics.h"
#include "utility/math/matrix.h"

namespace modules {
    namespace motion {

        using messages::support::Configuration;
        
        WalkEngine::WalkEngine(std::unique_ptr<NUClear::Environment> environment) : Reactor(std::move(environment)) {

			struct WalkCommand {
				float forwardSpeed; // percentage of max speed
				float rotationSpeed; // radians/s, positive = left rotation (right hand rule)
			};

            on<Trigger<Configuration<WalkEngine> > >([this](const Configuration<WalkEngine>& walkEngineConfig) {
<<<<<<< HEAD
                config = walkEngineConfig.config;
            });

            on<Trigger<Initialize> >([this]() {
                // walk state
                uTorso = {config["supportX"], 0, 0};
                uLeft = {0, config["footY"], 0};
                uRight = {0, -double(config["footY"]), 0};

                pLLeg = {0, config["footY"], 0, 0, 0, 0};
                pRLeg = {0, -double(config["footY"]), 0, 0, 0, 0};
                pTorso = {config["supportX"], 0, config["bodyHeight"], 0, config["bodyTilt"], 0};
=======

                auto config = walkEngineConfig.config;
                // g Walk Parameters
                // g Stance and velocity limit values
                stanceLimitX = config["stanceLimitX"].as<arma::vec>();
                stanceLimitY = config["stanceLimitY"].as<arma::vec>();
                stanceLimitA = config["stanceLimitA"].as<arma::vec>();
                velLimitX = config["velLimitX"].as<arma::vec>();
                velLimitY = config["velLimitY"].as<arma::vec>();
                velLimitA = config["velLimitA"].as<arma::vec>();
                velDelta = config["velDelta"].as<arma::vec>();
                vaFactor = config["vaFactor"];

                velXHigh = config["velXHigh"];
                velDeltaXHigh = config["velDeltaXHigh"];

                // gToe/heel overlap checking values
                footSizeX = config["footSizeX"].as<arma::vec>();
                stanceLimitMarginY = config["stanceLimitMarginY"];
                stanceLimitY2 = 2 * double(config["footY"]) - double(config["stanceLimitMarginY"]);

                // gOP default stance width: 0.0375*2 = 0.075
                // gHeel overlap At radian 0.15 at each foot = 0.05*sin(0.15)*2=0.015
                // gHeel overlap At radian 0.30 at each foot = 0.05*sin(0.15)*2=0.030

                // gStance parameters
                bodyHeight = config["bodyHeight"];
                bodyTilt = config["bodyTilt"];
                // TODO
                //footX = mcm.get_footX();
                footY = config["footY"];
                supportX = config["supportX"];
                supportY = config["supportY"];
                qLArm0 = M_PI / 180.0 * arma::vec3{90, 2, -20};
                qRArm0 = M_PI / 180.0 * arma::vec3{90, -2, -20};
                qLArmKick0 = M_PI / 180 * arma::vec3{90, 30, -60};
                qRArmKick0 = M_PI / 180 * arma::vec3{90, -30, -60};

                // gHardness parameters
                hardnessSupport = config["hardnessSupport"];
                hardnessSwing = config["hardnessSwing"];

                hardnessArm0 = config["hardnessArm"];
                hardnessArm = config["hardnessArm"];

                // gGait parameters
                tStep = config["tStep"];
                tStep0 = tStep;
                tZmp = config["tZmp"];
                stepHeight = config["stepHeight"];
                stepHeight0 = stepHeight;
                ph1Single = config["phSingle"][size_t(0)];
                ph2Single = config["phSingle"][size_t(1)];
                ph1Zmp = ph1Single;
                ph2Zmp = ph2Single;

                // gCompensation parameters
                hipRollCompensation = 4 * M_PI / 180;
                ankleMod = arma::vec2{-1, 0} * 1 * M_PI / 180;
                spreadComp = config["spreadComp"];
                turnCompThreshold = config["turnCompThreshold"];
                turnComp = config["turnComp"];

                float gyroFactor = 0.273 * M_PI / 180 * 300 / 1024;

                // gGyro stabilization parameters
                ankleImuParamX = {0.5, 0.3 * gyroFactor, 1 * M_PI / 180, 25 * M_PI / 180};
                ankleImuParamY = {0.5, 1.2 * gyroFactor, 1 * M_PI / 180, 25 * M_PI / 180};
                kneeImuParamX = {0.5, 0.7 * gyroFactor, 1 * M_PI / 180, 25 * M_PI / 180};
                hipImuParamY = {0.5, 0.3 * gyroFactor, 1 * M_PI / 180, 25 * M_PI / 180};
                armImuParamX = {0.5, 10.0 * gyroFactor, 20 * M_PI / 180, 45 * M_PI / 180};
                armImuParamY = {0.5, 0.0 * gyroFactor, 20 * M_PI / 180, 45 * M_PI / 180};

                // gSupport bias parameters to reduce backlash-based instability
                velFastForward = config["velFastForward"];
                velFastTurn = config["velFastTurn"];
                supportFront = config["supportFront"];
                supportFront2 = config["supportFront2"];
                supportBack = config["supportBack"];
                supportSideX = config["supportSideX"];
                supportSideY = config["supportSideY"];
                supportTurn = config["supportTurn"];

                frontComp = config["frontComp"];
                AccelComp = config["AccelComp"];

                // gInitial body swing 
                supportModYInitial = config["supportModYInitial"];

                // gWalkKick parameters
                //walkKickDef = config["walkKickDef"];
                walkKickPh = config["walkKickPh"];
                toeTipCompensation = 0;

                useAlternativeTrajectory = config["useAlternativeTrajectory"];
                
                // g--------------------------------------------------------
                // g Walk state variables
                // g--------------------------------------------------------

                uTorso = {supportX, 0, 0};
                uLeft = {0, footY, 0};
                uRight = {0, -footY, 0};

                pLLeg = {0, footY, 0, 0, 0, 0};
                pRLeg = {0, -footY, 0, 0,0,0};
                pTorso = {supportX, 0, bodyHeight, 0, bodyTilt, 0};
>>>>>>> 2abde6f7

                velCurrent = {0, 0, 0};
                velCommand = {0, 0, 0};
                velDiff = {0, 0, 0};

<<<<<<< HEAD
                // zmp expoential coefficients
=======
                // gZMP exponential coefficients:
>>>>>>> 2abde6f7
                aXP = 0;
                aXN = 0;
                aYP = 0;
                aYN = 0;

<<<<<<< HEAD
                // gyro stabilization variables
=======
                // gGyro stabilization variables
>>>>>>> 2abde6f7
                ankleShift = {0, 0};
                kneeShift = 0;
                hipShift = {0, 0};
                armShift = {0, 0};

                active = true;
                started = false;
<<<<<<< HEAD
                moving = false;
                iStep0 = -1;
                iStep = 0;
                tStep = config["tStep"];
                tStep0 = tStep;
                time_t now = NUClear::clock::now();
                t0 = now;
                tLastStep = now;
                ph0 = 0;
                ph = 0;

                stopRequest = 2;
                canWalkKick = 1; // can we do walkkick with this walk code?
                walkKickRequest = 0;
                // TODO: walkKick = 
=======
                iStep0 = -1;
                iStep = 0;
                t0 = getTime();
                tLastStep = getTime();
                ph0=0;
                ph=0;

                stopRequest = 2;
                canWalkKick = 1; // gCan we do walkkick with this walk code?
                walkKickRequest = 0; 
                //walkKick = walkKickDef["FrontLeft"];
>>>>>>> 2abde6f7
                currentStepType = 0;

                initialStep = 2;

                upperBodyOverridden = 0;
                motionPlaying = 0;

<<<<<<< HEAD
//                qLArmOR0 = config["qLArm0"];
                qLArmOR0 = config["qLArm0"].as<arma::vec3>();
//                qLArmOR0 = config<arma::vec3>["qLArm0"];
//                qLArmOR0 = static_cast<arma::vec3>(config["qLArm0"]);

                // TODO:
//                arma::vec3 test = config["qLArm0"];
                //qLArmOR0 = static_cast<std::vector<double>>(config["qLArm0"]);
//                qRArmOR0 = config["qRArm0"];

                qLArmOR1 = {0, 0, 0};
                qRArmOR1 = {0, 0, 0};

=======
                qLArmOR0 = qLArm0;
                qRArmOR0 = qRArm0;
                bodyRot0 = {0, bodyTilt, 0};

                qLArmOR = qLArm0;
                qRArmOR = qRArm0;
                bodyRot = {0, bodyTilt, 0};

                qLArmOR1 = {0, 0, 0};
                qRArmOR1 = {0, 0, 0};
>>>>>>> 2abde6f7
                bodyRot1 = {0, 0, 0};

                phSingle = 0;

<<<<<<< HEAD
                // current arm pose
                qLArm = M_PI / 180 * arma::vec3{90, 40, -160};
                qRArm = M_PI / 180 * arma::vec3{90, -40, -160};

                // commented out in original darwin code
                //qLArm0 = {qLArm[0], qLArm[1]};
                //qRArm0 = {qRArm[0], qRArm[1]};

                // standard offset
                uLRFootOffset = {0, double(config["footY"]) + double(config["supportY"]), 0};

                // walking/stepping transition variables
                uLeftI = {0, 0, 0};
                uRightI = {0, 0, 0};
                uTorsoI = {0, 0, 0};
                supportI = {0, 0, 0};
=======
                // gCurrent arm pose
                qLArm = M_PI / 180 * arma::vec3{90, 40, -160};
                qRArm = M_PI / 180 * arma::vec3{90, -40, -160};

                // gqLArm0={qLArm[1],qLArm[2]};
                // gqRArm0={qRArm[1],qRArm[2]};

                // gStandard offset 
                uLRFootOffset = {0, footY + supportY, 0};

                // gWalking/Stepping transition variables
                uLeftI = {0, 0, 0};
                uRightI = {0, 0, 0};
                uTorsoI = {0, 0, 0};
                supportI = LEFT;
>>>>>>> 2abde6f7
                startFromStep = false;

                comdot = {0, 0};
                stepKickReady = false;
                hasBall = 0;
<<<<<<< HEAD

                stepKickRequest = 0;

                ankleMod = config["ankleMod"].as<arma::vec2>();
                ph1Zmp = config["ph1Single"];
                ph2Zmp = config["ph2Single"];
                tZmp = config["tZmp"];
=======
>>>>>>> 2abde6f7
            });

            on<Trigger<Every<1, Per<std::chrono::seconds> > > >([this](const time_t& time) {
                update();
            });
			
        }
        // TODO: add others
        
        void WalkEngine::update() {
            //advanceMotion();

            float footX = getFootX();
            double time = getTime();

            // TODO: bodyHeightCurrent = vcm.get_camera_bodyHeight();

            if (!active) {
                // TODO
                moving = false;
                updateStill();
                return;
            }

            if (!started) {
                started = true;
                tLastStep = time;
            }

            ph0 = ph;
            moving = true;

            // SJ: Variable tStep support for walkkick
            ph = (time - tLastStep) / tStep;

            if (ph > 1) {
                iStep++;
                ph = ph - std::floor(ph);
                tLastStep += tStep;
            }

            if (iStep > iStep0 && stopRequest == 2) {
                stopRequest = 0;
                active = false;
                return; // TODO: return "stop"
            }

            // new step
            if (iStep > iStep0) {
                updateVelocity();
                iStep0 = iStep;
                supportLeg = (iStep % 2 == 0 ? LEFT : RIGHT); // 0 for left support, 1 for right support
                uLeft1 = uLeft2;
                uRight1 = uRight2;
                uTorso1 = uTorso2;

                supportMod = {0, 0}; // support point modulation for wallkick
                shiftFactor = 0.5; // how much should we shift final torso pose?

                //checkWalkKick();
                checkStepKick();

                if (stepKickReady) {
                    // large step init
                    return; // TODO: return "step"
                }

                if (walkKickRequest == 0 && stepKickRequest == 0) {
                    if (stopRequest == 1) {
                        stopRequest = 2;
                        velCurrent = {0, 0, 0};
                        velCommand = {0, 0, 0};
                        if (supportLeg == LEFT) {
                            uRight2 = poseGlobal(-2 * uLRFootOffset, uLeft1);
                        } else {
                            uLeft2 = poseGlobal(2 * uLRFootOffset, uRight1);
                        }
                    } else {
                        // normal walk, advance steps
                        tStep = tStep0;
                        if (supportLeg == LEFT) {
                            uRight2 = stepRightDestination(velCurrent, uLeft1, uRight1);
                        } else {
                            uLeft2 = stepLeftDestination(velCurrent, uLeft1, uRight1);
                        }

                        // velocity-based support point modulation
                        toeTipCompensation = 0;
                        if (velDiff[0] > 0) {
                            // accelerating to front
                            supportMod[0] = supportFront2;
                        } else if (velCurrent[0] > velFastForward) {
                            supportMod[0] = supportFront;
                            toeTipCompensation = ankleMod[0];
                        } else if (velCurrent[0] < 0) {
                            supportMod[0] = supportBack;
                        } else if (std::abs(velCurrent[2]) > velFastTurn) {
                            supportMod[0] = supportTurn;
                        } else {
                            if (velCurrent[1] > 0.015) {
                                supportMod[0] = supportSideX;
                                supportMod[1] = supportSideY;
                            } else if (velCurrent[1] < -0.015) {
                                supportMod[0] = supportSideX;
                                supportMod[1] = -supportSideY;
                            }
                        }
                    }
                }

                uTorso2 = stepTorso(uLeft2, uRight2, shiftFactor);

                // adjustable initial step body swing
                if (initialStep > 0) {
                    supportMod[1] = supportModYInitial;
                    if (supportLeg == RIGHT) {
                        supportMod[1] *= -1;
                    }
                }

                // apply velocity-based support point modulation for uSupport
                if (supportLeg == LEFT) {
                    arma::vec3 uLeftTorso = poseRelative(uLeft1, uTorso1);
                    arma::vec3 uTorsoModded = poseGlobal({supportMod[0], supportMod[1], 0}, uTorso);
                    arma::vec3 uLeftModded = poseGlobal(uLeftTorso, uTorsoModded);
                    uSupport = poseGlobal({supportX, supportY, 0}, uLeftModded);
                    // TODO
                    //leftLegHardness = hardnessSupport;
                    //rightLegHardness = hardnessSwing;
                } else {
                    arma::vec3 uRightTorso = poseRelative(uRight1, uTorso);
                    arma::vec3 uTorsoModded = poseGlobal({supportMod[1], supportMod[2], 0}, uTorso);
                    arma::vec3 uRightModded = poseGlobal(uRightTorso, uTorsoModded);
                    uSupport = poseGlobal({supportX, -supportY, 0}, uRightModded);
                    // TODO:
                    //leftLegHardness = hardnessSwing;
                    //rightLegHardness = hardnessSupport;
                }

                // compute ZMP coefficients
                m1X = (uSupport[0] - uTorso[0]) / (tStep * ph1Zmp);
                m2X = (uTorso2[0] - uSupport[0]) / (tStep * (1 - ph2Zmp));
                m1Y = (uSupport[1] - uTorso[1]) / (tStep * ph1Zmp);
                m2Y = (uTorso2[1] - uSupport[1]) / (tStep * (1 - ph2Zmp));
                std::tie(aXP, aXN) = zmpSolve(uSupport[0], uTorso1[0], uTorso[0], uTorso[0], uTorso[0]);
                std::tie(aYP, aYN) = zmpSolve(uSupport[1], uTorso1[1], uTorso[1], uTorso[1], uTorso[1]);

                // compute COM speed at the boundary

//                dx0 = (aXP - aXN) / tZmp + m1X * (1 - std::cosh(ph1Zmp * tStep / tZmp));
//                dy0 = (aYP - aYN) / tZmp + m1Y * (1 - std::cosh(ph1Zmp * tStep / tZmp));

                float dx1 = (aXP * std::exp(tStep / tZmp) - aXN * std::exp(-tStep / tZmp)) / tZmp
                        + m2X * (1 - std::cosh((1 - ph2Zmp) * tStep / tZmp));
                float dy1 = (aYP * std::exp(tStep / tZmp) - aYN * std::exp(-tStep / tZmp)) / tZmp
                        + m2Y * (1 - std::cosh((1 - ph2Zmp) * tStep / tZmp));

                comdot = {dx1, dy1};
            }

            float xFoot, zFoot;
            std::tie(xFoot, zFoot) = footPhase(ph);
            if (initialStep > 0) {
                zFoot = 0; // don't lift foot at initial step
            }
            pLLeg[2] = 0;
            pRLeg[2] = 0;
            if (supportLeg == LEFT) {
                /*if (currentStepType > 1) { // walkkick
                    if (xFoot < walkKickPh) {
                        uRight = se2Interpolate(xFoot * 2, uRight1, uRight15);
                    } else {
                        uRight = se2Interpolate(xFoot * 2 - 1, uRight15, uRight2);
                    }
                } else {
                    uRight = se2Interpolate(xFoot, uRight1, uRight2);
                }*/
                uRight = se2Interpolate(xFoot, uRight1, uRight2);
                pRLeg[2] = stepHeight * zFoot;
            } else {
                /*if (currentStepType > 1) { // walkkick
                    if (xFoot < walkKickPh) {
                        uLeft = se2Interpolate(xFoot * 2, uLeft1, uLeft15);
                    } else {
                        uLeft = se2Interpolate(xFoot * 2 - 1, uLeft15, uLeft2);
                    }
                } else {
                    uLeft = se2Interpolate(xFoot, uLeft1, uLeft2);
                }*/
                uLeft = se2Interpolate(xFoot, uLeft1, uLeft2);
                pLLeg[2] = stepHeight * zFoot;
            }

            // unused: uTorsoOld = uTorso;

            uTorso = zmpCom(ph);

            // turning
            float turnCompX = 0;
            if (std::abs(velCurrent[2]) > turnCompThreshold && velCurrent[0] > -0.01) {
                turnCompX = turnComp;
            }

            // walking front
            float frontCompX = 0;
            if (velCurrent[0] > 0.04) {
                frontCompX = frontComp;
            }
            if (velDiff[0] > 0.02) {
                frontCompX = frontCompX + AccelComp;
            }
            
            float armPosCompX, armPosCompY;

            // arm movement compensation
            if (upperBodyOverridden > 0 || motionPlaying > 0) {
                // mass shift to X
                float elbowX = -std::sin(qLArmOR[0] - M_PI_2 + bodyRot[0]) * std::cos(qLArmOR[1])
                               -std::sin(qRArmOR[0] - M_PI_2 + bodyRot[0]) * std::cos(qRArmOR[1]);

                // mass shift to Y
                float elbowY = std::sin(qLArmOR[1]) + std::sin(qRArmOR[1]);
                armPosCompX = elbowX * -0.009;
                armPosCompY = elbowY * -0.009;

                pTorso[3] = bodyRot[0];
                pTorso[4] = bodyRot[1];
                pTorso[5] = bodyRot[2];
            } else {
                armPosCompX = 0;
                armPosCompY = 0;

                pTorso[3] = 0;
                pTorso[4] = bodyTilt;
                pTorso[5] = 0;
            }

            // TODO: paramaterize/config
            if (hasBall > 0) {
                turnCompX = turnCompX - 0.01;
            }

            arma::vec3 uTorsoActual = poseGlobal({-footX + frontCompX + turnCompX + armPosCompX, armPosCompY, 0}, uTorso);
            pTorso[0] = uTorsoActual[0];
            pTorso[1] = uTorsoActual[1];
            pTorso[5] += uTorsoActual[2];

            pLLeg[0] = uLeft[0];
            pLLeg[1] = uLeft[1];
            pLLeg[2] = uLeft[2];

            pRLeg[0] = uRight[0];
            pRLeg[1] = uRight[1];
            pRLeg[2] = uRight[2];

            // TODO: qLegs = IK()
            std::vector<double> qLegs;
            motionLegs(qLegs);
            motionArms();
        }

        void WalkEngine::checkStepKick() {
            arma::vec3 uFootErr;
            if (stepKickRequest == 0) {
                stepCheckCount = 0;
                return;
            } else if (stepKickRequest == 1) {
                uFootErr = poseRelative(uLeft1, poseGlobal(2 * uLRFootOffset, uRight1));
                stepCheckCount++;
            }

            if (supportLeg == stepKickSupport) {
                if (stepCheckCount > 2 || 
                        (std::abs(uFootErr[0]) < 0.02 &&
                        std::abs(uFootErr[1]) < 0.01 &&
                        std::abs(uFootErr[2]) < 10 * M_PI / 180.0)) {
                    stepKickReady = true;
                    return;
                }
            }

            if (supportLeg == LEFT) {
                uRight2 = poseGlobal(-2 * uLRFootOffset, uLeft1);
            } else {
                uLeft2 = poseGlobal(2 * uLRFootOffset, uRight1);
            }
        }

        /*void WalkEngine::checkWalkKick() {
            if (walkKickRequest == 0) {
                return;
            }

            if (walkKickRequest > 0 && walkKickRequest > walkKick.size()) {
                walkKickRequest = 0;
                tStep = tStep0;
                stepHeight = stepHeight0;
                currentStepType = 0;
                velCurrent = {0, 0, 0};
                velCommand = {0, 0, 0};
                return;
            }

            if (walkKickRequest == 1) {
                // check current supportLeg and feet positions
                // and advance steps until ready

                arma::vec3 uFootErr = poseRelative(uLeft1, poseGlobal(2 * uLRFootOffset, uRight1));

                if (supportLeg != walkKick[0][2] ||
                        std::abs(uFootErr[0] > 0.02) || 
                        std::abs(uFootErr[1] > 0.01) ||
                        std::abs(uFootErr[2] > 10 * M_PI / 180.0)) {
                    if (supportLeg == LEFT) {
                        // TODO: uRight2 = 
                    } else {
                        // TODO: uLeft2 = 
                    }
                    return;
                }
            }

            tStep = walkKick[walkKickRequest][0];
            currentStepType = walkKick[walkKickRequest][1];
            supportLeg = walkKick[walkKickRequest][2];
            stepHeight = walkKick[walkKickRequest][3];
            supportMod = walkKick[walkKickRequest][4];
            shiftFactor = walkKick[walkKickRequest][5];

            if (walkKick[walkKickRequest].size() <= 7) {
                arma::vec3 footPos1 = walkKick[walkKickRequest][6];
                if (supportLeg == LEFT) {
                    // TODO: look at uLRFootOffset for use here
                    // TODO: uRight2 = 
                } else {
                    // TODO: uLeft2 = 
                }
            } else {
                arma::vec3 footPos1 = walkKick[walkKickRequest][6];
                arma::vec3 footPos2 = walkKick[walkKickRequest][7];
                if (supportLeg == LEFT) {
                    // TODO: uRight15 = 
                    // TODO: uRight2 = 
                } else {
                    // TODO: uLeft15 =
                    // TODO: uLeft2 = 
                }
            }

            walkKickRequest++;
        }*/

        void WalkEngine::updateStill() {
            uTorso = stepTorso(uLeft, uRight, 0.5);

            float armPosCompX, armPosCompY;

            if (upperBodyOverridden > 0 || motionPlaying > 0) {
                // mass shift to X
                float elbowX = -std::sin(qLArmOR[0] - M_PI_2 + bodyRot[0]) * std::cos(qLArmOR[1])
                               -std::sin(qRArmOR[0] - M_PI_2 + bodyRot[0]) * std::cos(qRArmOR[1]);

                // mass shift to Y
                float elbowY = std::sin(qLArmOR[1]) + std::sin(qRArmOR[1]);
                armPosCompX = elbowX * -0.007;
                armPosCompY = elbowY * -0.007;

                pTorso[3] = bodyRot[0];
                pTorso[4] = bodyRot[1];
                pTorso[5] = bodyRot[2];
            } else {
                armPosCompX = 0;
                armPosCompY = 0;

                pTorso[3] = 0;
                pTorso[4] = bodyTilt;
                pTorso[5] = 0;
            }

            uTorsoActual = poseGlobal({-footX + armPosCompX, armPosCompY, 0}, uTorso);
            pTorso[0] = uTorsoActual[0];
            pTorso[1] = uTorsoActual[1];
            pTorso[5] += uTorsoActual[2];

            pLLeg[0] = uLeft[0];
            pLLeg[1] = uLeft[1];
            pLLeg[2] = uLeft[2];

            pRLeg[0] = uRight[0];
            pRLeg[1] = uRight[1];
            pRLeg[2] = uRight[2];

            // TODO: qLegs = IK()
            std::vector<double> qLegs;
            motionLegs(qLegs, true);
            motionArms();
        }

        void WalkEngine::motionLegs(std::vector<double> qLegs) {
            motionLegs(qLegs, false);
        }

        void WalkEngine::motionLegs(std::vector<double> qLegs, bool gyroOff) {
            float phComp = std::min({1.0, phSingle / 0.1, (1 - phSingle) / 0.1});

            // ankle stabilization using gyro feedback
            // TODO: imuGyr = 
            arma::vec3 imuGyr;

            float gyroRoll0 = imuGyr[0];
            float gyroPitch0 = imuGyr[1];
            if (gyroOff) {
                gyroRoll0 = 0;
                gyroPitch0 = 0;
            }

            // get effective gyro angle considering body angle offset
            float yawAngle = 0;
            if (!active) {
                // double support
                yawAngle = (uLeft[2] + uRight[2]) / 2 - uTorsoActual[2];
            } else if (supportLeg == LEFT) {
                yawAngle = uLeft[2] - uTorsoActual[2];
            } else if (supportLeg == RIGHT) {
                yawAngle = uRight[2] - uTorsoActual[2];
            }

            float gyroRoll = gyroRoll0 * std::cos(yawAngle) + gyroPitch0 * std::sin(yawAngle);
            float gyroPitch = gyroPitch0 * std::cos(yawAngle) + gyroRoll0 * std::sin(yawAngle);

            float armShiftX = procFunc(gyroPitch * armImuParamY[1], armImuParamY[2], armImuParamY[3]);
            float armShiftY = procFunc(gyroRoll * armImuParamY[1], armImuParamY[2], armImuParamY[3]);

            float ankleShiftX = procFunc(gyroPitch * ankleImuParamX[1], ankleImuParamX[2], ankleImuParamX[3]);
            float ankleShiftY = procFunc(gyroRoll * ankleImuParamY[1], ankleImuParamY[2], ankleImuParamY[3]);
            float kneeShiftX = procFunc(gyroPitch * kneeImuParamX[1], kneeImuParamX[2], kneeImuParamX[3]);
            float hipShiftY = procFunc(gyroRoll * hipImuParamY[1], hipImuParamY[2], hipImuParamY[3]);

            ankleShift[0] += ankleImuParamX[0] * (ankleShiftX - ankleShift[0]);
            ankleShift[1] += ankleImuParamY[0] * (ankleShiftY - ankleShift[1]);
            kneeShift += kneeImuParamX[0] * (kneeShiftX - kneeShift);
            hipShift[1] += hipImuParamY[0] * (hipShiftY - hipShift[1]);
            armShift[0] += armImuParamX[0] * (armShiftX - armShift[0]);
            armShift[1] += armImuParamY[0] * (armShiftY - armShift[1]);
            
            // TODO: toe/heel lifting

            if (!active) {
                // Double support, standing still
                // qLegs[1] += hipShift[1]; // Hip roll stabilization
                qLegs[3] += kneeShift; // Knee pitch stabilization
                qLegs[4] += ankleShift[0]; // Ankle pitch stabilization
                // qLegs[5] += ankleShift[1]; // Ankle roll stabilization

                // qLegs[7] += hipShift[1]; // Hip roll stabilization
                qLegs[9] += kneeShift; // Knee pitch stabilization
                qLegs[10] += ankleShift[0]; // Ankle pitch stabilization
                // qLegs[11] += ankleShift[1]; // Ankle roll stabilization

            } else if (supportLeg == LEFT) {
                qLegs[1] += hipShift[1]; // Hip roll stabilization
                qLegs[3] += kneeShift; // Knee pitch stabilization
                qLegs[4] += ankleShift[0]; // Ankle pitch stabilization
                qLegs[5] += ankleShift[1]; // Ankle roll stabilization

                qLegs[10] += toeTipCompensation * phComp; // Lifting toetip
                qLegs[1] += hipRollCompensation * phComp; // Hip roll compensation
            } else {
                qLegs[7] += hipShift[1]; // Hip roll stabilization
                qLegs[9] += kneeShift; // Knee pitch stabilization
                qLegs[10] += ankleShift[0]; // Ankle pitch stabilization
                qLegs[11] += ankleShift[1]; // Ankle roll stabilization

                qLegs[4] += toeTipCompensation * phComp; // Lifting toetip
                qLegs[7] -= hipRollCompensation * phComp; // Hip roll compensation
            }

            // TODO:
            //leftLegCommand = qLegs;
        }

        void WalkEngine::motionArms() {
            // TODO: paramaterize/config
            if (hasBall > 0) {
                return;
            }

            arma::vec3 qLArmActual = {qLArm0[0] + armShift[0], qLArm0[1] + armShift[1], 0};
            arma::vec3 qRArmActual = {qRArm0[0] + armShift[0], qRArm0[1] + armShift[1], 0};

            if (upperBodyOverridden > 0 || motionPlaying > 0) {
                qLArmActual = {qLArm0[0], qLArmOR[1], qLArmOR[2]};
                qRArmActual = {qRArm0[0], qRArmOR[1], qRArmOR[2]};
            }

            // check leg hitting
            float rotLeftA = modAngle(uLeft[2] - uTorso[2]);
            float rotRightA = modAngle(uTorso[2] - uRight[2]);

            arma::vec3 leftLegTorso = poseRelative(uLeft, uTorso);
            arma::vec3 rightLegTorso = poseRelative(uRight, uTorso);

            qLArmActual[1] = std::max(
                    5 * M_PI / 180 + std::max(0.0f, rotLeftA) / 2
                    + std::max(0.0, leftLegTorso[1] - 0.04) / 0.02 * (6 * M_PI / 180)
                    , qLArmActual[1]);

            qRArmActual[1] = std::max(
                    -5 * M_PI / 180 + std::max(0.0f, rotRightA) / 2
                    - std::max(0.0, rightLegTorso[1] - 0.04) / 0.02 * (6 * M_PI / 180)
                    , qLArmActual[1]);
            
            if (upperBodyOverridden <= 0 && motionPlaying <= 0) {
                qLArmActual[2] = qLArm[2];
                qRArmActual[2] = qRArm[2];
            }

            // TODO:
//            leftArmCommand = qLArmActual;
//            rightArmCommand = qRArmActual;
        }

        void WalkEngine::exit() {
            // TODO: empty?
        }

        arma::vec3 WalkEngine::stepLeftDestination(arma::vec3 vel, arma::vec3 uLeft, arma::vec3 uRight) {
            arma::vec3 u0 = se2Interpolate(0.5, uLeft, uRight);
            // Determine nominal midpoint position 1.5 steps in future
            arma::vec3 u1 = poseGlobal(vel, u0);
            arma::vec3 u2 = poseGlobal(0.5 * vel, u1);
            arma::vec3 uLeftPredict = poseGlobal(uLRFootOffset, u2);
            arma::vec3 uLeftRight = poseRelative(uLeftPredict, uRight);
            // Do not pidgeon toe, cross feet:

            // Check toe and heel overlap
            double toeOverlap = -footSizeX[1] * uLeftRight[3];
            double heelOverlap = -footSizeX[2] * uLeftRight[3];
            double limitY = std::max(stanceLimitY[1], stanceLimitY2 + std::max(toeOverlap, heelOverlap));

            // print("Toeoverlap Heeloverlap",toeOverlap,heelOverlap,limitY)

            uLeftRight[1] = std::min(std::max(uLeftRight[1], stanceLimitX[1]), stanceLimitX[2]);
            uLeftRight[2] = std::min(std::max(uLeftRight[2], limitY), stanceLimitY[2]);
            uLeftRight[3] = std::min(std::max(uLeftRight[3], stanceLimitA[1]), stanceLimitA[2]);

            return poseGlobal(uLeftRight, uRight);
        }

        arma::vec3 WalkEngine::stepRightDestination(arma::vec3 vel, arma::vec3 uLeft, arma::vec3 uRight) {
            arma::vec3 u0 = se2Interpolate(.5, uLeft, uRight);
            // Determine nominal midpoint position 1.5 steps in future
            arma::vec3 u1 = poseGlobal(vel, u0);
            arma::vec3 u2 = poseGlobal(0.5 * vel, u1);
            arma::vec3 uRightPredict = poseGlobal(-1 * uLRFootOffset, u2);
            arma::vec3 uRightLeft = poseRelative(uRightPredict, uLeft);
            // Do not pidgeon toe, cross feet:

            // Check toe and heel overlap
            double toeOverlap = footSizeX[1] * uRightLeft[3];
            double heelOverlap = footSizeX[2] * uRightLeft[3];
            double limitY = std::max(stanceLimitY[1], stanceLimitY2 + std::max(toeOverlap, heelOverlap));

            // print("Toeoverlap Heeloverlap",toeOverlap,heelOverlap,limitY)

            uRightLeft[1] = std::min(std::max(uRightLeft[1], stanceLimitX[1]), stanceLimitX[2]);
            uRightLeft[2] = std::min(std::max(uRightLeft[2], -stanceLimitY[2]), -limitY);
            uRightLeft[3] = std::min(std::max(uRightLeft[3], -stanceLimitA[2]), -stanceLimitA[1]);

            return poseGlobal(uRightLeft, uLeft);
        }

        arma::vec3 WalkEngine::stepTorso(arma::vec3 uLeft, arma::vec3 uRight, float shiftFactor) {
            arma::vec3 u0 = se2Interpolate(0.5, uLeft, uRight);
            arma::vec3 uLeftSupport = poseGlobal({supportX, supportY, 0}, uLeft);
            arma::vec3 uRightSupport = poseGlobal({supportX, -supportY, 0}, uRight);
            return se2Interpolate(shiftFactor, uLeftSupport, uRightSupport);
        }

        void WalkEngine::setVelocity(double vx, double vy, double va) {
            // filter the commanded speed
            vx = std::min(std::max(vx, velLimitX[0]), velLimitX[1]);
            vy = std::min(std::max(vy, velLimitY[0]), velLimitY[1]);
            va = std::min(std::max(va, velLimitA[0]), velLimitA[1]);
            
            // slow down when turning
            double vFactor = 1 - std::abs(va) / vaFactor;

            double stepMag = std::sqrt(vx * vx + vy * vy);
            double magFactor = std::min(velLimitX[1] * vFactor, stepMag) / (stepMag + 0.000001);

            velCommand[0] = vx * magFactor;
            velCommand[1] = vy * magFactor;
            velCommand[2] = va;

            velCommand[0] = std::min(std::max(velCommand[0], velLimitX[0]), velLimitX[1]);
            velCommand[1] = std::min(std::max(velCommand[1], velLimitY[0]), velLimitY[1]);
            velCommand[2] = std::min(std::max(velCommand[2], velLimitA[0]), velLimitA[1]);
        }

        void WalkEngine::updateVelocity() {
            if (velCurrent[0] > velXHigh) {
                // Slower acceleration at high speed 
                velDiff[0] = std::min(std::max(velCommand[0] - velCurrent[0],
                        -velDelta[0]), velDeltaXHigh); 
            } else {
                velDiff[0] = std::min(std::max(velCommand[0] - velCurrent[0],
                        -velDelta[0]), velDelta[0]);
            }

            velDiff[1] = std::min(std::max(velCommand[1] - velCurrent[1],
                    -velDelta[1]), velDelta[1]);
            velDiff[2] = std::min(std::max(velCommand[2] - velCurrent[2],
                    -velDelta[2]), velDelta[2]);

            velCurrent[0] += velDiff[0];
            velCurrent[1] += velDiff[1];
            velCurrent[2] += velDiff[2];

            if (initialStep > 0) {
                velCurrent = arma::vec3{0, 0, 0};
                initialStep++;
            }
        }

        arma::vec3 WalkEngine::getVelocity() {
            return velCurrent;
        }

        void WalkEngine::start() {
            stopRequest = 0;
            if (!active) {
                double now = getTime();

                active = true;
                started = false;
                iStep0 = -1;
                t0 = now;
                tLastStep = now;
                initialStep = 2;
            }
        }

        void WalkEngine::stop() {
            // always stops with feet together (which helps transition)
            stopRequest = std::max(1, stopRequest);
        }

        /*void WalkEngine::startMotion(std::string name) {
            if (motionPlaying == 0) {
                motionPlaying = 1;
                // TODO: currentMotion = 
                motionIndex = 1;
                motionStartTime = getTime();

                qLArmOR1 = currentMotion[0][1];
                qRArmOR1 = currentMotion[0][2];
                bodyRot0 = {0, bodyTilt, 0};

                // TODO: investigate port
                if (currentMotion[0] > 3) {
                    bodyRot1 = currentMotion[0][3];
                } else {
                    bodyRot1 = bodyRot0;
                }

                leftArmHardness = {0.7, 0.7, 0.7};
                rightArmHardness = {0.7, 0.7, 0.7};
            }
        }

        void WalkEngine::advanceMotion() {
            if (motionPlaying == 0) {
                return;
            }

            double time = getTime();
            curMotionFrame = currentMotion[motionIndex];
            ph = (time - motionStartTime) / curMotionFrame[0];
            if (ph > 1) {
                // advance frame
                // TODO: investigate port
                if (currentMotion == motionIndex) {
                    motionPlaying = 0;
                    leftArmHardness = hardnessArm;
                    rightArmHardness = hardnessArm;
                } else {
                    motionIndex++;
                    motionStartTime = time;
                    qLArmOR0[0] = qLArmOR1[0];
                    qLArmOR0[1] = qLArmOR1[1];
                    qLArmOR0[2] = qLArmOR1[2];

                    qRArmOR0[0] = qRArmOR1[0];
                    qRArmOR0[1] = qRArmOR1[1];
                    qRArmOR0[2] = qRArmOR1[2];

                    bodyRot0[0] = bodyRot1[0];
                    bodyRot0[1] = bodyRot1[1];
                    bodyRot0[2] = bodyRot1[2];

                    qLArmOR1 = currentMotion[motionIndex][1];
                    qRArmOR1 = currentMotion[motionIndex][2];

                    // TODO: investigate port
                    if (currentMotion[0] > 3) {
                        bodyRot1 = currentMotion[MotionIndex][3];
                    } else {
                        bodyRot1 = bodyRot0;
                    }
                }
            } else {
                    qLArmOR0[0] = (1 - ph) * qLArmOR0[0] + ph * qLArmOR1[0];
                    qLArmOR0[1] = (1 - ph) * qLArmOR0[1] + ph * qLArmOR1[1];
                    qLArmOR0[1] = (1 - ph) * qLArmOR0[2] + ph * qLArmOR1[2];

                    qRArmOR0[0] = (1 - ph) * qRArmOR0[0] + ph * qRArmOR1[0];
                    qRArmOR0[1] = (1 - ph) * qRArmOR0[1] + ph * qRArmOR1[1];
                    qRArmOR0[1] = (1 - ph) * qRArmOR0[2] + ph * qRArmOR1[2];

                    bodyRot0[0] = (1 - ph) * bodyRot0[0] + ph * bodyRot1[0];
                    bodyRot0[1] = (1 - ph) * bodyRot0[1] + ph * bodyRot1[1];
                    bodyRot0[2] = (1 - ph) * bodyRot0[2] + ph * bodyRot1[2];
            }
        }*/

        void WalkEngine::setInitialStance(arma::vec3 uL, arma::vec3 uR, arma::vec3 uT, Leg support) {
            uLeftI = uL;
            uRightI = uR;
            uTorso = uT;
            supportI = support;
            startFromStep = true;
        }

        void WalkEngine::stanceReset() {
            // standup/sitdown/falldown handling
            if (startFromStep) {
                uLeft = uLeftI;
                uRight = uRightI;
                uTorso = uTorsoI;
                if (supportI == 0) {
                    // start with left support
                    iStep0 = -1;
                    iStep = 0;
                } else {
                    // start with right support
                    iStep0 = 0;
                    iStep = 1;
                }
                // start walking asap
                initialStep = 1;
            } else {
                // stance resetted
                uLeft = poseGlobal({-supportX, footY, 0}, uTorso);
                uRight = poseGlobal({-supportX, -footY, 0}, uTorso);
                iStep0 = -1;
                iStep = 0;
            }

            uLeft1 = uLeft;
            uLeft2 = uLeft;

            uRight1 = uRight;
            uRight2 = uRight;

            uSupport = uTorso;
            tLastStep = getTime();
            walkKickRequest = 0;
            currentStepType = 0;
            motionPlaying = 0;
            upperBodyOverridden = 0;
            uLRFootOffset = {0, footY, 0};
            startFromStep = false;
        }

        std::pair<arma::vec3, arma::vec3> WalkEngine::getOdometry(arma::vec3 u0) {
            arma::vec3 uFoot = se2Interpolate(0.5, uLeft, uRight);
            return {poseRelative(uFoot, u0), uFoot};
        }

        arma::vec3 WalkEngine::getBodyOffset() {
            arma::vec3 uFoot = se2Interpolate(0.5, uLeft, uRight);
            return poseRelative(uTorso, uFoot);
        }

        std::pair<float, float> WalkEngine::zmpSolve(float zs, float z1, float z2, float x1, float x2) {
            /*
            Solves ZMP equation:
            x(t) = z(t) + aP*exp(t/tZmp) + aN*exp(-t/tZmp) - tZmp*mi*sinh((t-Ti)/tZmp)
            where the ZMP point is piecewise linear:
            z(0) = z1, z(T1 < t < T2) = zs, z(tStep) = z2
            */
            float T1 = tStep * ph1Zmp;
            float T2 = tStep * ph2Zmp;
            float m1 = (zs - z1) / T1;
            float m2 = -(zs - z2) / (tStep - T2);

            float c1 = x1 - z1 + tZmp * m1 * std::sinh(-T1 / tZmp);
            float c2 = x2 - z2 + tZmp * m2 * std::sinh((tStep - T2) / tZmp);
            float expTStep = std::exp(tStep / tZmp);
            float aP = (c2 - c1 / expTStep) / (expTStep - 1 / expTStep);
            float aN = (c1 * expTStep - c2) / (expTStep - 1 / expTStep);
            return std::make_pair(aP, aN);
        }
        
        arma::vec3 WalkEngine::zmpCom(float ph) {
            arma::vec3 com = {0, 0, 0};
            float expT = std::exp(tStep * ph / tZmp);
            com[0] = uSupport[0] + aXP * expT + aXN / expT;
            com[1] = uSupport[1] + aYP * expT + aYN / expT;
            if (ph < ph1Zmp) {
                com[0] = com[0] + m1X * tStep * (ph - ph1Zmp)
                -tZmp * m1X * std::sinh(tStep * (ph - ph1Zmp) / tZmp);
                com[1] = com[1] + m1Y * tStep * (ph - ph1Zmp)
                -tZmp * m1Y * std::sinh(tStep * (ph - ph1Zmp) / tZmp);
            } else if (ph > ph2Zmp) {
                com[0] = com[0] + m2X * tStep * (ph - ph2Zmp)
                -tZmp * m2X * std::sinh(tStep * (ph - ph2Zmp) / tZmp);
                com[1] = com[1] + m2Y * tStep * (ph - ph2Zmp)
                -tZmp * m2Y * std::sinh(tStep * (ph - ph2Zmp) / tZmp);
            }
            // com[2] = .5 * (uLeft[2] + uRight[2]);
            // Linear speed turning
            com[2] = ph* (uLeft2[2] + uRight2[2]) / 2 + (1 - ph) * (uLeft1[2] + uRight1[2]) / 2;
            return com;
        }

        std::pair<float, float> WalkEngine::footPhase(float ph) {
            // Computes relative x,z motion of foot during single support phase
            // phSingle = 0: x=0, z=0, phSingle = 1: x=1,z=0
            phSingle = std::min(std::max(ph - ph1Single, 0.0f) / (ph2Single - ph1Single), 1.0f);
            float phSingleSkew = std::pow(phSingle, 0.8) - 0.17 * phSingle * (1 - phSingle);
            float xf = 0.5 * (1 - std::cos(M_PI * phSingleSkew));
            float zf = 0.5 * (1 - std::cos(2 * M_PI * phSingleSkew));


            /*if (useAlternativeTrajectory > 0) {
                float ph1FootPhase = 0.1;
                float ph2FootPhase = 0.5;
                float ph3FootPhase = 0.8;

//                float exp1FootPhase = 2;
//                float exp2FootPhase = 2;
//                float exp3FootPhase = 2;

//                float zFootLand = 0.3;    

                float phZTemp;
                float phXTemp;

                if (phSingle < ph1FootPhase) {
                    phZTemp = phSingle / ph2FootPhase;
                    // xf = 0;
                    // zf = 1 - (1-phZTemp)^exp1FootPhase;
                } else if (phSingle < ph2FootPhase) {
                    phXTemp = (phSingle - ph1FootPhase) / (ph3FootPhase - ph1FootPhase);
                    phZTemp = phSingle / ph2FootPhase;
                    // xf =  .5*(1-math.cos(math.pi*phXTemp));
                    // zf = 1 - (1-phZTemp)^exp1FootPhase;
                } else if (phSingle < ph3FootPhase) {
                    phXTemp = (phSingle - ph1FootPhase) / (ph3FootPhase - ph1FootPhase);
                    phZTemp = (phSingle - ph2FootPhase) / (ph3FootPhase - ph2FootPhase);
                    // xf =  .5*(1-math.cos(math.pi*phXTemp));
                    // zf = 1 - phZTemp^exp2FootPhase*(1-zFootLand);
                } else {
                    phZTemp = (1 - phSingle) / (1 - ph3FootPhase);
                    // xf = 1;
                    // zf = phZTemp^exp3FootPhase*zFootLand;
                }
            }*/

            return std::make_pair(xf, zf);
        }

        float WalkEngine::getFootX() {
            return float(config["footX"]) + float(config["footXComp"]);
        }

        double WalkEngine::getTime() {
              struct timeval t;
              gettimeofday(&t, NULL);
              return t.tv_sec + 1E-6 * t.tv_usec;
        }

		double WalkEngine::procFunc(double a, double deadband, double maxvalue) { //a function for IMU feedback (originally from teamdarwin2013release/player/util/util.lua)
			double   ret  = std::min( std::max(0., std::abs(a)-deadband), maxvalue);
			if(a<=0) ret *= -1.;
			return   ret;
		}

		double WalkEngine::modAngle(double a) { // reduce an angle to [-pi, pi)
			if(a==0) return 0.;
			a = std::fmod(a, (2. * M_PI)); //fmod(a,b) the same as a%b, but for doubles (fmod() defined in math.h)
			if(a >= M_PI)
				a -= 2. * M_PI;
			return a;
		}

		arma::vec3 WalkEngine::poseGlobal(arma::vec3 pRelative, arma::vec3 pose) { //TEAMDARWIN LUA VECs START INDEXING @ 1 not 0 !!
			double ca = std::cos(pose[2]);
			double sa = std::sin(pose[2]);
            return {
                pose[0] + ca * pRelative[0] - sa * pRelative[1],
                pose[1] + sa * pRelative[0] + ca * pRelative[1],
                pose[2] + pRelative[2]
            };
		}

		arma::vec3 WalkEngine::poseRelative(arma::vec3 pGlobal, arma::vec3 pose) {
			double ca = std::cos(pose[2]);
			double sa = std::sin(pose[2]);
			double px = pGlobal[0] - pose[0];
			double py = pGlobal[1] - pose[1];
			double pa = pGlobal[2] - pose[2];
            return {
                ca * px + sa * py,
                -sa * px + ca * py,
                modAngle(pa)
            };
		}

		//should t be an integer???
		arma::vec3 WalkEngine::se2Interpolate(double t, arma::vec3 u1, arma::vec3 u2) { //helps smooth out the motions using a weighted average
            return {
                u1[0] + t * (u2[0] - u1[0]),
                u1[1] + t * (u2[1] - u1[1]),
                u1[2] + t * modAngle(u2[2] - u1[2])
            };
		}
        
        void WalkEngine::update() {
            advanceMotion();

            float footX = getFootX();
            time_t time = NUClear::clock::now();

            // TODO: float bodyHeightCurrent = TODO

            if (!active) {
                // TODO
                moving = false;
                // update_still();
                return;
            }

            if (!started) {
                started = true;
                tLastStep = time;
            }

            ph0 = ph;
            moving = true;

            // SJ: Variable tStep support for walkkick
            ph = std::chrono::duration_cast<std::chrono::microseconds>(time - tLastStep).count() / double(tStep);

            if (ph > 1) {
                iStep++;
                ph = ph - std::floor(ph);
                tLastStep += std::chrono::seconds(tStep);
            }

            if (iStep > iStep0 && stopRequest == 2) {
                stopRequest = 0;
                active = false;
                return; // TODO: return "stop"
            }

            // new step
            if (iStep > iStep0) {
                updateVelocity();
                iStep0 = iStep;
                supportLeg = (iStep % 2 == 0 ? LEFT : RIGHT); // 0 for left support, 1 for right support
                uLeft1 = uLeft2;
                uRight1 = uRight2;
                uTorso1 = uTorso2;

                supportMod = {0, 0}; // support point modulation for wallkick
                shiftFactor = 0.5; // how much should we shift final torso pose?

                checkWalkKick();
                checkStepKick();

                if (stepKickReady) {
                    // large step init
                    return; // TODO: return "step"
                }

                if (walkKickRequest == 0 && stepKickRequest == 0) {
                    if (stopRequest == 1) {
                        stopRequest = 2;
                        // TODO: velCurrent
                        // TODO: velCommand
                        if (supportLeg == LEFT) {
                            // TODO: uRight2 = 
                        } else {
                            // TODO: uLeft2 = 
                        }
                    } else {
                        // normal walk, advance steps
                        tStep = tStep0;
                        if (supportLeg == LEFT) {
                            // TODO: uRight2 = 
                        } else {
                            // TODO: uLeft2
                        }

                        // velocity-based support point modulation
                        toeTipCompensation = 0;
                        if (velDiff[0] > 0) {
                            // accelerating to front
                            supportMod[0] = config["supportFront2"];
                        } else if (velCurrent[0] > double(config["velFastForward"])) {
                            supportMod[0] = config["supportFront"];
                            toeTipCompensation = ankleMod[0];
                        } else if (velCurrent[0] < 0) {
                            supportMod[0] = config["supportBack"];
                        } else if (std::abs(velCurrent[2]) > double(config["velFastTurn"])) {
                            supportMod[0] = config["supportTurn"];
                        } else {
                            if (velCurrent[1] > 0.015) {
                                supportMod[0] = config["supportSideX"];
                                supportMod[1] = config["supportSideY"];
                            } else if (velCurrent[1] < -0.015) {
                                supportMod[0] = config["supportSideX"];
                                supportMod[1] = -double(config["supportSideY"]);
                            }
                        }
                    }
                }

                // TODO: uTorso2 = 

                // adjustable initial step body swing
                if (initialStep > 0) {
                    supportMod[1] = config["supportModYInitial"];
                    if (supportLeg == RIGHT) {
                        supportMod[1] *= -1;
                    }
                }

                // apply velocity-based support point modulation for uSupport
                if (supportLeg == LEFT) {
                    // TODO: uLeftTorso = 
                    // TODO: uTorsoModded =
                    arma::vec3 uTorso = {supportMod[0], supportMod[1], 0};
                    // TODO: uLeftModded = 
                    // TODO: uSupport = 
                    leftLegHardness = config["hardnessSupport"];
                    rightLegHardness = config["hardnessSwing"];
                } else {
                    // TODO: uRightTorso = 
                    // TODO: uTorsoModded =
                    arma::vec3 uTorso = {supportMod[0], supportMod[1], 0};
                    // TODO: uRightModded = 
                    // TODO: uSupport = 
                    leftLegHardness = config["hardnessSwing"];
                    rightLegHardness = config["hardnessSupport"];
                }

                // compute ZMP coefficients
                m1X = (uSupport[0] - uTorso[0]) / (tStep * ph1Zmp);
                m2X = (uTorso2[0] - uSupport[0]) / (tStep * (1 - ph2Zmp));
                m1Y = (uSupport[1] - uTorso[1]) / (tStep * ph1Zmp);
                m2Y = (uTorso2[1] - uSupport[1]) / (tStep * (1 - ph2Zmp));
                std::tie(aXP, aXN) = zmpSolve(uSupport[0], uTorso1[0], uTorso[0], uTorso[0], uTorso[0]);
                std::tie(aYP, aYN) = zmpSolve(uSupport[1], uTorso1[1], uTorso[1], uTorso[1], uTorso[1]);

                // compute COM speed at the boundary

//                dx0 = (aXP - aXN) / tZmp + m1X * (1 - std::cosh(ph1Zmp * tStep / tZmp));
//                dy0 = (aYP - aYN) / tZmp + m1Y * (1 - std::cosh(ph1Zmp * tStep / tZmp));

                float dx1 = (aXP * std::exp(tStep / tZmp) - aXN * std::exp(-tStep / tZmp)) / tZmp
                        + m2X * (1 - std::cosh((1 - ph2Zmp) * tStep / tZmp));
                float dy1 = (aYP * std::exp(tStep / tZmp) - aYN * std::exp(-tStep / tZmp)) / tZmp
                        + m2Y * (1 - std::cosh((1 - ph2Zmp) * tStep / tZmp));

                comdot = {dx1, dy1};
            }

            float xFoot, zFoot;
            std::tie(xFoot, zFoot) = footPhase(ph);
            if (initialStep > 0) {
                zFoot = 0; // don't lift foot at initial step
            }
            pLLeg[2] = 0;
            pRLeg[2] = 0;
            if (supportLeg == LEFT) {
                if (currentStepType > 1) { // walkkick
                    if (xFoot < walkKickPh) {
                        // TODO: uRight = 
                    } else {
                        // TODO: uRight = 
                    }
                } else {
                    // TODO: uRight = 
                }
                pRLeg[2] = stepHeight * zFoot;
            } else {
                if (currentStepType > 1) { // walkkick
                    if (xFoot < walkKickPh) {
                        // TODO: uLeft = 
                    } else {
                        // TODO: uLeft = 
                    }
                } else {
                    // TODO: uLeft = 
                }
                pLLeg[2] = stepHeight * zFoot;
            }

            // unused: uTorsoOld = uTorso;

            uTorso = zmpCom(ph);

            // turning
            float turnCompX = 0;
            if (std::abs(velCurrent[2]) > turnCompThreshold && velCurrent[0] > -0.01) {
                turnCompX = turnComp;
            }

            // walking front
            float frontCompX = 0;
            if (velCurrent[0] > 0.04) {
                frontCompX = frontComp;
            }
            if (velDiff[0] > 0.02) {
                frontCompX = frontCompX + AccelComp;
            }
            
            float armPosCompX, armPosCompY;

            // arm movement compensation
            if (upperBodyOverridden > 0 || motionPlaying > 0) {
                // mass shift to X
                float elbowX = -std::sin(qLArmOR[0] - M_PI_2 + bodyRot[0]) * std::cos(qLArmOR[1])
                               -std::sin(qRArmOR[0] - M_PI_2 + bodyRot[0]) * std::cos(qRArmOR[1]);

                // mass shift to Y
                float elbowY = std::sin(qLArmOR[1]) + std::sin(qRArmOR[1]);
                armPosCompX = elbowX * -0.009;
                armPosCompY = elbowY * -0.009;

                pTorso[3] = bodyRot[0];
                pTorso[4] = bodyRot[1];
                pTorso[5] = bodyRot[2];
            } else {
                armPosCompX = 0;
                armPosCompY = 0;

                pTorso[3] = 0;
                pTorso[4] = bodyTilt;
                pTorso[5] = 0;
            }

            // TODO: paramaterize/config
            if (hasBall > 0) {
                turnCompX = turnCompX - 0.01;
            }

            arma::vec3 uTorsoActual; // TODO: get real value
            pTorso[0] = uTorsoActual[0];
            pTorso[1] = uTorsoActual[1];
            pTorso[5] += uTorsoActual[2];

            pLLeg[0] = uLeft[0];
            pLLeg[1] = uLeft[1];
            pLLeg[2] = uLeft[2];

            pRLeg[0] = uRight[0];
            pRLeg[1] = uRight[1];
            pRLeg[2] = uRight[2];

            // TODO: qLegs = IK()
            std::vector<double> qLegs;
            motionLegs(qLegs);
            motionArms();
        }

        void WalkEngine::checkStepKick() {
            arma::vec3 uFootErr;
            if (stepKickRequest == 0) {
                stepCheckCount = 0;
                return;
            } else if (stepKickRequest == 1) {
                // TODO: uFootErr = 
                stepCheckCount++;
            }

            if (supportLeg == stepKickSupport) {
                if (stepCheckCount > 2 || 
                        (std::abs(uFootErr[0]) < 0.02 &&
                        std::abs(uFootErr[1]) < 0.01 &&
                        std::abs(uFootErr[2]) < 10 * M_PI / 180.0)) {
                    stepKickReady = true;
                    return;
                }
            }

            if (supportLeg == LEFT) {
                // TODO: uRight2 = 
            } else {
                // TODO: uLeft2 = 
            }
        }

        void WalkEngine::checkWalkKick() {
            if (walkKickRequest == 0) {
                return;
            }

            if (walkKickRequest > 0 && walkKickRequest > walkKick) {
                walkKickRequest = 0;
                tStep = tStep0;
                stepHeight = stepHeight0;
                currentStepType = 0;
                velCurrent = {0, 0, 0};
                velCommand = {0, 0, 0};
                return;
            }

            if (walkKickRequest == 1) {
                // check current supportLeg and feet positions
                // and advance steps until ready

                arma::vec3 uFootErr;
                // TODO: uFootErr = 

                if (supportLeg != walkKick[0][2] ||
                        std::abs(uFootErr[0] > 0.02) || 
                        std::abs(uFootErr[1] > 0.01) ||
                        std::abs(uFootErr[2] > 10 * M_PI / 180.0)) {
                    if (supportLeg == LEFT) {
                        // TODO: uRight2 = 
                    } else {
                        // TODO: uLeft2 = 
                    }
                    return;
                }
            }

            tStep = walkKick[walkKickRequest][0];
            currentStepType = walkKick[walkKickRequest][1];
            supportLeg = walkKick[walkKickRequest][2];
            stepHeight = walkKick[walkKickRequest][3];
            supportMod = walkKick[walkKickRequest][4];
            shiftFactor = walkKick[walkKickRequest][5];

            if (walkKick[walkKickRequest] <= 7) { // TODO: investigate port
                arma::vec3 footPos1 = walkKick[walkKickRequest][6];
                if (supportLeg == LEFT) {
                    // TODO: look at uLRFootOffset for use here
                    // TODO: uRight2 = 
                } else {
                    // TODO: uLeft2 = 
                }
            } else {
                arma::vec3 footPos1 = walkKick[walkKickRequest][6];
                arma::vec3 footPos2 = walkKick[walkKickRequest][7];
                if (supportLeg == LEFT) {
                    // TODO: uRight15 = 
                    // TODO: uRight2 = 
                } else {
                    // TODO: uLeft15 =
                    // TODO: uLeft2 = 
                }
            }

            walkKickRequest++;
        }

        void WalkEngine::updateStill() {
            uTorso = stepTorso(uLeft, uRight, 0.5);

            float armPosCompX, armPosCompY;

            if (upperBodyOverridden > 0 || motionPlaying > 0) {
                // mass shift to X
                float elbowX = -std::sin(qLArmOR[0] - M_PI_2 + bodyRot[0]) * std::cos(qLArmOR[1])
                               -std::sin(qRArmOR[0] - M_PI_2 + bodyRot[0]) * std::cos(qRArmOR[1]);

                // mass shift to Y
                float elbowY = std::sin(qLArmOR[1]) + std::sin(qRArmOR[1]);
                armPosCompX = elbowX * -0.007;
                armPosCompY = elbowY * -0.007;

                pTorso[3] = bodyRot[0];
                pTorso[4] = bodyRot[1];
                pTorso[5] = bodyRot[2];
            } else {
                armPosCompX = 0;
                armPosCompY = 0;

                pTorso[3] = 0;
                pTorso[4] = bodyTilt;
                pTorso[5] = 0;
            }

            // TODO: uTorsoActual = 
            pTorso[0] = uTorsoActual[0];
            pTorso[1] = uTorsoActual[1];
            pTorso[5] += uTorsoActual[2];

            pLLeg[0] = uLeft[0];
            pLLeg[1] = uLeft[1];
            pLLeg[2] = uLeft[2];

            pRLeg[0] = uRight[0];
            pRLeg[1] = uRight[1];
            pRLeg[2] = uRight[2];

            // TODO: qLegs = IK()
            motionLegs(qLegs, true);
            motionArms();
        }

        void WalkEngine::motionLegs(std::vector<double> qLegs, bool gyroOff) {
            phComp = std::min(1, phSingle / 0.1, (1 - phSingle) / 0.1);

            // ankle stabilization using gyro feedback
            // TODO: imuGyr = 

            float gyroRoll0 = imuGyr[0];
            float gyroPitch0 = imuGyr[1];
            if (gyroOff) {
                gyroRoll0 = 0;
                gyroPitch0 = 0;
            }

            // get effective gyro angle considering body angle offset
            float yawAngle;
            if (!active) {
                // double support
                yawAngle = (uLeft[2] + uRight[2]) / 2 - uTorsoActual[2];
            } else if (supportLeg == LEFT) {
                yawAngle = uLeft[2] - uTorsoActual[2];
            } else if (supportLeg == RIGHT) {
                yawAngle = uRight[2] - uTorsoActual[2];
            }

            float gyroRoll = gyroRoll0 * std::cos(yawAngle)
                    + gyroPitch0 * std::sin(yawAngle);
            float gyroPitch = gyroPitch0 * std::cos(yawAngle)
                    + gyroRoll0 * std::sin(yawAngle);

            // TODO: armShiftX = 
            // TODO: armShiftY = 

            // TODO: ankleShiftX = 
            // TODO: ankleShiftY = 
            // TODO: kneeShiftX = 
            // TODO: hipShiftY = 

            ankleShift[0] = ankleShift[0] + ankleImuParamX[0] * (ankleShiftX - ankleShift[0]);
            ankleShift[1] = ankleShift[1] + ankleImuParamY[0] * (ankleShiftY - ankleShift[1]);
            kneeShift = kneeShift + kneeImuParamX[0] * (kneeShiftX - kneeShift);
            hipShift[1] = hipShift[1] + hipImuParamY[0] * (hipShiftY - hipShift[1]);
            armShift[0] = armShift[0] + armImuParamX[0] * (armShiftX - armShift[0]);
            armShift[1] = armShift[1] + armImuParamY[0] * (armShiftY - armShift[1]);
            
            // TODO: toe/heel lifting

            if (!active) {
                // Double support, standing still
                // qLegs[1] += hipShift[1]; // Hip roll stabilization
                qLegs[3] += kneeShift; // Knee pitch stabilization
                qLegs[4] += ankleShift[0]; // Ankle pitch stabilization
                // qLegs[5] += ankleShift[1]; // Ankle roll stabilization

                // qLegs[7] += hipShift[1]; // Hip roll stabilization
                qLegs[9] += kneeShift; // Knee pitch stabilization
                qLegs[10] += ankleShift[0]; // Ankle pitch stabilization
                // qLegs[11] += ankleShift[1]; // Ankle roll stabilization

            } else if (supportLeg == LEFT) {
                qLegs[1] += hipShift[1]; // Hip roll stabilization
                qLegs[3] += kneeShift; // Knee pitch stabilization
                qLegs[4] += ankleShift[0]; // Ankle pitch stabilization
                qLegs[5] += ankleShift[1]; // Ankle roll stabilization

                qLegs[10] += toeTipCompensation * phComp; // Lifting toetip
                qLegs[1] += hipRollCompensation * phComp; // Hip roll compensation
            } else {
                qLegs[7] += hipShift[1]; // Hip roll stabilization
                qLegs[9] += kneeShift; // Knee pitch stabilization
                qLegs[10] += ankleShift[0]; // Ankle pitch stabilization
                qLegs[11] += ankleShift[1]; // Ankle roll stabilization

                qLegs[4] += toeTipCompensation * phComp; // Lifting toetip
                qLegs[7] -= hipRollCompensation * phComp; // Hip roll compensation
            }

            leftLegCommand = qLegs;
        }

        void WalkEngine::motionArms() {
            // TODO: paramaterize/config
            if (hasBall > 0) {
                return;
            }

            arma::vec3 qLArmActual = {qLArm0[0] + armShift[0], qLArm0[1] + armShift[1], 0};
            arma::vec3 qRArmActual = {qRArm0[0] + armShift[0], qRArm0[1] + armShift[1], 0};

            if (upperBodyOverridden > 0 || motionPlaying > 0) {
                qLArmActual = {qLArm0[0], qLArmOR[1], qLArmOR[2};
                qRArmActual = {qRArm0[0], qRArmOR[1], qRArmOR[2]};
            }

            // check leg hitting
            // TODO: rotLeftA = 
            // TODO: rotRightA = 

            // TODO: leftLegTorso = 
            // TODO: rightLegTorso = 

            qLArmActual[1] = std::max(
                    5 * M_PI / 180 + std::max(0, rotLeftA) / 2
                    + std::max(0, leftLegTorso[1] - 0.04) / 0.02 * (6 * M_PI / 180)
                    , qLArmActual[1]);

            qRArmActual[1] = std::max(
                    -5 * M_PI / 180 + std::max(0, rotRightA) / 2
                    - std::max(0, rightLegTorso[1] - 0.04) / 0.02 * (6 * M_PI / 180)
                    , qLArmActual[1]);
            
            if (uppoerBodyOverridden <= 0 && motionPlaying <= 0) {
                qLArmActual[2] = qLArm[2];
                qRArmActual[2] = qRArm[2];
            }

            leftArmCommand = qLArmActual;
            rightArmCommand = qRArmActual;
        }

        void WalkEngine::exit() {
            // TODO: empty?
        }

        void WalkEngine::stepLeftDestination(arma::vec3 vel, arma::vec3 uLeft, arma::vec3 uRight) {
            // TODO
        }

        void WalkEngine::stepRightDestination(arma::vec3 vel, arma::vec3 uLeft, arma::vec3 uRight) {
            // TODO
        }

        arma::vec3 WalkEngine::stepTorso(arma::vec3 arma::vec3 uLeft, uRight, arma::vec3 shiftFactor) {
            // TODO
            return {0,0,0};
        }

        void WalkEngine::setVelocity(float vx, float vy, float va) {
            // filter the commanded speed
            vx = std::min(std::max(vx, velLimitX[0]), velLimitX[1]);
            vy = std::min(std::max(vy, velLimitY[0]), velLimitY[1]);
            va = std::min(std::max(va, velLimitA[0]), velLimitA[1]);
            
            // slow down when turning
            vFactor = 1 - std::abs(va) / vaFactor;

            stepMag = std::sqrt(vx * vx + vy * vy);
            magFactor = std::min(velLimit[1] * vFactor, stepMag) / (stepMag + 0.000001);

            velCommand[0] = vx * magFactor;
            velCommand[1] = vy * magFactor;
            velCommand[2] = va;

            velCommand[0] = std::min(std::max(velCommand[0], velLimitX[0]), velLimitX[1]);
            velCommand[1] = std::min(std::max(velCommand[1], velLimitY[0]), velLimitY[1]);
            velCommand[2] = std::min(std::max(velCommand[2], velLimitA[0]), velLimitA[1]);
        }

        void WalkEngine::updateVelocity() {
            if (velCurrent[0] > velXHigh) {
                // Slower acceleration at high speed 
                velDiff[0] = std::min(std::max(velCommand[0] - velCurrent[0],
                        -velDelta[0]), velDeltaXHigh); 
            } else {
                velDiff[0] = std::min(std::max(velCommand[0] - velCurrent[0],
                        -velDelta[0]), velDelta[0]);
            }

            velDiff[1] = std::min(std::max(velCommand[1] - velCurrent[1],
                    -velDelta[1]), velDelta[1]);
            velDiff[2] = std::min(std::max(velCommand[2] - velCurrent[2],
                    -velDelta[2]), velDelta[2]);

            velCurrent[0] += velDiff[0];
            velCurrent[1] += velDiff[1];
            velCurrent[2] += velDiff[2];

            if (initial_step > 0) {
                velCurrent = arma::vec3;
                initial_step++;
            }
        }

        void WalkEngine::getVelocity() {
            return velCurrent;
        }

        void WalkEngine::start() {
            stopRequest = 0;
            if (!active) {
                time_t now = NUClear::clock::now();

                active = true;
                started = false;
                iStep0 = -1;
                t0 = now;
                tLastStep = onw;
                initialStep = 2;
            }
        }

        void WalkEngine::stop() {
            // always stops with feet together (which helps transition)
            stopRequest = std::max(1, stopRequest);
        }

        void WalkEngine::startMotion(std::string name) {
            if (motionPlaying == 0) {
                motionPlaying = 1;
                // TODO: currentMotion = 
                motionIndex = 1;
                motionStartTime = NUClear::clock::now();

                qLArmOR1 = currentMotion[0][1];
                qRArmOR1 = currentMotion[0][2];
                bodyRot0 = {0, bodyTilt, 0};

                // TODO: investigate port
                if (currentMotion[0] > 3) {
                    bodyRot1 = currentMotion[0][3];
                } else {
                    bodyRot1 = bodyRot0;
                }

                leftArmHardness = {0.7, 0.7, 0.7};
                rightArmHardness = {0.7, 0.7, 0.7};
            }
        }

        void WalkEngine::advanceMotion() {
            if (motionPlaying == 0) {
                return;
            }

            time_t time = NUClear::clock::now();
            curMotionFrame = currentMotion[motionIndex];
            ph = (time - motionStartTime) / curMotionFrame[0];
            if (ph > 1) {
                // advance frame
                // TODO: investigate port
                if (currentMotion == motionIndex) {
                    motionPlaying = 0;
                    leftArmHardness = hardnessArm;
                    rightArmHardness = hardnessArm;
                } else {
                    motionIndex++;
                    motionStartTime = time;
                    qLArmOR0[0] = qLArmOR1[0];
                    qLArmOR0[1] = qLArmOR1[1];
                    qLArmOR0[2] = qLArmOR1[2];

                    qRArmOR0[0] = qRArmOR1[0];
                    qRArmOR0[1] = qRArmOR1[1];
                    qRArmOR0[2] = qRArmOR1[2];

                    bodyRot0[0] = bodyRot1[0];
                    bodyRot0[1] = bodyRot1[1];
                    bodyRot0[2] = bodyRot1[2];

                    qLArmOR1 = currentMotion[motionIndex][1];
                    qRArmOR1 = currentMotion[motionIndex][2];

                    // TODO: investigate port
                    if (currentMotion[0] > 3) {
                        bodyRot1 = currentMotion[MotionIndex][3];
                    } else {
                        bodyRot1 = bodyRot0;
                    }
                }
            } else {
                    qLArmOR0[0] = (1 - ph) * qLArmOR0[0] + ph * qLArmOR1[0];
                    qLArmOR0[1] = (1 - ph) * qLArmOR0[1] + ph * qLArmOR1[1];
                    qLArmOR0[1] = (1 - ph) * qLArmOR0[2] + ph * qLArmOR1[2];

                    qRArmOR0[0] = (1 - ph) * qRArmOR0[0] + ph * qRArmOR1[0];
                    qRArmOR0[1] = (1 - ph) * qRArmOR0[1] + ph * qRArmOR1[1];
                    qRArmOR0[1] = (1 - ph) * qRArmOR0[2] + ph * qRArmOR1[2];

                    bodyRot0[0] = (1 - ph) * bodyRot0[0] + ph * bodyRot1[0];
                    bodyRot0[1] = (1 - ph) * bodyRot0[1] + ph * bodyRot1[1];
                    bodyRot0[2] = (1 - ph) * bodyRot0[2] + ph * bodyRot1[2];
            }
        }

        void WalkEngine::setInitialStance(arma::vec3 uL, arma::vec3 uR, arma::vec3 uT, arma::vec3 support) {
            uLeftI = uL;
            uRightI = uR;
            uTorso = uT;
            supportI = uT;
            startFromStep = true;
        }

        void stanceReset() {
            // standup/sitdown/falldown handling
            if (startFromStep) {
                uLeft = uLeftI;
                uRight = uRightI;
                uTorso = uTorsoI;
                if (supportI == 0) {
                    // start with left support
                    iStep0 = -1;
                    iStep = 0;
                } else {
                    // start with right support
                    iStep0 = 0;
                    iStep = 1;
                }
                // start walking asap
                initialStep = 1;
            } else {
                // stance resetted
                // TODO: uLeft = 
                // TODO: uRight = 
                iStep0 = -1;
                iStep = 0;
            }

            uLeft1 = uLeft;
            uLeft2 = uLeft;

            uRight1 = uRight;
            uRight2 = uRight;

            uSupport = uTorso;
            tLastStep = NUClear::clock::now();
            walkKickRequest = 0;
            currentStepType = 0;
            motionPlaying = 0;
            upperBodyOverridden = 0;
            uLRFootOffset = {0, footY, 0};
            startFromStep = false;
        }

        void WalkEngine::getOdometry(arma::vec3 u0) {
            if (!u0) {
                u0 = {0,0,0};
            }
            // TODO: uFoot = 
            // TODO: return
        }

        void WalkEngine::getBodyOffset() {
            // TODO: uFoot = 
            // TODO: return
        }

        std::pair<float, float> WalkEngine::zmpSolve(float zs, float z1, float z2, float x1, float x2) {
            /*
            Solves ZMP equation:
            x(t) = z(t) + aP*exp(t/tZmp) + aN*exp(-t/tZmp) - tZmp*mi*sinh((t-Ti)/tZmp)
            where the ZMP point is piecewise linear:
            z(0) = z1, z(T1 < t < T2) = zs, z(tStep) = z2
            */
            float T1 = tStep * ph1Zmp;
            float T2 = tStep * ph2Zmp;
            float m1 = (zs - z1) / T1;
            float m2 = -(zs - z2) / (tStep - T2);

            float c1 = x1 - z1 + tZmp * m1 * std::sinh(-T1 / tZmp);
            float c2 = x2 - z2 + tZmp * m2 * std::sinh((tStep - T2) / tZmp);
            float expTStep = std::exp(tStep / tZmp);
            float aP = (c2 - c1 / expTStep) / (expTStep - 1 / expTStep);
            float aN = (c1 * expTStep - c2) / (expTStep - 1 / expTStep);
            return std::make_pair(aP, aN);
        }
        
        arma::vec3 WalkEngine::zmpCom(float ph) {
            arma::vec3 com = {0, 0, 0};
            float expT = std::exp(tStep * ph / tZmp);
            com[0] = uSupport[0] + aXP * expT + aXN / expT;
            com[1] = uSupport[1] + aYP * expT + aYN / expT;
            if (ph < ph1Zmp) {
                com[0] = com[0] + m1X * tStep * (ph - ph1Zmp)
                -tZmp * m1X * std::sinh(tStep * (ph - ph1Zmp) / tZmp);
                com[1] = com[1] + m1Y * tStep * (ph - ph1Zmp)
                -tZmp * m1Y * std::sinh(tStep * (ph - ph1Zmp) / tZmp);
            } else if (ph > ph2Zmp) {
                com[0] = com[0] + m2X * tStep * (ph - ph2Zmp)
                -tZmp * m2X * std::sinh(tStep * (ph - ph2Zmp) / tZmp);
                com[1] = com[1] + m2Y * tStep * (ph - ph2Zmp)
                -tZmp * m2Y * std::sinh(tStep * (ph - ph2Zmp) / tZmp);
            }
            // com[2] = .5 * (uLeft[2] + uRight[2]);
            // Linear speed turning
            com[2] = ph* (uLeft2[2] + uRight2[2]) / 2 + (1 - ph) * (uLeft1[2] + uRight1[2]) / 2;
            return com;
        }

        std::pair<float, float> WalkEngine::footPhase(float ph) {
            // Computes relative x,z motion of foot during single support phase
            // phSingle = 0: x=0, z=0, phSingle = 1: x=1,z=0
            phSingle = std::min(std::max(ph - ph1Single, 0) / (ph2Single - ph1Single), 1);
            float phSingleSkew = std::pow(phSingle, 0.8) - 0.17 * phSingle * (1 - phSingle);
            float xf = 0.5 * (1 - std::cos(M_PI * phSingleSkew));
            float zf = 0.5 * (1 - std::cos(2 * M_PI * phSingleSkew));


            if (useAlternativeTrajectory > 0) {
                ph1FootPhase = 0.1;
                ph2FootPhase = 0.5;
                ph3FootPhase = 0.8;

                exp1FootPhase = 2;
                exp2FootPhase = 2;
                exp3FootPhase = 2;

                zFootLand = 0.3;    

                if (phSingle < ph1FootPhase) {
                    phZTemp = phSingle / ph2FootPhase;
                    // xf = 0;
                    // zf = 1 - (1-phZTemp)^exp1FootPhase;
                } else if (phSingle < ph2FootPhase) {
                    phXTemp = (phSingle - ph1FootPhase) / (ph3FootPhase - ph1FootPhase);
                    phZTemp = phSingle / ph2FootPhase;
                    // xf =  .5*(1-math.cos(math.pi*phXTemp));
                    // zf = 1 - (1-phZTemp)^exp1FootPhase;
                } else if (phSingle < ph3FootPhase) {
                    phXTemp = (phSingle - ph1FootPhase) / (ph3FootPhase - ph1FootPhase);
                    phZTemp = (phSingle - ph2FootPhase) / (ph3FootPhase - ph2FootPhase);
                    // xf =  .5*(1-math.cos(math.pi*phXTemp));
                    // zf = 1 - phZTemp^exp2FootPhase*(1-zFootLand);
                } else {
                    phZTemp = (1 - phSingle) / (1 - ph3FootPhase);
                    // xf = 1;
                    // zf = phZTemp^exp3FootPhase*zFootLand;
                }
            }

            return std::make_pair(xf, zf);
        }

        float WalkEngine::getFootX() {
            return config["footX"] + config["footXComp"];
        }
        
    }  // motion
}  // modules
<|MERGE_RESOLUTION|>--- conflicted
+++ resolved
@@ -42,20 +42,6 @@
 			};
 
             on<Trigger<Configuration<WalkEngine> > >([this](const Configuration<WalkEngine>& walkEngineConfig) {
-<<<<<<< HEAD
-                config = walkEngineConfig.config;
-            });
-
-            on<Trigger<Initialize> >([this]() {
-                // walk state
-                uTorso = {config["supportX"], 0, 0};
-                uLeft = {0, config["footY"], 0};
-                uRight = {0, -double(config["footY"]), 0};
-
-                pLLeg = {0, config["footY"], 0, 0, 0, 0};
-                pRLeg = {0, -double(config["footY"]), 0, 0, 0, 0};
-                pTorso = {config["supportX"], 0, config["bodyHeight"], 0, config["bodyTilt"], 0};
-=======
 
                 auto config = walkEngineConfig.config;
                 // g Walk Parameters
@@ -163,27 +149,18 @@
                 pLLeg = {0, footY, 0, 0, 0, 0};
                 pRLeg = {0, -footY, 0, 0,0,0};
                 pTorso = {supportX, 0, bodyHeight, 0, bodyTilt, 0};
->>>>>>> 2abde6f7
 
                 velCurrent = {0, 0, 0};
                 velCommand = {0, 0, 0};
                 velDiff = {0, 0, 0};
 
-<<<<<<< HEAD
-                // zmp expoential coefficients
-=======
                 // gZMP exponential coefficients:
->>>>>>> 2abde6f7
                 aXP = 0;
                 aXN = 0;
                 aYP = 0;
                 aYN = 0;
 
-<<<<<<< HEAD
-                // gyro stabilization variables
-=======
                 // gGyro stabilization variables
->>>>>>> 2abde6f7
                 ankleShift = {0, 0};
                 kneeShift = 0;
                 hipShift = {0, 0};
@@ -191,23 +168,6 @@
 
                 active = true;
                 started = false;
-<<<<<<< HEAD
-                moving = false;
-                iStep0 = -1;
-                iStep = 0;
-                tStep = config["tStep"];
-                tStep0 = tStep;
-                time_t now = NUClear::clock::now();
-                t0 = now;
-                tLastStep = now;
-                ph0 = 0;
-                ph = 0;
-
-                stopRequest = 2;
-                canWalkKick = 1; // can we do walkkick with this walk code?
-                walkKickRequest = 0;
-                // TODO: walkKick = 
-=======
                 iStep0 = -1;
                 iStep = 0;
                 t0 = getTime();
@@ -219,7 +179,6 @@
                 canWalkKick = 1; // gCan we do walkkick with this walk code?
                 walkKickRequest = 0; 
                 //walkKick = walkKickDef["FrontLeft"];
->>>>>>> 2abde6f7
                 currentStepType = 0;
 
                 initialStep = 2;
@@ -227,21 +186,6 @@
                 upperBodyOverridden = 0;
                 motionPlaying = 0;
 
-<<<<<<< HEAD
-//                qLArmOR0 = config["qLArm0"];
-                qLArmOR0 = config["qLArm0"].as<arma::vec3>();
-//                qLArmOR0 = config<arma::vec3>["qLArm0"];
-//                qLArmOR0 = static_cast<arma::vec3>(config["qLArm0"]);
-
-                // TODO:
-//                arma::vec3 test = config["qLArm0"];
-                //qLArmOR0 = static_cast<std::vector<double>>(config["qLArm0"]);
-//                qRArmOR0 = config["qRArm0"];
-
-                qLArmOR1 = {0, 0, 0};
-                qRArmOR1 = {0, 0, 0};
-
-=======
                 qLArmOR0 = qLArm0;
                 qRArmOR0 = qRArm0;
                 bodyRot0 = {0, bodyTilt, 0};
@@ -252,29 +196,10 @@
 
                 qLArmOR1 = {0, 0, 0};
                 qRArmOR1 = {0, 0, 0};
->>>>>>> 2abde6f7
                 bodyRot1 = {0, 0, 0};
 
                 phSingle = 0;
 
-<<<<<<< HEAD
-                // current arm pose
-                qLArm = M_PI / 180 * arma::vec3{90, 40, -160};
-                qRArm = M_PI / 180 * arma::vec3{90, -40, -160};
-
-                // commented out in original darwin code
-                //qLArm0 = {qLArm[0], qLArm[1]};
-                //qRArm0 = {qRArm[0], qRArm[1]};
-
-                // standard offset
-                uLRFootOffset = {0, double(config["footY"]) + double(config["supportY"]), 0};
-
-                // walking/stepping transition variables
-                uLeftI = {0, 0, 0};
-                uRightI = {0, 0, 0};
-                uTorsoI = {0, 0, 0};
-                supportI = {0, 0, 0};
-=======
                 // gCurrent arm pose
                 qLArm = M_PI / 180 * arma::vec3{90, 40, -160};
                 qRArm = M_PI / 180 * arma::vec3{90, -40, -160};
@@ -290,22 +215,11 @@
                 uRightI = {0, 0, 0};
                 uTorsoI = {0, 0, 0};
                 supportI = LEFT;
->>>>>>> 2abde6f7
                 startFromStep = false;
 
                 comdot = {0, 0};
                 stepKickReady = false;
                 hasBall = 0;
-<<<<<<< HEAD
-
-                stepKickRequest = 0;
-
-                ankleMod = config["ankleMod"].as<arma::vec2>();
-                ph1Zmp = config["ph1Single"];
-                ph2Zmp = config["ph2Single"];
-                tZmp = config["tZmp"];
-=======
->>>>>>> 2abde6f7
             });
 
             on<Trigger<Every<1, Per<std::chrono::seconds> > > >([this](const time_t& time) {
@@ -1236,827 +1150,5 @@
             };
 		}
         
-        void WalkEngine::update() {
-            advanceMotion();
-
-            float footX = getFootX();
-            time_t time = NUClear::clock::now();
-
-            // TODO: float bodyHeightCurrent = TODO
-
-            if (!active) {
-                // TODO
-                moving = false;
-                // update_still();
-                return;
-            }
-
-            if (!started) {
-                started = true;
-                tLastStep = time;
-            }
-
-            ph0 = ph;
-            moving = true;
-
-            // SJ: Variable tStep support for walkkick
-            ph = std::chrono::duration_cast<std::chrono::microseconds>(time - tLastStep).count() / double(tStep);
-
-            if (ph > 1) {
-                iStep++;
-                ph = ph - std::floor(ph);
-                tLastStep += std::chrono::seconds(tStep);
-            }
-
-            if (iStep > iStep0 && stopRequest == 2) {
-                stopRequest = 0;
-                active = false;
-                return; // TODO: return "stop"
-            }
-
-            // new step
-            if (iStep > iStep0) {
-                updateVelocity();
-                iStep0 = iStep;
-                supportLeg = (iStep % 2 == 0 ? LEFT : RIGHT); // 0 for left support, 1 for right support
-                uLeft1 = uLeft2;
-                uRight1 = uRight2;
-                uTorso1 = uTorso2;
-
-                supportMod = {0, 0}; // support point modulation for wallkick
-                shiftFactor = 0.5; // how much should we shift final torso pose?
-
-                checkWalkKick();
-                checkStepKick();
-
-                if (stepKickReady) {
-                    // large step init
-                    return; // TODO: return "step"
-                }
-
-                if (walkKickRequest == 0 && stepKickRequest == 0) {
-                    if (stopRequest == 1) {
-                        stopRequest = 2;
-                        // TODO: velCurrent
-                        // TODO: velCommand
-                        if (supportLeg == LEFT) {
-                            // TODO: uRight2 = 
-                        } else {
-                            // TODO: uLeft2 = 
-                        }
-                    } else {
-                        // normal walk, advance steps
-                        tStep = tStep0;
-                        if (supportLeg == LEFT) {
-                            // TODO: uRight2 = 
-                        } else {
-                            // TODO: uLeft2
-                        }
-
-                        // velocity-based support point modulation
-                        toeTipCompensation = 0;
-                        if (velDiff[0] > 0) {
-                            // accelerating to front
-                            supportMod[0] = config["supportFront2"];
-                        } else if (velCurrent[0] > double(config["velFastForward"])) {
-                            supportMod[0] = config["supportFront"];
-                            toeTipCompensation = ankleMod[0];
-                        } else if (velCurrent[0] < 0) {
-                            supportMod[0] = config["supportBack"];
-                        } else if (std::abs(velCurrent[2]) > double(config["velFastTurn"])) {
-                            supportMod[0] = config["supportTurn"];
-                        } else {
-                            if (velCurrent[1] > 0.015) {
-                                supportMod[0] = config["supportSideX"];
-                                supportMod[1] = config["supportSideY"];
-                            } else if (velCurrent[1] < -0.015) {
-                                supportMod[0] = config["supportSideX"];
-                                supportMod[1] = -double(config["supportSideY"]);
-                            }
-                        }
-                    }
-                }
-
-                // TODO: uTorso2 = 
-
-                // adjustable initial step body swing
-                if (initialStep > 0) {
-                    supportMod[1] = config["supportModYInitial"];
-                    if (supportLeg == RIGHT) {
-                        supportMod[1] *= -1;
-                    }
-                }
-
-                // apply velocity-based support point modulation for uSupport
-                if (supportLeg == LEFT) {
-                    // TODO: uLeftTorso = 
-                    // TODO: uTorsoModded =
-                    arma::vec3 uTorso = {supportMod[0], supportMod[1], 0};
-                    // TODO: uLeftModded = 
-                    // TODO: uSupport = 
-                    leftLegHardness = config["hardnessSupport"];
-                    rightLegHardness = config["hardnessSwing"];
-                } else {
-                    // TODO: uRightTorso = 
-                    // TODO: uTorsoModded =
-                    arma::vec3 uTorso = {supportMod[0], supportMod[1], 0};
-                    // TODO: uRightModded = 
-                    // TODO: uSupport = 
-                    leftLegHardness = config["hardnessSwing"];
-                    rightLegHardness = config["hardnessSupport"];
-                }
-
-                // compute ZMP coefficients
-                m1X = (uSupport[0] - uTorso[0]) / (tStep * ph1Zmp);
-                m2X = (uTorso2[0] - uSupport[0]) / (tStep * (1 - ph2Zmp));
-                m1Y = (uSupport[1] - uTorso[1]) / (tStep * ph1Zmp);
-                m2Y = (uTorso2[1] - uSupport[1]) / (tStep * (1 - ph2Zmp));
-                std::tie(aXP, aXN) = zmpSolve(uSupport[0], uTorso1[0], uTorso[0], uTorso[0], uTorso[0]);
-                std::tie(aYP, aYN) = zmpSolve(uSupport[1], uTorso1[1], uTorso[1], uTorso[1], uTorso[1]);
-
-                // compute COM speed at the boundary
-
-//                dx0 = (aXP - aXN) / tZmp + m1X * (1 - std::cosh(ph1Zmp * tStep / tZmp));
-//                dy0 = (aYP - aYN) / tZmp + m1Y * (1 - std::cosh(ph1Zmp * tStep / tZmp));
-
-                float dx1 = (aXP * std::exp(tStep / tZmp) - aXN * std::exp(-tStep / tZmp)) / tZmp
-                        + m2X * (1 - std::cosh((1 - ph2Zmp) * tStep / tZmp));
-                float dy1 = (aYP * std::exp(tStep / tZmp) - aYN * std::exp(-tStep / tZmp)) / tZmp
-                        + m2Y * (1 - std::cosh((1 - ph2Zmp) * tStep / tZmp));
-
-                comdot = {dx1, dy1};
-            }
-
-            float xFoot, zFoot;
-            std::tie(xFoot, zFoot) = footPhase(ph);
-            if (initialStep > 0) {
-                zFoot = 0; // don't lift foot at initial step
-            }
-            pLLeg[2] = 0;
-            pRLeg[2] = 0;
-            if (supportLeg == LEFT) {
-                if (currentStepType > 1) { // walkkick
-                    if (xFoot < walkKickPh) {
-                        // TODO: uRight = 
-                    } else {
-                        // TODO: uRight = 
-                    }
-                } else {
-                    // TODO: uRight = 
-                }
-                pRLeg[2] = stepHeight * zFoot;
-            } else {
-                if (currentStepType > 1) { // walkkick
-                    if (xFoot < walkKickPh) {
-                        // TODO: uLeft = 
-                    } else {
-                        // TODO: uLeft = 
-                    }
-                } else {
-                    // TODO: uLeft = 
-                }
-                pLLeg[2] = stepHeight * zFoot;
-            }
-
-            // unused: uTorsoOld = uTorso;
-
-            uTorso = zmpCom(ph);
-
-            // turning
-            float turnCompX = 0;
-            if (std::abs(velCurrent[2]) > turnCompThreshold && velCurrent[0] > -0.01) {
-                turnCompX = turnComp;
-            }
-
-            // walking front
-            float frontCompX = 0;
-            if (velCurrent[0] > 0.04) {
-                frontCompX = frontComp;
-            }
-            if (velDiff[0] > 0.02) {
-                frontCompX = frontCompX + AccelComp;
-            }
-            
-            float armPosCompX, armPosCompY;
-
-            // arm movement compensation
-            if (upperBodyOverridden > 0 || motionPlaying > 0) {
-                // mass shift to X
-                float elbowX = -std::sin(qLArmOR[0] - M_PI_2 + bodyRot[0]) * std::cos(qLArmOR[1])
-                               -std::sin(qRArmOR[0] - M_PI_2 + bodyRot[0]) * std::cos(qRArmOR[1]);
-
-                // mass shift to Y
-                float elbowY = std::sin(qLArmOR[1]) + std::sin(qRArmOR[1]);
-                armPosCompX = elbowX * -0.009;
-                armPosCompY = elbowY * -0.009;
-
-                pTorso[3] = bodyRot[0];
-                pTorso[4] = bodyRot[1];
-                pTorso[5] = bodyRot[2];
-            } else {
-                armPosCompX = 0;
-                armPosCompY = 0;
-
-                pTorso[3] = 0;
-                pTorso[4] = bodyTilt;
-                pTorso[5] = 0;
-            }
-
-            // TODO: paramaterize/config
-            if (hasBall > 0) {
-                turnCompX = turnCompX - 0.01;
-            }
-
-            arma::vec3 uTorsoActual; // TODO: get real value
-            pTorso[0] = uTorsoActual[0];
-            pTorso[1] = uTorsoActual[1];
-            pTorso[5] += uTorsoActual[2];
-
-            pLLeg[0] = uLeft[0];
-            pLLeg[1] = uLeft[1];
-            pLLeg[2] = uLeft[2];
-
-            pRLeg[0] = uRight[0];
-            pRLeg[1] = uRight[1];
-            pRLeg[2] = uRight[2];
-
-            // TODO: qLegs = IK()
-            std::vector<double> qLegs;
-            motionLegs(qLegs);
-            motionArms();
-        }
-
-        void WalkEngine::checkStepKick() {
-            arma::vec3 uFootErr;
-            if (stepKickRequest == 0) {
-                stepCheckCount = 0;
-                return;
-            } else if (stepKickRequest == 1) {
-                // TODO: uFootErr = 
-                stepCheckCount++;
-            }
-
-            if (supportLeg == stepKickSupport) {
-                if (stepCheckCount > 2 || 
-                        (std::abs(uFootErr[0]) < 0.02 &&
-                        std::abs(uFootErr[1]) < 0.01 &&
-                        std::abs(uFootErr[2]) < 10 * M_PI / 180.0)) {
-                    stepKickReady = true;
-                    return;
-                }
-            }
-
-            if (supportLeg == LEFT) {
-                // TODO: uRight2 = 
-            } else {
-                // TODO: uLeft2 = 
-            }
-        }
-
-        void WalkEngine::checkWalkKick() {
-            if (walkKickRequest == 0) {
-                return;
-            }
-
-            if (walkKickRequest > 0 && walkKickRequest > walkKick) {
-                walkKickRequest = 0;
-                tStep = tStep0;
-                stepHeight = stepHeight0;
-                currentStepType = 0;
-                velCurrent = {0, 0, 0};
-                velCommand = {0, 0, 0};
-                return;
-            }
-
-            if (walkKickRequest == 1) {
-                // check current supportLeg and feet positions
-                // and advance steps until ready
-
-                arma::vec3 uFootErr;
-                // TODO: uFootErr = 
-
-                if (supportLeg != walkKick[0][2] ||
-                        std::abs(uFootErr[0] > 0.02) || 
-                        std::abs(uFootErr[1] > 0.01) ||
-                        std::abs(uFootErr[2] > 10 * M_PI / 180.0)) {
-                    if (supportLeg == LEFT) {
-                        // TODO: uRight2 = 
-                    } else {
-                        // TODO: uLeft2 = 
-                    }
-                    return;
-                }
-            }
-
-            tStep = walkKick[walkKickRequest][0];
-            currentStepType = walkKick[walkKickRequest][1];
-            supportLeg = walkKick[walkKickRequest][2];
-            stepHeight = walkKick[walkKickRequest][3];
-            supportMod = walkKick[walkKickRequest][4];
-            shiftFactor = walkKick[walkKickRequest][5];
-
-            if (walkKick[walkKickRequest] <= 7) { // TODO: investigate port
-                arma::vec3 footPos1 = walkKick[walkKickRequest][6];
-                if (supportLeg == LEFT) {
-                    // TODO: look at uLRFootOffset for use here
-                    // TODO: uRight2 = 
-                } else {
-                    // TODO: uLeft2 = 
-                }
-            } else {
-                arma::vec3 footPos1 = walkKick[walkKickRequest][6];
-                arma::vec3 footPos2 = walkKick[walkKickRequest][7];
-                if (supportLeg == LEFT) {
-                    // TODO: uRight15 = 
-                    // TODO: uRight2 = 
-                } else {
-                    // TODO: uLeft15 =
-                    // TODO: uLeft2 = 
-                }
-            }
-
-            walkKickRequest++;
-        }
-
-        void WalkEngine::updateStill() {
-            uTorso = stepTorso(uLeft, uRight, 0.5);
-
-            float armPosCompX, armPosCompY;
-
-            if (upperBodyOverridden > 0 || motionPlaying > 0) {
-                // mass shift to X
-                float elbowX = -std::sin(qLArmOR[0] - M_PI_2 + bodyRot[0]) * std::cos(qLArmOR[1])
-                               -std::sin(qRArmOR[0] - M_PI_2 + bodyRot[0]) * std::cos(qRArmOR[1]);
-
-                // mass shift to Y
-                float elbowY = std::sin(qLArmOR[1]) + std::sin(qRArmOR[1]);
-                armPosCompX = elbowX * -0.007;
-                armPosCompY = elbowY * -0.007;
-
-                pTorso[3] = bodyRot[0];
-                pTorso[4] = bodyRot[1];
-                pTorso[5] = bodyRot[2];
-            } else {
-                armPosCompX = 0;
-                armPosCompY = 0;
-
-                pTorso[3] = 0;
-                pTorso[4] = bodyTilt;
-                pTorso[5] = 0;
-            }
-
-            // TODO: uTorsoActual = 
-            pTorso[0] = uTorsoActual[0];
-            pTorso[1] = uTorsoActual[1];
-            pTorso[5] += uTorsoActual[2];
-
-            pLLeg[0] = uLeft[0];
-            pLLeg[1] = uLeft[1];
-            pLLeg[2] = uLeft[2];
-
-            pRLeg[0] = uRight[0];
-            pRLeg[1] = uRight[1];
-            pRLeg[2] = uRight[2];
-
-            // TODO: qLegs = IK()
-            motionLegs(qLegs, true);
-            motionArms();
-        }
-
-        void WalkEngine::motionLegs(std::vector<double> qLegs, bool gyroOff) {
-            phComp = std::min(1, phSingle / 0.1, (1 - phSingle) / 0.1);
-
-            // ankle stabilization using gyro feedback
-            // TODO: imuGyr = 
-
-            float gyroRoll0 = imuGyr[0];
-            float gyroPitch0 = imuGyr[1];
-            if (gyroOff) {
-                gyroRoll0 = 0;
-                gyroPitch0 = 0;
-            }
-
-            // get effective gyro angle considering body angle offset
-            float yawAngle;
-            if (!active) {
-                // double support
-                yawAngle = (uLeft[2] + uRight[2]) / 2 - uTorsoActual[2];
-            } else if (supportLeg == LEFT) {
-                yawAngle = uLeft[2] - uTorsoActual[2];
-            } else if (supportLeg == RIGHT) {
-                yawAngle = uRight[2] - uTorsoActual[2];
-            }
-
-            float gyroRoll = gyroRoll0 * std::cos(yawAngle)
-                    + gyroPitch0 * std::sin(yawAngle);
-            float gyroPitch = gyroPitch0 * std::cos(yawAngle)
-                    + gyroRoll0 * std::sin(yawAngle);
-
-            // TODO: armShiftX = 
-            // TODO: armShiftY = 
-
-            // TODO: ankleShiftX = 
-            // TODO: ankleShiftY = 
-            // TODO: kneeShiftX = 
-            // TODO: hipShiftY = 
-
-            ankleShift[0] = ankleShift[0] + ankleImuParamX[0] * (ankleShiftX - ankleShift[0]);
-            ankleShift[1] = ankleShift[1] + ankleImuParamY[0] * (ankleShiftY - ankleShift[1]);
-            kneeShift = kneeShift + kneeImuParamX[0] * (kneeShiftX - kneeShift);
-            hipShift[1] = hipShift[1] + hipImuParamY[0] * (hipShiftY - hipShift[1]);
-            armShift[0] = armShift[0] + armImuParamX[0] * (armShiftX - armShift[0]);
-            armShift[1] = armShift[1] + armImuParamY[0] * (armShiftY - armShift[1]);
-            
-            // TODO: toe/heel lifting
-
-            if (!active) {
-                // Double support, standing still
-                // qLegs[1] += hipShift[1]; // Hip roll stabilization
-                qLegs[3] += kneeShift; // Knee pitch stabilization
-                qLegs[4] += ankleShift[0]; // Ankle pitch stabilization
-                // qLegs[5] += ankleShift[1]; // Ankle roll stabilization
-
-                // qLegs[7] += hipShift[1]; // Hip roll stabilization
-                qLegs[9] += kneeShift; // Knee pitch stabilization
-                qLegs[10] += ankleShift[0]; // Ankle pitch stabilization
-                // qLegs[11] += ankleShift[1]; // Ankle roll stabilization
-
-            } else if (supportLeg == LEFT) {
-                qLegs[1] += hipShift[1]; // Hip roll stabilization
-                qLegs[3] += kneeShift; // Knee pitch stabilization
-                qLegs[4] += ankleShift[0]; // Ankle pitch stabilization
-                qLegs[5] += ankleShift[1]; // Ankle roll stabilization
-
-                qLegs[10] += toeTipCompensation * phComp; // Lifting toetip
-                qLegs[1] += hipRollCompensation * phComp; // Hip roll compensation
-            } else {
-                qLegs[7] += hipShift[1]; // Hip roll stabilization
-                qLegs[9] += kneeShift; // Knee pitch stabilization
-                qLegs[10] += ankleShift[0]; // Ankle pitch stabilization
-                qLegs[11] += ankleShift[1]; // Ankle roll stabilization
-
-                qLegs[4] += toeTipCompensation * phComp; // Lifting toetip
-                qLegs[7] -= hipRollCompensation * phComp; // Hip roll compensation
-            }
-
-            leftLegCommand = qLegs;
-        }
-
-        void WalkEngine::motionArms() {
-            // TODO: paramaterize/config
-            if (hasBall > 0) {
-                return;
-            }
-
-            arma::vec3 qLArmActual = {qLArm0[0] + armShift[0], qLArm0[1] + armShift[1], 0};
-            arma::vec3 qRArmActual = {qRArm0[0] + armShift[0], qRArm0[1] + armShift[1], 0};
-
-            if (upperBodyOverridden > 0 || motionPlaying > 0) {
-                qLArmActual = {qLArm0[0], qLArmOR[1], qLArmOR[2};
-                qRArmActual = {qRArm0[0], qRArmOR[1], qRArmOR[2]};
-            }
-
-            // check leg hitting
-            // TODO: rotLeftA = 
-            // TODO: rotRightA = 
-
-            // TODO: leftLegTorso = 
-            // TODO: rightLegTorso = 
-
-            qLArmActual[1] = std::max(
-                    5 * M_PI / 180 + std::max(0, rotLeftA) / 2
-                    + std::max(0, leftLegTorso[1] - 0.04) / 0.02 * (6 * M_PI / 180)
-                    , qLArmActual[1]);
-
-            qRArmActual[1] = std::max(
-                    -5 * M_PI / 180 + std::max(0, rotRightA) / 2
-                    - std::max(0, rightLegTorso[1] - 0.04) / 0.02 * (6 * M_PI / 180)
-                    , qLArmActual[1]);
-            
-            if (uppoerBodyOverridden <= 0 && motionPlaying <= 0) {
-                qLArmActual[2] = qLArm[2];
-                qRArmActual[2] = qRArm[2];
-            }
-
-            leftArmCommand = qLArmActual;
-            rightArmCommand = qRArmActual;
-        }
-
-        void WalkEngine::exit() {
-            // TODO: empty?
-        }
-
-        void WalkEngine::stepLeftDestination(arma::vec3 vel, arma::vec3 uLeft, arma::vec3 uRight) {
-            // TODO
-        }
-
-        void WalkEngine::stepRightDestination(arma::vec3 vel, arma::vec3 uLeft, arma::vec3 uRight) {
-            // TODO
-        }
-
-        arma::vec3 WalkEngine::stepTorso(arma::vec3 arma::vec3 uLeft, uRight, arma::vec3 shiftFactor) {
-            // TODO
-            return {0,0,0};
-        }
-
-        void WalkEngine::setVelocity(float vx, float vy, float va) {
-            // filter the commanded speed
-            vx = std::min(std::max(vx, velLimitX[0]), velLimitX[1]);
-            vy = std::min(std::max(vy, velLimitY[0]), velLimitY[1]);
-            va = std::min(std::max(va, velLimitA[0]), velLimitA[1]);
-            
-            // slow down when turning
-            vFactor = 1 - std::abs(va) / vaFactor;
-
-            stepMag = std::sqrt(vx * vx + vy * vy);
-            magFactor = std::min(velLimit[1] * vFactor, stepMag) / (stepMag + 0.000001);
-
-            velCommand[0] = vx * magFactor;
-            velCommand[1] = vy * magFactor;
-            velCommand[2] = va;
-
-            velCommand[0] = std::min(std::max(velCommand[0], velLimitX[0]), velLimitX[1]);
-            velCommand[1] = std::min(std::max(velCommand[1], velLimitY[0]), velLimitY[1]);
-            velCommand[2] = std::min(std::max(velCommand[2], velLimitA[0]), velLimitA[1]);
-        }
-
-        void WalkEngine::updateVelocity() {
-            if (velCurrent[0] > velXHigh) {
-                // Slower acceleration at high speed 
-                velDiff[0] = std::min(std::max(velCommand[0] - velCurrent[0],
-                        -velDelta[0]), velDeltaXHigh); 
-            } else {
-                velDiff[0] = std::min(std::max(velCommand[0] - velCurrent[0],
-                        -velDelta[0]), velDelta[0]);
-            }
-
-            velDiff[1] = std::min(std::max(velCommand[1] - velCurrent[1],
-                    -velDelta[1]), velDelta[1]);
-            velDiff[2] = std::min(std::max(velCommand[2] - velCurrent[2],
-                    -velDelta[2]), velDelta[2]);
-
-            velCurrent[0] += velDiff[0];
-            velCurrent[1] += velDiff[1];
-            velCurrent[2] += velDiff[2];
-
-            if (initial_step > 0) {
-                velCurrent = arma::vec3;
-                initial_step++;
-            }
-        }
-
-        void WalkEngine::getVelocity() {
-            return velCurrent;
-        }
-
-        void WalkEngine::start() {
-            stopRequest = 0;
-            if (!active) {
-                time_t now = NUClear::clock::now();
-
-                active = true;
-                started = false;
-                iStep0 = -1;
-                t0 = now;
-                tLastStep = onw;
-                initialStep = 2;
-            }
-        }
-
-        void WalkEngine::stop() {
-            // always stops with feet together (which helps transition)
-            stopRequest = std::max(1, stopRequest);
-        }
-
-        void WalkEngine::startMotion(std::string name) {
-            if (motionPlaying == 0) {
-                motionPlaying = 1;
-                // TODO: currentMotion = 
-                motionIndex = 1;
-                motionStartTime = NUClear::clock::now();
-
-                qLArmOR1 = currentMotion[0][1];
-                qRArmOR1 = currentMotion[0][2];
-                bodyRot0 = {0, bodyTilt, 0};
-
-                // TODO: investigate port
-                if (currentMotion[0] > 3) {
-                    bodyRot1 = currentMotion[0][3];
-                } else {
-                    bodyRot1 = bodyRot0;
-                }
-
-                leftArmHardness = {0.7, 0.7, 0.7};
-                rightArmHardness = {0.7, 0.7, 0.7};
-            }
-        }
-
-        void WalkEngine::advanceMotion() {
-            if (motionPlaying == 0) {
-                return;
-            }
-
-            time_t time = NUClear::clock::now();
-            curMotionFrame = currentMotion[motionIndex];
-            ph = (time - motionStartTime) / curMotionFrame[0];
-            if (ph > 1) {
-                // advance frame
-                // TODO: investigate port
-                if (currentMotion == motionIndex) {
-                    motionPlaying = 0;
-                    leftArmHardness = hardnessArm;
-                    rightArmHardness = hardnessArm;
-                } else {
-                    motionIndex++;
-                    motionStartTime = time;
-                    qLArmOR0[0] = qLArmOR1[0];
-                    qLArmOR0[1] = qLArmOR1[1];
-                    qLArmOR0[2] = qLArmOR1[2];
-
-                    qRArmOR0[0] = qRArmOR1[0];
-                    qRArmOR0[1] = qRArmOR1[1];
-                    qRArmOR0[2] = qRArmOR1[2];
-
-                    bodyRot0[0] = bodyRot1[0];
-                    bodyRot0[1] = bodyRot1[1];
-                    bodyRot0[2] = bodyRot1[2];
-
-                    qLArmOR1 = currentMotion[motionIndex][1];
-                    qRArmOR1 = currentMotion[motionIndex][2];
-
-                    // TODO: investigate port
-                    if (currentMotion[0] > 3) {
-                        bodyRot1 = currentMotion[MotionIndex][3];
-                    } else {
-                        bodyRot1 = bodyRot0;
-                    }
-                }
-            } else {
-                    qLArmOR0[0] = (1 - ph) * qLArmOR0[0] + ph * qLArmOR1[0];
-                    qLArmOR0[1] = (1 - ph) * qLArmOR0[1] + ph * qLArmOR1[1];
-                    qLArmOR0[1] = (1 - ph) * qLArmOR0[2] + ph * qLArmOR1[2];
-
-                    qRArmOR0[0] = (1 - ph) * qRArmOR0[0] + ph * qRArmOR1[0];
-                    qRArmOR0[1] = (1 - ph) * qRArmOR0[1] + ph * qRArmOR1[1];
-                    qRArmOR0[1] = (1 - ph) * qRArmOR0[2] + ph * qRArmOR1[2];
-
-                    bodyRot0[0] = (1 - ph) * bodyRot0[0] + ph * bodyRot1[0];
-                    bodyRot0[1] = (1 - ph) * bodyRot0[1] + ph * bodyRot1[1];
-                    bodyRot0[2] = (1 - ph) * bodyRot0[2] + ph * bodyRot1[2];
-            }
-        }
-
-        void WalkEngine::setInitialStance(arma::vec3 uL, arma::vec3 uR, arma::vec3 uT, arma::vec3 support) {
-            uLeftI = uL;
-            uRightI = uR;
-            uTorso = uT;
-            supportI = uT;
-            startFromStep = true;
-        }
-
-        void stanceReset() {
-            // standup/sitdown/falldown handling
-            if (startFromStep) {
-                uLeft = uLeftI;
-                uRight = uRightI;
-                uTorso = uTorsoI;
-                if (supportI == 0) {
-                    // start with left support
-                    iStep0 = -1;
-                    iStep = 0;
-                } else {
-                    // start with right support
-                    iStep0 = 0;
-                    iStep = 1;
-                }
-                // start walking asap
-                initialStep = 1;
-            } else {
-                // stance resetted
-                // TODO: uLeft = 
-                // TODO: uRight = 
-                iStep0 = -1;
-                iStep = 0;
-            }
-
-            uLeft1 = uLeft;
-            uLeft2 = uLeft;
-
-            uRight1 = uRight;
-            uRight2 = uRight;
-
-            uSupport = uTorso;
-            tLastStep = NUClear::clock::now();
-            walkKickRequest = 0;
-            currentStepType = 0;
-            motionPlaying = 0;
-            upperBodyOverridden = 0;
-            uLRFootOffset = {0, footY, 0};
-            startFromStep = false;
-        }
-
-        void WalkEngine::getOdometry(arma::vec3 u0) {
-            if (!u0) {
-                u0 = {0,0,0};
-            }
-            // TODO: uFoot = 
-            // TODO: return
-        }
-
-        void WalkEngine::getBodyOffset() {
-            // TODO: uFoot = 
-            // TODO: return
-        }
-
-        std::pair<float, float> WalkEngine::zmpSolve(float zs, float z1, float z2, float x1, float x2) {
-            /*
-            Solves ZMP equation:
-            x(t) = z(t) + aP*exp(t/tZmp) + aN*exp(-t/tZmp) - tZmp*mi*sinh((t-Ti)/tZmp)
-            where the ZMP point is piecewise linear:
-            z(0) = z1, z(T1 < t < T2) = zs, z(tStep) = z2
-            */
-            float T1 = tStep * ph1Zmp;
-            float T2 = tStep * ph2Zmp;
-            float m1 = (zs - z1) / T1;
-            float m2 = -(zs - z2) / (tStep - T2);
-
-            float c1 = x1 - z1 + tZmp * m1 * std::sinh(-T1 / tZmp);
-            float c2 = x2 - z2 + tZmp * m2 * std::sinh((tStep - T2) / tZmp);
-            float expTStep = std::exp(tStep / tZmp);
-            float aP = (c2 - c1 / expTStep) / (expTStep - 1 / expTStep);
-            float aN = (c1 * expTStep - c2) / (expTStep - 1 / expTStep);
-            return std::make_pair(aP, aN);
-        }
-        
-        arma::vec3 WalkEngine::zmpCom(float ph) {
-            arma::vec3 com = {0, 0, 0};
-            float expT = std::exp(tStep * ph / tZmp);
-            com[0] = uSupport[0] + aXP * expT + aXN / expT;
-            com[1] = uSupport[1] + aYP * expT + aYN / expT;
-            if (ph < ph1Zmp) {
-                com[0] = com[0] + m1X * tStep * (ph - ph1Zmp)
-                -tZmp * m1X * std::sinh(tStep * (ph - ph1Zmp) / tZmp);
-                com[1] = com[1] + m1Y * tStep * (ph - ph1Zmp)
-                -tZmp * m1Y * std::sinh(tStep * (ph - ph1Zmp) / tZmp);
-            } else if (ph > ph2Zmp) {
-                com[0] = com[0] + m2X * tStep * (ph - ph2Zmp)
-                -tZmp * m2X * std::sinh(tStep * (ph - ph2Zmp) / tZmp);
-                com[1] = com[1] + m2Y * tStep * (ph - ph2Zmp)
-                -tZmp * m2Y * std::sinh(tStep * (ph - ph2Zmp) / tZmp);
-            }
-            // com[2] = .5 * (uLeft[2] + uRight[2]);
-            // Linear speed turning
-            com[2] = ph* (uLeft2[2] + uRight2[2]) / 2 + (1 - ph) * (uLeft1[2] + uRight1[2]) / 2;
-            return com;
-        }
-
-        std::pair<float, float> WalkEngine::footPhase(float ph) {
-            // Computes relative x,z motion of foot during single support phase
-            // phSingle = 0: x=0, z=0, phSingle = 1: x=1,z=0
-            phSingle = std::min(std::max(ph - ph1Single, 0) / (ph2Single - ph1Single), 1);
-            float phSingleSkew = std::pow(phSingle, 0.8) - 0.17 * phSingle * (1 - phSingle);
-            float xf = 0.5 * (1 - std::cos(M_PI * phSingleSkew));
-            float zf = 0.5 * (1 - std::cos(2 * M_PI * phSingleSkew));
-
-
-            if (useAlternativeTrajectory > 0) {
-                ph1FootPhase = 0.1;
-                ph2FootPhase = 0.5;
-                ph3FootPhase = 0.8;
-
-                exp1FootPhase = 2;
-                exp2FootPhase = 2;
-                exp3FootPhase = 2;
-
-                zFootLand = 0.3;    
-
-                if (phSingle < ph1FootPhase) {
-                    phZTemp = phSingle / ph2FootPhase;
-                    // xf = 0;
-                    // zf = 1 - (1-phZTemp)^exp1FootPhase;
-                } else if (phSingle < ph2FootPhase) {
-                    phXTemp = (phSingle - ph1FootPhase) / (ph3FootPhase - ph1FootPhase);
-                    phZTemp = phSingle / ph2FootPhase;
-                    // xf =  .5*(1-math.cos(math.pi*phXTemp));
-                    // zf = 1 - (1-phZTemp)^exp1FootPhase;
-                } else if (phSingle < ph3FootPhase) {
-                    phXTemp = (phSingle - ph1FootPhase) / (ph3FootPhase - ph1FootPhase);
-                    phZTemp = (phSingle - ph2FootPhase) / (ph3FootPhase - ph2FootPhase);
-                    // xf =  .5*(1-math.cos(math.pi*phXTemp));
-                    // zf = 1 - phZTemp^exp2FootPhase*(1-zFootLand);
-                } else {
-                    phZTemp = (1 - phSingle) / (1 - ph3FootPhase);
-                    // xf = 1;
-                    // zf = phZTemp^exp3FootPhase*zFootLand;
-                }
-            }
-
-            return std::make_pair(xf, zf);
-        }
-
-        float WalkEngine::getFootX() {
-            return config["footX"] + config["footXComp"];
-        }
-        
     }  // motion
 }  // modules
