/*
 * This file is part of WalkEngine.
 *
 * WalkEngine is free software: you can redistribute it and/or modify
 * it under the terms of the GNU General Public License as published by
 * the Free Software Foundation, either version 3 of the License, or
 * (at your option) any later version.
 *
 * WalkEngine is distributed in the hope that it will be useful,
 * but WITHOUT ANY WARRANTY; without even the implied warranty of
 * MERCHANTABILITY or FITNESS FOR A PARTICULAR PURPOSE.  See the
 * GNU General Public License for more details.
 *
 * You should have received a copy of the GNU General Public License
 * along with WalkEngine.  If not, see <http://www.gnu.org/licenses/>.
 *
 * Copyright 2013 NUBots <nubots@nubots.net>
 */

#include "WalkEngine.h"

#include <algorithm>
#include <armadillo>
#include <chrono>
#include <cmath>

#include "messages/behaviour/Action.h"
#include "messages/support/Configuration.h"
#include "utility/motion/InverseKinematics.h"
#include "utility/motion/ForwardKinematics.h"
#include "utility/motion/RobotModels.h"
#include "utility/math/matrix.h"
#include "OPKinematics.h"
#include "utility/nubugger/NUgraph.h"
#include "messages/motion/WalkCommand.h"
#include "messages/motion/ServoTarget.h"
#include "messages/behaviour/Action.h"


namespace modules {
    namespace motion {

        using messages::input::ServoID;
        using messages::behaviour::ServoCommand;
        using messages::support::Configuration;
        using utility::motion::kinematics::DarwinModel;
        using utility::nubugger::graph;
        using NUClear::log;
        using NUClear::DEBUG;
        using messages::input::Sensors;
        using messages::motion::WalkCommand;
        using messages::motion::WalkStartCommand;
        using messages::motion::WalkStopCommand;
        using messages::motion::ServoTarget;
        using messages::behaviour::RegisterAction;
        using messages::behaviour::ActionPriorites;
        using messages::behaviour::LimbID;
        
        WalkEngine::WalkEngine(std::unique_ptr<NUClear::Environment> environment)
            : Reactor(std::move(environment))
            , id(size_t(this) * size_t(this) - size_t(this)) {

            emit<Scope::INITIALIZE>(std::make_unique<RegisterAction>(RegisterAction {
                id,
                {
                    std::pair<float, std::set<LimbID>>(0, {LimbID::LEFT_LEG, LimbID::RIGHT_LEG}),
                    std::pair<float, std::set<LimbID>>(0, {LimbID::LEFT_ARM, LimbID::RIGHT_ARM}),
                },
                [this] (const std::set<LimbID>& givenLimbs) {
                    if (givenLimbs.find(LimbID::LEFT_LEG) != givenLimbs.end()) {
                        // legs are available, start walking
                        stanceReset();
                        updateHandle.enable();
                    }
                },
                [this] (const std::set<LimbID>& takenLimbs) {
                    if (takenLimbs.find(LimbID::LEFT_LEG) != takenLimbs.end()) {
                        // legs are no longer available, reset walking (too late to stop walking)
                        updateHandle.disable();
                    }
                },
                [this] (const std::set<ServoID>&) {
                    // nothing
                }
            }));

            updateHandle = on<Trigger<Every<UPDATE_FREQUENCY, Per<std::chrono::seconds> > >, With<Sensors>, Options<Single> >([this](const time_t&, const Sensors& sensors) {
                update(sensors);
            });

            updateHandle.disable();

            on<Trigger<WalkCommand>>([this](const WalkCommand& walkCommand) {
<<<<<<< HEAD
                setVelocity(walkCommand.velocity[0] * (walkCommand.velocity[0] > 0 ? velLimitX[1] : -velLimitX[0]),
                            walkCommand.velocity[1] * (walkCommand.velocity[1] > 0 ? velLimitY[1] : -velLimitY[0]),
                            walkCommand.rotationalSpeed * (walkCommand.rotationalSpeed > 0 ? velLimitA[1] : -velLimitA[0]));
=======
                setVelocity(walkCommand.velocity[1]*(walkCommand.velocity[1] > 0 ? velLimitX[1] : -velLimitX[0]),
                            walkCommand.velocity[0]*(walkCommand.velocity[0] > 0 ? velLimitY[1] : -velLimitY[0]),
                            walkCommand.rotationalSpeed*(walkCommand.rotationalSpeed > 0 ? velLimitA[1] : -velLimitA[0]));
>>>>>>> 1e44c587
            });

            on<Trigger<WalkStartCommand>>([this](const WalkStartCommand&) {
                start();
                emit(std::make_unique<ActionPriorites>(ActionPriorites { id, { 25, 10 }}));
            });

            on<Trigger<WalkStopCommand>>([this](const WalkStopCommand&) {
                stop();
                // TODO: set priorities to 0 when stopped - somehow
            });

            on<Trigger<Configuration<WalkEngine> > >([this](const Configuration<WalkEngine>& config) {

                // g Walk Parameters
                // g Stance and velocity limit values
                stanceLimitX = config["stanceLimitX"].as<arma::vec>();
                stanceLimitY = config["stanceLimitY"].as<arma::vec>();
                stanceLimitA = config["stanceLimitA"].as<arma::vec>();
                velLimitX = config["velLimitX"].as<arma::vec>();
                velLimitY = config["velLimitY"].as<arma::vec>();
                velLimitA = config["velLimitA"].as<arma::vec>();
                velDelta = config["velDelta"].as<arma::vec>();
                vaFactor = config["vaFactor"];

                velXHigh = config["velXHigh"];
                velDeltaXHigh = config["velDeltaXHigh"];

                // gToe/heel overlap checking values
                footSizeX = config["footSizeX"].as<arma::vec>();
                stanceLimitMarginY = config["stanceLimitMarginY"];
                stanceLimitY2 = 2 * double(config["footY"]) - double(config["stanceLimitMarginY"]);

                // gOP default stance width: 0.0375*2 = 0.075
                // gHeel overlap At radian 0.15 at each foot = 0.05*sin(0.15)*2=0.015
                // gHeel overlap At radian 0.30 at each foot = 0.05*sin(0.15)*2=0.030

                // gStance parameters
                bodyHeight = config["bodyHeight"];
                bodyTilt = config["bodyTilt"];
                footX = config["footX"];
                footY = config["footY"];
                supportX = config["supportX"];
                supportY = config["supportY"];
                qLArm0 = M_PI / 180.0 * arma::vec3{90, 2, -20};
                qRArm0 = M_PI / 180.0 * arma::vec3{90, -2, -20};

                // gHardness parameters
                hardnessSupport = config["hardnessSupport"];
                hardnessSwing = config["hardnessSwing"];

                hardnessArm0 = config["hardnessArm"];
                hardnessArm = config["hardnessArm"];

                // gGait parameters

                tStep = config["tStep"];
                tStep0 = tStep;
                tZmp = config["tZmp"];
                stepHeight = config["stepHeight"];
                stepHeight0 = stepHeight;
                ph1Single = config["phSingle"][size_t(0)];
                ph2Single = config["phSingle"][size_t(1)];
                ph1Zmp = ph1Single;
                ph2Zmp = ph2Single;

                // gCompensation parameters
                hipRollCompensation = 4 * M_PI / 180;
                ankleMod = arma::vec2{-double(config["toeTipCompensation"]), 0} * 1 * M_PI / 180;
                spreadComp = config["spreadComp"];
                turnCompThreshold = config["turnCompThreshold"];
                turnComp = config["turnComp"];

                float gyroFactor = float(config["gyroFactor"]) * 0.273 * M_PI / 180 * 300 / 1024; //dps to rad/s conversion

                // gGyro stabilization parameters
                ankleImuParamX = {0.5, 0.3 * gyroFactor, 1 * M_PI / 180, 25 * M_PI / 180};
                ankleImuParamY = {0.5, 1.2 * gyroFactor, 1 * M_PI / 180, 25 * M_PI / 180};
                kneeImuParamX = {0.5, 0.7 * gyroFactor, 1 * M_PI / 180, 25 * M_PI / 180};
                hipImuParamY = {0.5, 0.3 * gyroFactor, 1 * M_PI / 180, 25 * M_PI / 180};
                armImuParamX = {0.5, 10.0 * gyroFactor, 20 * M_PI / 180, 45 * M_PI / 180};
                armImuParamY = {0.5, 0.0 * gyroFactor, 20 * M_PI / 180, 45 * M_PI / 180};

                // gSupport bias parameters to reduce backlash-based instability
                velFastForward = config["velFastForward"];
                velFastTurn = config["velFastTurn"];
                supportFront = config["supportFront"];
                supportFront2 = config["supportFront2"];
                supportBack = config["supportBack"];
                supportSideX = config["supportSideX"];
                supportSideY = config["supportSideY"];
                supportTurn = config["supportTurn"];

                frontComp = config["frontComp"];
                AccelComp = config["AccelComp"];

                // gInitial body swing 
                supportModYInitial = config["supportModYInitial"];
                
                //XXX: this isn't a real config variable - it derives from akleMod[0]
                toeTipCompensation = config["toeTipCompensation"];

                useAlternativeTrajectory = config["useAlternativeTrajectory"];

//                setVelocity(config["velCommandX"], config["velCommandY"], config["velCommandAngular"]);
                
            });

            on<Trigger<Startup>>([this](const Startup&) {
                // g--------------------------------------------------------
                // g Walk state variables
                // g--------------------------------------------------------

                uTorso = {supportX, 0, 0};
                uLeft = {0, footY, 0};
                uRight = {0, -footY, 0};

                pLLeg = {0, footY, 0, 0, 0, 0};
                pRLeg = {0, -footY, 0, 0, 0, 0};
                pTorso = {supportX, 0, bodyHeight, 0, bodyTilt, 0};

                velCurrent = {0, 0, 0};
                velCommand = {0, 0, 0};
                velDiff = {0, 0, 0};

                // gZMP exponential coefficients:
                aXP = 0;
                aXN = 0;
                aYP = 0;
                aYN = 0;

                // gGyro stabilization variables
                ankleShift = {0, 0};
                kneeShift = 0;
                hipShift = {0, 0};
                armShift = {0, 0};

                active = true;
                started = false;
                iStep0 = -1;
                iStep = 0;
                t0 = getTime();
                tLastStep = getTime();
                ph0=0;
                ph=0;

                stopRequest = 2;

                currentStepType = 0;

                initialStep = 2;

                upperBodyOverridden = 0;
                motionPlaying = 0;

                qLArmOR0 = qLArm0;
                qRArmOR0 = qRArm0;
                bodyRot0 = {0, bodyTilt, 0};

                qLArmOR = qLArm0;
                qRArmOR = qRArm0;
                bodyRot = {0, bodyTilt, 0};

                qLArmOR1 = {0, 0, 0};
                qRArmOR1 = {0, 0, 0};
                bodyRot1 = {0, 0, 0};

                phSingle = 0;

                // gCurrent arm pose
                qLArm = M_PI / 180 * arma::vec3{90, 40, -160};
                qRArm = M_PI / 180 * arma::vec3{90, -40, -160};

                // gqLArm0={qLArm[1],qLArm[2]};
                // gqRArm0={qRArm[1],qRArm[2]};

                // gStandard offset 
                uLRFootOffset = {0, footY + supportY, 0};

                // gWalking/Stepping transition variables
                uLeftI = {0, 0, 0};
                uRightI = {0, 0, 0};
                uTorsoI = {0, 0, 0};
                supportI = LEFT;
                startFromStep = false;

                comdot = {0, 0};
                hasBall = 0;

                
                stanceReset();
                //start();
            });
			
        }
        // TODO: add others

        void WalkEngine::start() {
            stopRequest = 0;
            if (!active) {
                double now = getTime();

                active = true;
                started = false;
                iStep0 = -1;
                t0 = now;
                tLastStep = now;
                initialStep = 2;
            }
        }

        void WalkEngine::stop() {
            // always stops with feet together (which helps transition)
            stopRequest = std::max(1, stopRequest);
        }
        
        void WalkEngine::update(const Sensors& sensors) {
            //advanceMotion();
            double time = getTime();

            // TODO: bodyHeightCurrent = vcm.get_camera_bodyHeight();

//            log<DEBUG>("velCurrent: ", velCurrent);
//            log<DEBUG>("velCommand: ", velCommand);

            if (!active) {
                moving = false;
                updateStill(sensors);
                return;
            }

            if (!started) {
                started = true;
                tLastStep = time;
            }

            ph0 = ph;
            moving = true;

            ph = (time - tLastStep) / tStep;

            if (ph > 1) {
                iStep++;
                ph = ph - std::floor(ph);
                tLastStep += tStep;
            }

            if (iStep > iStep0 && stopRequest == 2) {
                stopRequest = 0;
                active = false;
                return; // TODO: return "stop"
            }

            // new step
            if (iStep > iStep0) {
                updateVelocity();
                iStep0 = iStep;
                supportLeg = (iStep % 2 == 0 ? LEFT : RIGHT); // 0 for left support, 1 for right support
                uLeft1 = uLeft2;
                uRight1 = uRight2;
                uTorso1 = uTorso2;

                supportMod = {0, 0}; // support point modulation for wallkick
                shiftFactor = 0.5; // how much should we shift final torso pose?

                if (stopRequest == 1) {
                    log<DEBUG>("stop request 1");
                    stopRequest = 2;
                    velCurrent = {0, 0, 0};
                    velCommand = {0, 0, 0};
                    if (supportLeg == LEFT) {
                        uRight2 = poseGlobal(-2 * uLRFootOffset, uLeft1);
                    } else {
                        uLeft2 = poseGlobal(2 * uLRFootOffset, uRight1);
                    }
                } else {
                    // normal walk, advance steps
                    tStep = tStep0;
                    if (supportLeg == LEFT) {
                        uRight2 = stepRightDestination(velCurrent, uLeft1, uRight1);
                    } else {
                        uLeft2 = stepLeftDestination(velCurrent, uLeft1, uRight1);
                    }

                    // velocity-based support point modulation
                    toeTipCompensation = 0;
                    if (velDiff[0] > 0) {
                        // accelerating to front
                        supportMod[0] = supportFront2;
                    } else if (velCurrent[0] > velFastForward) {
                        supportMod[0] = supportFront;
                        toeTipCompensation = ankleMod[0];
                    } else if (velCurrent[0] < 0) {
                        supportMod[0] = supportBack;
                    } else if (std::abs(velCurrent[2]) > velFastTurn) {
                        supportMod[0] = supportTurn;
                    } else {
                        if (velCurrent[1] > 0.015) {
                            supportMod[0] = supportSideX;
                            supportMod[1] = supportSideY;
                        } else if (velCurrent[1] < -0.015) {
                            supportMod[0] = supportSideX;
                            supportMod[1] = -supportSideY;
                        }
                    }
                }
                
                uTorso2 = stepTorso(uLeft2, uRight2, shiftFactor);

                // adjustable initial step body swing
                if (initialStep > 0) {
                    supportMod[1] = supportModYInitial;
                    if (supportLeg == RIGHT) {
                        supportMod[1] *= -1;
                    }
                }

                // apply velocity-based support point modulation for uSupport
                if (supportLeg == LEFT) {
                    arma::vec3 uLeftTorso = poseRelative(uLeft1, uTorso1);
                    arma::vec3 uTorsoModded = poseGlobal({supportMod[0], supportMod[1], 0}, uTorso);
                    arma::vec3 uLeftModded = poseGlobal(uLeftTorso, uTorsoModded);
                    uSupport = poseGlobal({supportX, supportY, 0}, uLeftModded);
                    leftLegHardness = hardnessSupport;
                    rightLegHardness = hardnessSwing;
                } else {
                    arma::vec3 uRightTorso = poseRelative(uRight1, uTorso);
                    arma::vec3 uTorsoModded = poseGlobal({supportMod[0], supportMod[1], 0}, uTorso);
                    arma::vec3 uRightModded = poseGlobal(uRightTorso, uTorsoModded);
                    uSupport = poseGlobal({supportX, -supportY, 0}, uRightModded);
                    leftLegHardness = hardnessSwing;
                    rightLegHardness = hardnessSupport;
                }

                // compute ZMP coefficients
                m1X = (uSupport[0] - uTorso[0]) / (tStep * ph1Zmp);
                m2X = (uTorso2[0] - uSupport[0]) / (tStep * (1 - ph2Zmp));
                m1Y = (uSupport[1] - uTorso[1]) / (tStep * ph1Zmp);
                m2Y = (uTorso2[1] - uSupport[1]) / (tStep * (1 - ph2Zmp));
                std::tie(aXP, aXN) = zmpSolve(uSupport[0], uTorso1[0], uTorso2[0], uTorso1[0], uTorso2[0]);
                std::tie(aYP, aYN) = zmpSolve(uSupport[1], uTorso1[1], uTorso2[1], uTorso1[1], uTorso2[1]);

                // compute COM speed at the boundary

//                dx0 = (aXP - aXN) / tZmp + m1X * (1 - std::cosh(ph1Zmp * tStep / tZmp));
//                dy0 = (aYP - aYN) / tZmp + m1Y * (1 - std::cosh(ph1Zmp * tStep / tZmp));

                float dx1 = (aXP * std::exp(tStep / tZmp) - aXN * std::exp(-tStep / tZmp)) / tZmp
                        + m2X * (1 - std::cosh((1 - ph2Zmp) * tStep / tZmp));
                float dy1 = (aYP * std::exp(tStep / tZmp) - aYN * std::exp(-tStep / tZmp)) / tZmp
                        + m2Y * (1 - std::cosh((1 - ph2Zmp) * tStep / tZmp));

                comdot = {dx1, dy1};
            }

            float xFoot, zFoot;
            std::tie(xFoot, zFoot) = footPhase(ph);
            if (initialStep > 0) {
                zFoot = 0; // don't lift foot at initial step
            }
            pLLeg[2] = 0;
            pRLeg[2] = 0;
            if (supportLeg == LEFT) {
                uRight = se2Interpolate(xFoot, uRight1, uRight2);
                pRLeg[2] = stepHeight * zFoot;
            } else {
                uLeft = se2Interpolate(xFoot, uLeft1, uLeft2);
                pLLeg[2] = stepHeight * zFoot;
            }

            // unused: uTorsoOld = uTorso;

            uTorso = zmpCom(ph);

            // turning
            float turnCompX = 0;
            if (std::abs(velCurrent[2]) > turnCompThreshold && velCurrent[0] > -0.01) {
                turnCompX = turnComp;
            }

            // walking front
            float frontCompX = 0;
            if (velCurrent[0] > 0.04) {
                frontCompX = frontComp;
            }
            if (velDiff[0] > 0.02) {
                frontCompX = frontCompX + AccelComp;
            }
            
            float armPosCompX, armPosCompY;

            // arm movement compensation
            if (upperBodyOverridden > 0 || motionPlaying > 0) {
                // mass shift to X
                float elbowX = -std::sin(qLArmOR[0] - M_PI_2 + bodyRot[0]) * std::cos(qLArmOR[1])
                               -std::sin(qRArmOR[0] - M_PI_2 + bodyRot[0]) * std::cos(qRArmOR[1]);

                // mass shift to Y
                float elbowY = std::sin(qLArmOR[1]) + std::sin(qRArmOR[1]);
                armPosCompX = elbowX * -0.009;
                armPosCompY = elbowY * -0.009;

                pTorso[3] = bodyRot[0];
                pTorso[4] = bodyRot[1];
                pTorso[5] = bodyRot[2];
            } else {
                armPosCompX = 0;
                armPosCompY = 0;

                pTorso[3] = 0;
                pTorso[4] = bodyTilt;
                pTorso[5] = 0;
            }

            // TODO: paramaterize/config
            if (hasBall > 0) {
                turnCompX = turnCompX - 0.01;
            }

            arma::vec3 uTorsoActual = poseGlobal({-footX + frontCompX + turnCompX + armPosCompX, armPosCompY, 0}, uTorso);
            pTorso[0] = uTorsoActual[0];
            pTorso[1] = uTorsoActual[1];
            pTorso[5] += uTorsoActual[2];

            pLLeg[0] = uLeft[0];
            pLLeg[1] = uLeft[1];
            pLLeg[5] = uLeft[2];

            pRLeg[0] = uRight[0];
            pRLeg[1] = uRight[1];
            pRLeg[5] = uRight[2];

            std::vector<double> qLegs = darwinop_kinematics_inverse_legs_nubots(pLLeg.memptr(), pRLeg.memptr(), pTorso.memptr(), supportLeg);
            motionLegs(qLegs, false, sensors);
            //motionArms();
        }

        void WalkEngine::updateStill(const Sensors& sensors) {
            uTorso = stepTorso(uLeft, uRight, 0.5);

            float armPosCompX, armPosCompY;

            if (upperBodyOverridden > 0 || motionPlaying > 0) {
                // mass shift to X
                float elbowX = -std::sin(qLArmOR[0] - M_PI_2 + bodyRot[0]) * std::cos(qLArmOR[1])
                               -std::sin(qRArmOR[0] - M_PI_2 + bodyRot[0]) * std::cos(qRArmOR[1]);

                // mass shift to Y
                float elbowY = std::sin(qLArmOR[1]) + std::sin(qRArmOR[1]);
                armPosCompX = elbowX * -0.007;
                armPosCompY = elbowY * -0.007;

                pTorso[3] = bodyRot[0];
                pTorso[4] = bodyRot[1];
                pTorso[5] = bodyRot[2];
            } else {
                armPosCompX = 0;
                armPosCompY = 0;

                pTorso[3] = 0;
                pTorso[4] = bodyTilt;
                pTorso[5] = 0;
            }

            uTorsoActual = poseGlobal({-footX + armPosCompX, armPosCompY, 0}, uTorso);
            pTorso[0] = uTorsoActual[0];
            pTorso[1] = uTorsoActual[1];
            pTorso[5] += uTorsoActual[2];

            pLLeg[0] = uLeft[0];
            pLLeg[1] = uLeft[1];
            pLLeg[2] = uLeft[2];

            pRLeg[0] = uRight[0];
            pRLeg[1] = uRight[1];
            pRLeg[2] = uRight[2];

            std::vector<double> qLegs = darwinop_kinematics_inverse_legs_nubots(pLLeg.memptr(), pRLeg.memptr(), pTorso.memptr(), supportLeg);
            motionLegs(qLegs, true, sensors);
           //motionArms();
        }

        void WalkEngine::motionLegs(std::vector<double> qLegs, bool gyroOff, const Sensors& sensors) {
            float phComp = std::min({1.0, phSingle / 0.1, (1 - phSingle) / 0.1});                  
            ServoID supportLegID = (supportLeg == LEFT) ? ServoID::L_ANKLE_PITCH : ServoID::R_ANKLE_PITCH;
            arma::mat33 ankleRotation = sensors.forwardKinematics.find(supportLegID)->second.submat(0,0,2,2);
            // get effective gyro angle considering body angle offset
            arma::mat33 kinematicGyroSORAMatrix = sensors.orientation * ankleRotation;   //DOUBLE TRANSPOSE       
            std::pair<arma::vec3, double> axisAngle = utility::math::matrix::axisAngleFromRotationMatrix(kinematicGyroSORAMatrix);
            float weight = 1;
            arma::vec3 kinematicsGyro = axisAngle.first * (axisAngle.second / weight);

            float gyroRoll0 = -kinematicsGyro[0]*180.0/M_PI;
            float gyroPitch0 = -kinematicsGyro[1]*180.0/M_PI;
            if (gyroOff) {
                gyroRoll0 = 0;
                gyroPitch0 = 0;
            }

            float yawAngle = 0;
            if (!active) {
                // double support
                yawAngle = (uLeft[2] + uRight[2]) / 2 - uTorsoActual[2];
            } else if (supportLeg == LEFT) {
                yawAngle = uLeft[2] - uTorsoActual[2];
            } else if (supportLeg == RIGHT) {
                yawAngle = uRight[2] - uTorsoActual[2];
            }

            float gyroRoll = gyroRoll0 * std::cos(yawAngle) - gyroPitch0 * std::sin(yawAngle);
            float gyroPitch = gyroPitch0 * std::cos(yawAngle) - gyroRoll0 * std::sin(yawAngle);

            float armShiftX = procFunc(gyroPitch * armImuParamY[1], armImuParamY[2], armImuParamY[3]);
            float armShiftY = procFunc(gyroRoll * armImuParamY[1], armImuParamY[2], armImuParamY[3]);

            float ankleShiftX = procFunc(gyroPitch * ankleImuParamX[1], ankleImuParamX[2], ankleImuParamX[3]);
            float ankleShiftY = procFunc(gyroRoll * ankleImuParamY[1], ankleImuParamY[2], ankleImuParamY[3]);
            float kneeShiftX = procFunc(gyroPitch * kneeImuParamX[1], kneeImuParamX[2], kneeImuParamX[3]);
            float hipShiftY = procFunc(gyroRoll * hipImuParamY[1], hipImuParamY[2], hipImuParamY[3]);

            ankleShift[0] += ankleImuParamX[0] * (ankleShiftX - ankleShift[0]);
            ankleShift[1] += ankleImuParamY[0] * (ankleShiftY - ankleShift[1]);
            kneeShift += kneeImuParamX[0] * (kneeShiftX - kneeShift);
            hipShift[1] += hipImuParamY[0] * (hipShiftY - hipShift[1]);
            armShift[0] += armImuParamX[0] * (armShiftX - armShift[0]);
            armShift[1] += armImuParamY[0] * (armShiftY - armShift[1]);
            
            // TODO: toe/heel lifting

            if (!active) {
                // Double support, standing still
                // qLegs[1] += hipShift[1]; // Hip roll stabilization
                qLegs[3] += kneeShift; // Knee pitch stabilization
                qLegs[4] += ankleShift[0]; // Ankle pitch stabilization
                // qLegs[5] += ankleShift[1]; // Ankle roll stabilization

                // qLegs[7] += hipShift[1]; // Hip roll stabilization
                qLegs[9] += kneeShift; // Knee pitch stabilization
                qLegs[10] += ankleShift[0]; // Ankle pitch stabilization
                // qLegs[11] += ankleShift[1]; // Ankle roll stabilization
                
                


            } else if (supportLeg == LEFT) {
                qLegs[1] += hipShift[1]; // Hip roll stabilization
                qLegs[3] += kneeShift; // Knee pitch stabilization
                qLegs[4] += ankleShift[0]; // Ankle pitch stabilization
                qLegs[5] += ankleShift[1]; // Ankle roll stabilization

                qLegs[10] += toeTipCompensation * phComp; // Lifting toetip
                qLegs[1] += hipRollCompensation * phComp; // Hip roll compensation

            } else {
                qLegs[7] += hipShift[1]; // Hip roll stabilization
                qLegs[9] += kneeShift; // Knee pitch stabilization
                qLegs[10] += ankleShift[0]; // Ankle pitch stabilization
                qLegs[11] += ankleShift[1]; // Ankle roll stabilization

                qLegs[4] += toeTipCompensation * phComp; // Lifting toetip
                qLegs[7] -= hipRollCompensation * phComp; // Hip roll compensation

            }

            auto waypoints = std::make_unique<std::vector<ServoCommand>>();
            waypoints->reserve(16);

/*
            0 = lefthipyaw // Hip pitch or yaw YAW
            1 = lefthiproll
            2 = lefthippitch // Hip pitch or yaw
            3 = leftknee
            4 = leftanklepitch
            5 = leftankleroll
            6 = righthipyaw
            7 = rightHipRoll
            8 = righthipitch
            9 = rightKnee
            10 = rightAnklePitch
            11 = rightAnkleRoll*/

            time_t time = NUClear::clock::now() + std::chrono::nanoseconds(std::nano::den/UPDATE_FREQUENCY);

            waypoints->push_back({id, time, ServoID::L_HIP_YAW,     float(qLegs[0]),  float(leftLegHardness * 100)});
            waypoints->push_back({id, time, ServoID::L_HIP_ROLL,    float(qLegs[1]),  float(leftLegHardness * 100)});
            waypoints->push_back({id, time, ServoID::L_HIP_PITCH,   float(qLegs[2]),  float(leftLegHardness * 100)});
            waypoints->push_back({id, time, ServoID::L_KNEE,        float(qLegs[3]),  float(leftLegHardness * 100)});
            waypoints->push_back({id, time, ServoID::L_ANKLE_PITCH, float(qLegs[4]),  float(leftLegHardness * 100)});
            waypoints->push_back({id, time, ServoID::L_ANKLE_ROLL,  float(qLegs[5]),  float(leftLegHardness * 100)});

            waypoints->push_back({id, time, ServoID::R_HIP_YAW,     float(qLegs[6]),  float(rightLegHardness * 100)});
            waypoints->push_back({id, time, ServoID::R_HIP_ROLL,    float(qLegs[7]),  float(rightLegHardness * 100)});
            waypoints->push_back({id, time, ServoID::R_HIP_PITCH,   float(qLegs[8]),  float(rightLegHardness * 100)});
            waypoints->push_back({id, time, ServoID::R_KNEE,        float(qLegs[9]),  float(rightLegHardness * 100)});
            waypoints->push_back({id, time, ServoID::R_ANKLE_PITCH, float(qLegs[10]), float(rightLegHardness * 100)});
            waypoints->push_back({id, time, ServoID::R_ANKLE_ROLL,  float(qLegs[11]), float(rightLegHardness * 100)});

            emit(std::move(waypoints));
        }

        void WalkEngine::motionArms() {
            // TODO: paramaterize/config
            if (hasBall > 0) {
                return;
            }

            arma::vec3 qLArmActual = {qLArm0[0] + armShift[0], qLArm0[1] + armShift[1], 0};
            arma::vec3 qRArmActual = {qRArm0[0] + armShift[0], qRArm0[1] + armShift[1], 0};

            if (upperBodyOverridden > 0 || motionPlaying > 0) {
                qLArmActual = {qLArm0[0], qLArmOR[1], qLArmOR[2]};
                qRArmActual = {qRArm0[0], qRArmOR[1], qRArmOR[2]};
            }

            // check leg hitting
            float rotLeftA = modAngle(uLeft[2] - uTorso[2]);
            float rotRightA = modAngle(uTorso[2] - uRight[2]);

            arma::vec3 leftLegTorso = poseRelative(uLeft, uTorso);
            arma::vec3 rightLegTorso = poseRelative(uRight, uTorso);

            qLArmActual[1] = std::max(
                    5 * M_PI / 180 + std::max(0.0f, rotLeftA) / 2
                    + std::max(0.0, leftLegTorso[1] - 0.04) / 0.02 * (6 * M_PI / 180)
                    , qLArmActual[1]);

            qRArmActual[1] = std::max(
                    -5 * M_PI / 180 + std::max(0.0f, rotRightA) / 2
                    - std::max(0.0, rightLegTorso[1] - 0.04) / 0.02 * (6 * M_PI / 180)
                    , qLArmActual[1]);
            
            if (upperBodyOverridden <= 0 && motionPlaying <= 0) {
                qLArmActual[2] = qLArm[2];
                qRArmActual[2] = qRArm[2];
            }

            auto waypoints = std::make_unique<std::vector<ServoCommand>>();
            waypoints->reserve(6);
            time_t time = NUClear::clock::now() + std::chrono::nanoseconds(1000000000/UPDATE_FREQUENCY);

            waypoints->push_back({id, time, ServoID::R_SHOULDER_PITCH, float(qRArmActual[0]),  float(hardnessArm * 100)});
            waypoints->push_back({id, time, ServoID::R_SHOULDER_ROLL,  float(qRArmActual[1]),  float(hardnessArm * 100)});
            waypoints->push_back({id, time, ServoID::R_ELBOW,          float(qRArmActual[2]),  float(hardnessArm * 100)});
            waypoints->push_back({id, time, ServoID::L_SHOULDER_PITCH, float(qLArmActual[0]),  float(hardnessArm * 100)});
            waypoints->push_back({id, time, ServoID::L_SHOULDER_ROLL,  float(qLArmActual[1]),  float(hardnessArm * 100)});
            waypoints->push_back({id, time, ServoID::L_ELBOW,          float(qLArmActual[2]),  float(hardnessArm * 100)});

            /*emit(graph("L Shoulder Pitch", qLArmActual[0]));
            emit(graph("L Shoulder Roll", qLArmActual[1]));
            emit(graph("L Elbow", qLArmActual[2]));

            emit(graph("R Shoulder Pitch", qRArmActual[0]));
            emit(graph("R Shoulder Roll", qRArmActual[1]));
            emit(graph("R Elbow", qRArmActual[2]));*/

            emit(std::move(waypoints));
        }

        void WalkEngine::exit() {
            // TODO: empty?
        }

        arma::vec3 WalkEngine::stepLeftDestination(arma::vec3 vel, arma::vec3 uLeft, arma::vec3 uRight) {
            arma::vec3 u0 = se2Interpolate(0.5, uLeft, uRight);
            // Determine nominal midpoint position 1.5 steps in future
            arma::vec3 u1 = poseGlobal(vel, u0);
            arma::vec3 u2 = poseGlobal(0.5 * vel, u1);
            arma::vec3 uLeftPredict = poseGlobal(uLRFootOffset, u2);
            arma::vec3 uLeftRight = poseRelative(uLeftPredict, uRight);
            // Do not pidgeon toe, cross feet:

            // Check toe and heel overlap
            double toeOverlap = -footSizeX[0] * uLeftRight[2];
            double heelOverlap = -footSizeX[1] * uLeftRight[2];
            double limitY = std::max(stanceLimitY[0], stanceLimitY2 + std::max(toeOverlap, heelOverlap));

            // print("Toeoverlap Heeloverlap",toeOverlap,heelOverlap,limitY)

            uLeftRight[0] = std::min(std::max(uLeftRight[0], stanceLimitX[0]), stanceLimitX[1]);
            uLeftRight[1] = std::min(std::max(uLeftRight[1], limitY), stanceLimitY[1]);
            uLeftRight[2] = std::min(std::max(uLeftRight[2], stanceLimitA[0]), stanceLimitA[1]);

            return poseGlobal(uLeftRight, uRight);
        }

        arma::vec3 WalkEngine::stepRightDestination(arma::vec3 vel, arma::vec3 uLeft, arma::vec3 uRight) {
            arma::vec3 u0 = se2Interpolate(.5, uLeft, uRight);
            // Determine nominal midpoint position 1.5 steps in future
            arma::vec3 u1 = poseGlobal(vel, u0);
            arma::vec3 u2 = poseGlobal(0.5 * vel, u1);
            arma::vec3 uRightPredict = poseGlobal(-1 * uLRFootOffset, u2);
            arma::vec3 uRightLeft = poseRelative(uRightPredict, uLeft);
            // Do not pidgeon toe, cross feet:

            // Check toe and heel overlap
            double toeOverlap = footSizeX[0] * uRightLeft[2];
            double heelOverlap = footSizeX[1] * uRightLeft[2];
            double limitY = std::max(stanceLimitY[0], stanceLimitY2 + std::max(toeOverlap, heelOverlap));

            // print("Toeoverlap Heeloverlap",toeOverlap,heelOverlap,limitY)

            uRightLeft[0] = std::min(std::max(uRightLeft[0], stanceLimitX[0]), stanceLimitX[1]);
            uRightLeft[1] = std::min(std::max(uRightLeft[1], -stanceLimitY[1]), -limitY);
            uRightLeft[2] = std::min(std::max(uRightLeft[2], -stanceLimitA[1]), -stanceLimitA[0]);

            return poseGlobal(uRightLeft, uLeft);
        }

        arma::vec3 WalkEngine::stepTorso(arma::vec3 uLeft, arma::vec3 uRight, float shiftFactor) {
            arma::vec3 u0 = se2Interpolate(0.5, uLeft, uRight);
            arma::vec3 uLeftSupport = poseGlobal({supportX, supportY, 0}, uLeft);
            arma::vec3 uRightSupport = poseGlobal({supportX, -supportY, 0}, uRight);
            return se2Interpolate(shiftFactor, uLeftSupport, uRightSupport);
        }

        void WalkEngine::setVelocity(double vx, double vy, double va) {
            // filter the commanded speed
            vx = std::min(std::max(vx, velLimitX[0]), velLimitX[1]);
            vy = std::min(std::max(vy, velLimitY[0]), velLimitY[1]);
            va = std::min(std::max(va, velLimitA[0]), velLimitA[1]);
            
            // slow down when turning
            double vFactor = 1 - std::abs(va) / vaFactor;

            double stepMag = std::sqrt(vx * vx + vy * vy);
            double magFactor = std::min(velLimitX[1] * vFactor, stepMag) / (stepMag + 0.000001);

            velCommand[0] = vx * magFactor;
            velCommand[1] = vy * magFactor;
            velCommand[2] = va;

            velCommand[0] = std::min(std::max(velCommand[0], velLimitX[0]), velLimitX[1]);
            velCommand[1] = std::min(std::max(velCommand[1], velLimitY[0]), velLimitY[1]);
            velCommand[2] = std::min(std::max(velCommand[2], velLimitA[0]), velLimitA[1]);
        }

        void WalkEngine::updateVelocity() {
            if (velCurrent[0] > velXHigh) {
                // Slower acceleration at high speed 
                velDiff[0] = std::min(std::max(velCommand[0] - velCurrent[0],
                        -velDelta[0]), velDeltaXHigh); 
            } else {
                velDiff[0] = std::min(std::max(velCommand[0] - velCurrent[0],
                        -velDelta[0]), velDelta[0]);
            }

            velDiff[1] = std::min(std::max(velCommand[1] - velCurrent[1],
                    -velDelta[1]), velDelta[1]);
            velDiff[2] = std::min(std::max(velCommand[2] - velCurrent[2],
                    -velDelta[2]), velDelta[2]);

            velCurrent[0] += velDiff[0];
            velCurrent[1] += velDiff[1];
            velCurrent[2] += velDiff[2];

            if (initialStep > 0) {
                velCurrent = arma::vec3{0, 0, 0};
                initialStep--;
            }
        }

        arma::vec3 WalkEngine::getVelocity() {
            return velCurrent;
        }

        void WalkEngine::setInitialStance(arma::vec3 uL, arma::vec3 uR, arma::vec3 uT, Leg support) {
            uLeftI = uL;
            uRightI = uR;
            uTorso = uT;
            supportI = support;
            startFromStep = true;
        }

        void WalkEngine::stanceReset() {
            // standup/sitdown/falldown handling
            if (startFromStep) {
                uLeft = uLeftI;
                uRight = uRightI;
                uTorso = uTorsoI;
                if (supportI == 0) {
                    // start with left support
                    iStep0 = -1;
                    iStep = 0;
                } else {
                    // start with right support
                    iStep0 = 0;
                    iStep = 1;
                }
                // start walking asap
                initialStep = 1;
            } else {
                // stance resetted
                uLeft = poseGlobal({-supportX, footY, 0}, uTorso);
                uRight = poseGlobal({-supportX, -footY, 0}, uTorso);
                iStep0 = -1;
                iStep = 0;
            }

            uLeft1 = uLeft;
            uLeft2 = uLeft;

            uRight1 = uRight;
            uRight2 = uRight;

            uSupport = uTorso;
            tLastStep = getTime();
            currentStepType = 0;
            motionPlaying = 0;
            upperBodyOverridden = 0;
            uLRFootOffset = {0, footY, 0};
            startFromStep = false;
        }

        std::pair<float, float> WalkEngine::zmpSolve(float zs, float z1, float z2, float x1, float x2) {
            /*
            Solves ZMP equation:
            x(t) = z(t) + aP*exp(t/tZmp) + aN*exp(-t/tZmp) - tZmp*mi*sinh((t-Ti)/tZmp)
            where the ZMP point is piecewise linear:
            z(0) = z1, z(T1 < t < T2) = zs, z(tStep) = z2
            */
            float T1 = tStep * ph1Zmp;
            float T2 = tStep * ph2Zmp;
            float m1 = (zs - z1) / T1;
            float m2 = -(zs - z2) / (tStep - T2);

            float c1 = x1 - z1 + tZmp * m1 * std::sinh(-T1 / tZmp);
            float c2 = x2 - z2 + tZmp * m2 * std::sinh((tStep - T2) / tZmp);
            float expTStep = std::exp(tStep / tZmp);
            float aP = (c2 - c1 / expTStep) / (expTStep - 1 / expTStep);
            float aN = (c1 * expTStep - c2) / (expTStep - 1 / expTStep);
            return std::make_pair(aP, aN);
        }
        
        arma::vec3 WalkEngine::zmpCom(float ph) {
            arma::vec3 com = {0, 0, 0};
            float expT = std::exp(tStep * ph / tZmp);
            com[0] = uSupport[0] + aXP * expT + aXN / expT;
            com[1] = uSupport[1] + aYP * expT + aYN / expT;
            if (ph < ph1Zmp) {
                com[0] = com[0] + m1X * tStep * (ph - ph1Zmp)
                -tZmp * m1X * std::sinh(tStep * (ph - ph1Zmp) / tZmp);
                com[1] = com[1] + m1Y * tStep * (ph - ph1Zmp)
                -tZmp * m1Y * std::sinh(tStep * (ph - ph1Zmp) / tZmp);
            } else if (ph > ph2Zmp) {
                com[0] = com[0] + m2X * tStep * (ph - ph2Zmp)
                -tZmp * m2X * std::sinh(tStep * (ph - ph2Zmp) / tZmp);
                com[1] = com[1] + m2Y * tStep * (ph - ph2Zmp)
                -tZmp * m2Y * std::sinh(tStep * (ph - ph2Zmp) / tZmp);
            }
            // com[2] = .5 * (uLeft[2] + uRight[2]);
            // Linear speed turning
            com[2] = ph* (uLeft2[2] + uRight2[2]) / 2 + (1 - ph) * (uLeft1[2] + uRight1[2]) / 2;
            return com;
        }

        std::pair<float, float> WalkEngine::footPhase(float ph) {
            // Computes relative x,z motion of foot during single support phase
            // phSingle = 0: x=0, z=0, phSingle = 1: x=1,z=0
            phSingle = std::min(std::max(ph - ph1Single, 0.0f) / (ph2Single - ph1Single), 1.0f);
            float phSingleSkew = std::pow(phSingle, 0.8) - 0.17 * phSingle * (1 - phSingle);
            float xf = 0.5 * (1 - std::cos(M_PI * phSingleSkew));
            float zf = 0.5 * (1 - std::cos(2 * M_PI * phSingleSkew));

            return std::make_pair(xf, zf);
        }

        double WalkEngine::getTime() {
              struct timeval t;
              gettimeofday(&t, NULL);
              return t.tv_sec + 1E-6 * t.tv_usec;
        }

		double WalkEngine::procFunc(double a, double deadband, double maxvalue) { //a function for IMU feedback (originally from teamdarwin2013release/player/util/util.lua)
			double   ret  = std::min( std::max(0., std::abs(a)-deadband), maxvalue);
			if(a<=0) ret *= -1.;
			return   ret;
		}

		double WalkEngine::modAngle(double value) { // reduce an angle to [-pi, pi)
            double angle = std::fmod(value, 2 * M_PI);
            if (angle <= -M_PI) angle += 2 * M_PI;
            else if (angle > M_PI) angle -= 2 * M_PI;

            return angle;
		}

		arma::vec3 WalkEngine::poseGlobal(arma::vec3 pRelative, arma::vec3 pose) { //TEAMDARWIN LUA VECs START INDEXING @ 1 not 0 !!
			double ca = std::cos(pose[2]);
			double sa = std::sin(pose[2]);
            return {
                pose[0] + ca * pRelative[0] - sa * pRelative[1],
                pose[1] + sa * pRelative[0] + ca * pRelative[1],
                pose[2] + pRelative[2]
            };
		}

		arma::vec3 WalkEngine::poseRelative(arma::vec3 pGlobal, arma::vec3 pose) {
			double ca = std::cos(pose[2]);
			double sa = std::sin(pose[2]);
			double px = pGlobal[0] - pose[0];
			double py = pGlobal[1] - pose[1];
			double pa = pGlobal[2] - pose[2];
            return {
                ca * px + sa * py,
                -sa * px + ca * py,
                modAngle(pa)
            };
		}

		//should t be an integer???
		arma::vec3 WalkEngine::se2Interpolate(double t, arma::vec3 u1, arma::vec3 u2) { //helps smooth out the motions using a weighted average
            return {
                u1[0] + t * (u2[0] - u1[0]),
                u1[1] + t * (u2[1] - u1[1]),
                u1[2] + t * modAngle(u2[2] - u1[2])
            };
		}
        
    }  // motion
}  // modules
<|MERGE_RESOLUTION|>--- conflicted
+++ resolved
@@ -91,15 +91,9 @@
             updateHandle.disable();
 
             on<Trigger<WalkCommand>>([this](const WalkCommand& walkCommand) {
-<<<<<<< HEAD
                 setVelocity(walkCommand.velocity[0] * (walkCommand.velocity[0] > 0 ? velLimitX[1] : -velLimitX[0]),
                             walkCommand.velocity[1] * (walkCommand.velocity[1] > 0 ? velLimitY[1] : -velLimitY[0]),
                             walkCommand.rotationalSpeed * (walkCommand.rotationalSpeed > 0 ? velLimitA[1] : -velLimitA[0]));
-=======
-                setVelocity(walkCommand.velocity[1]*(walkCommand.velocity[1] > 0 ? velLimitX[1] : -velLimitX[0]),
-                            walkCommand.velocity[0]*(walkCommand.velocity[0] > 0 ? velLimitY[1] : -velLimitY[0]),
-                            walkCommand.rotationalSpeed*(walkCommand.rotationalSpeed > 0 ? velLimitA[1] : -velLimitA[0]));
->>>>>>> 1e44c587
             });
 
             on<Trigger<WalkStartCommand>>([this](const WalkStartCommand&) {
