/*
 * This file is part of the NUbots Codebase.
 *
 * The NUbots Codebase is free software: you can redistribute it and/or modify
 * it under the terms of the GNU General Public License as published by
 * the Free Software Foundation, either version 3 of the License, or
 * (at your option) any later version.
 *
 * The NUbots Codebase is distributed in the hope that it will be useful,
 * but WITHOUT ANY WARRANTY; without even the implied warranty of
 * MERCHANTABILITY or FITNESS FOR A PARTICULAR PURPOSE.  See the
 * GNU General Public License for more details.
 *
 * You should have received a copy of the GNU General Public License
 * along with the NUbots Codebase.  If not, see <http://www.gnu.org/licenses/>.
 *
 * Copyright 2013 NUBots <nubots@nubots.net>
 */

#include "WalkOptimiser.h"


#include "utility/support/armayamlconversions.h"
#include "utility/math/optimisation/PGAoptimiser.h"
#include "messages/input/ServoID.h"

namespace modules {
    namespace support {
        namespace optimisation {

            using messages::behaviour::FixedWalkCommand;
            using messages::behaviour::FixedWalkFinished;
            using messages::behaviour::CancelFixedWalk;
            using messages::behaviour::WalkOptimiserCommand;
            using messages::behaviour::WalkConfigSaved;

            using messages::input::Sensors;
            using messages::input::ServoID;

            using messages::motion::ExecuteGetup;
            using messages::motion::KillGetup;

            using messages::support::SaveConfiguration;
            using messages::support::Configuration;


            WalkOptimiser::WalkOptimiser(std::unique_ptr<NUClear::Environment> environment)
                : Reactor(std::move(environment)),
                initialConfig("Jerry", YAML::Node()) {

                on<Trigger<Configuration<WalkOptimiser>>>([this](const Configuration<WalkOptimiser>& config){

                    std::cerr << "Starting up walk optimiser" << std::endl;

                    number_of_samples = config["number_of_samples"].as<int>();
                    parameter_sigmas.resize( config.config["parameters_and_sigmas"].size());
                    parameter_names.resize( config.config["parameters_and_sigmas"].size());
                    int i = 0;

                    for(const auto& parameter : config["parameters_and_sigmas"]) {
                        parameter_names[i] = parameter.first.as<std::string>();
                        parameter_sigmas[i] = parameter.second.as<double>();
                        i++;
                    }

                    walk_command.segments.clear();
                    for(auto& segment : config["segments"]){

                        walk_command.segments.push_back(FixedWalkCommand::WalkSegment());
                        walk_command.segments.back().direction = segment["direction"].as<arma::vec>();
                        walk_command.segments.back().curvePeriod = segment["curvePeriod"].as<double>();

                        walk_command.segments.back().normalisedVelocity = segment["normalisedVelocity"].as<double>();
                        walk_command.segments.back().normalisedAngularVelocity = segment["normalisedAngularVelocity"].as<double>();
                        walk_command.segments.back().duration = std::chrono::milliseconds(int(std::milli::den * segment["duration"].as<double>()));
                    }

                    getup_cancel_trial_threshold = config["getup_cancel_trial_threshold"].as<uint>();

                    configuration_wait_milliseconds = config["configuration_wait_milliseconds"].as<int>();

                    emit(std::make_unique<OptimiseWalkCommand>());
                });

                on<Trigger<OptimiseWalkCommand>, With<Configuration<WalkOptimiserCommand>>, Options<Sync<WalkOptimiser>>>("Optimise Walk", [this](const OptimiseWalkCommand&, const Configuration<WalkOptimiserCommand>& walkConfig){

                    //Start optimisation
                    std::cerr << "Optimiser command" << std::endl;
                    //Get samples
                    samples = utility::math::optimisation::PGA::getSamples(getState(walkConfig), parameter_sigmas, number_of_samples);
                    //Initialise fitnesses
                    fitnesses.zeros(number_of_samples);
                    //Save the config which we loaded from file
                    initialConfig = walkConfig;
                    //Set the sample we are currently on
                    //Use iteritive evaluation so that more samples can be added at any time
                    currentSample = 0;

                    std::cerr << "Sample: " << currentSample <<std::endl;
                    //Apply the parameters to the walk engine
                    setWalkParameters(getWalkConfig(samples.row(currentSample).t()));
                    //Now wait for WalkConfigSaved

                });

                on<Trigger<WalkConfigSaved>, Options<Sync<WalkOptimiser>>>([this](const WalkConfigSaved&){
                    std::this_thread::sleep_for(std::chrono::milliseconds(configuration_wait_milliseconds));
                    //Start a walk routine
                    auto command = std::make_unique<FixedWalkCommand>(walk_command);
                    emit(std::move(command));
                });

<<<<<<< HEAD
                on< Trigger< Every<25, Per<std::chrono::seconds>> >, With<Sensors>, Options<Sync<WalkOptimiser>> >("Walk Data Manager", [this](const time_t&, const Sensors& sensors){
=======
                on< Trigger< Every<25, Per<std::chrono::seconds>>>, With<Sensors>, Options<Sync<WalkOptimiser>> >("Walk Data Manager", [this](const time_t&, const Sensors& sensors){
>>>>>>> 3ebed5e8
                    //Record data
                    data.update(sensors);
                });

                on<Trigger<ExecuteGetup>>("Getup Recording", [this](const ExecuteGetup&){
                    //Record the robot falling over
                    data.recordGetup();

                });

                on<Trigger<KillGetup>>("Getup Recording", [this](const KillGetup&){
<<<<<<< HEAD
                    data.getupFinished(); 
=======
                    data.getupFinished();
>>>>>>> 3ebed5e8
                    // //If this set of parameters is very bad, stop the trial and send cancel fixed walk command
                    if(data.numberOfGetups >= getup_cancel_trial_threshold){
                        emit(std::make_unique<CancelFixedWalk>());
                    }
                });

<<<<<<< HEAD
                on<Trigger<FixedWalkFinished>, Options<Sync<WalkOptimiser>> > ("Walk Routine Finised", [this](const FixedWalkFinished&){
                    //Get and reset data 
=======
                on<Trigger<FixedWalkFinished>, Options<Sync<WalkOptimiser>>> ("Walk Routine Finised", [this](const FixedWalkFinished&){
                    //Get and reset data
>>>>>>> 3ebed5e8
                    fitnesses[currentSample] = data.popFitness();
                    std::cerr << "Sample Done! Fitness: " << fitnesses[currentSample] << std::endl;
                    if(currentSample >= samples.n_rows-1){
                        emit(std::make_unique<OptimisationComplete>());
                    } else {
                        //Setup new parameters
                        std::cerr << "Sample:" << ++currentSample <<std::endl;
                        setWalkParameters(getWalkConfig(samples.row(currentSample).t()));
                        //Now wait for WalkConfigSaved
                    }
                });

                on<Trigger<OptimisationComplete>, Options<Sync<WalkOptimiser>>>("Record Results", [this]( const OptimisationComplete&){
                    //Combine samples
                    arma::vec result = utility::math::optimisation::PGA::updateEstimate(samples, fitnesses);

                    std::cerr << "Final Result:" <<std::endl;
                    auto cfg = getWalkConfig(result);
                    saveConfig(cfg);
                });

                //TODO network
                // on<Trigger<Network<WalkOptimiserCommandParameters>>>("Add Sample",[this](const Configuration<WalkOptimiserCommand>& walkConfig)){
                //     //samples.push_back(getState()));
                    // fitnesses.resize(number_of_samples);
                //
                // });


            }

            arma::vec WalkOptimiser::getState(const Configuration<WalkOptimiserCommand>& walkConfig){
                arma::vec state(parameter_names.size());
                std::cerr << "walkConfig.size() = " << walkConfig.config.size() << "\nLoading state:"<< std::endl;
                int i = 0;
                for(const std::string& name : parameter_names){
                    state[i++] = walkConfig.config[name].as<double>();
                }
                std::cerr << "Loaded Walk Config State:"<<std::endl;
                printState(state);
                return state;
            }
            void WalkOptimiser::printState(const arma::vec& state){
                std::cerr << "[";
                for(uint i = 0; i < parameter_names.size(); ++i){
                    std::cerr << parameter_names[i] << ": " << state[i] <<", ";
                }
                std::cerr << std::endl;
            }

            YAML::Node WalkOptimiser::getWalkConfig(const arma::vec& state){
                YAML::Node config(initialConfig.config);
<<<<<<< HEAD
                for(uint i = 0; i < state.size(); ++i){  
=======
                for(uint i = 0; i < state.size(); ++i){
>>>>>>> 3ebed5e8
                    config[parameter_names[i]] = state[i];
                }
                printState(state);
                return config;
            }

            void WalkOptimiser::saveConfig(const YAML::Node& config){
                auto saveConfig = std::make_unique<SaveConfiguration>();
                saveConfig->path = WalkOptimiserCommand::CONFIGURATION_PATH;
                saveConfig->config = config;
                emit(std::move(saveConfig));
            }

            void WalkOptimiser::setWalkParameters(const YAML::Node& config){
                auto command = std::make_unique<WalkOptimiserCommand>();
                command->walkConfig = config;
                emit(std::move(command));
            }

            double FitnessData::popFitness(){
                double stabilityFitness = (M_PI_4 - tilt.mean()) / M_PI_4;
                double getupFitness = (numberOfGetups == 0 ? 1 : 1 / double(1+numberOfGetups));
                numberOfGetups = 0;
                tilt.reset();
                //Reset all data
                return getupFitness + stabilityFitness;
            }
            void FitnessData::update(const messages::input::Sensors& sensors){
                if(recording){
                    arma::vec3 verticalKinematics = sensors.orientationCamToGround.submat(0,2,2,2);
                    arma::vec3 verticalOrientation = sensors.kinematicsCamToGround.submat(0,2,2,2);
                    double tiltMag = std::acos(arma::dot(verticalOrientation, verticalKinematics));
                    if(std::fabs(tiltMag) < M_PI_4){
                        tilt(tiltMag);
                    }
                }
            }
            void FitnessData::recordGetup(){
                numberOfGetups++;
                recording = false;
            }
            void FitnessData::getupFinished(){
                recording = true;
            }
        } //optimisation
    } // support
} // modules
<|MERGE_RESOLUTION|>--- conflicted
+++ resolved
@@ -1,250 +1,234 @@
-/*
- * This file is part of the NUbots Codebase.
- *
- * The NUbots Codebase is free software: you can redistribute it and/or modify
- * it under the terms of the GNU General Public License as published by
- * the Free Software Foundation, either version 3 of the License, or
- * (at your option) any later version.
- *
- * The NUbots Codebase is distributed in the hope that it will be useful,
- * but WITHOUT ANY WARRANTY; without even the implied warranty of
- * MERCHANTABILITY or FITNESS FOR A PARTICULAR PURPOSE.  See the
- * GNU General Public License for more details.
- *
- * You should have received a copy of the GNU General Public License
- * along with the NUbots Codebase.  If not, see <http://www.gnu.org/licenses/>.
- *
- * Copyright 2013 NUBots <nubots@nubots.net>
- */
-
-#include "WalkOptimiser.h"
-
-
-#include "utility/support/armayamlconversions.h"
-#include "utility/math/optimisation/PGAoptimiser.h"
-#include "messages/input/ServoID.h"
-
-namespace modules {
-    namespace support {
-        namespace optimisation {
-
-            using messages::behaviour::FixedWalkCommand;
-            using messages::behaviour::FixedWalkFinished;
-            using messages::behaviour::CancelFixedWalk;
-            using messages::behaviour::WalkOptimiserCommand;
-            using messages::behaviour::WalkConfigSaved;
-
-            using messages::input::Sensors;
-            using messages::input::ServoID;
-
-            using messages::motion::ExecuteGetup;
-            using messages::motion::KillGetup;
-
-            using messages::support::SaveConfiguration;
-            using messages::support::Configuration;
-
-
-            WalkOptimiser::WalkOptimiser(std::unique_ptr<NUClear::Environment> environment)
-                : Reactor(std::move(environment)),
-                initialConfig("Jerry", YAML::Node()) {
-
-                on<Trigger<Configuration<WalkOptimiser>>>([this](const Configuration<WalkOptimiser>& config){
-
-                    std::cerr << "Starting up walk optimiser" << std::endl;
-
-                    number_of_samples = config["number_of_samples"].as<int>();
-                    parameter_sigmas.resize( config.config["parameters_and_sigmas"].size());
-                    parameter_names.resize( config.config["parameters_and_sigmas"].size());
-                    int i = 0;
-
-                    for(const auto& parameter : config["parameters_and_sigmas"]) {
-                        parameter_names[i] = parameter.first.as<std::string>();
-                        parameter_sigmas[i] = parameter.second.as<double>();
-                        i++;
-                    }
-
-                    walk_command.segments.clear();
-                    for(auto& segment : config["segments"]){
-
-                        walk_command.segments.push_back(FixedWalkCommand::WalkSegment());
-                        walk_command.segments.back().direction = segment["direction"].as<arma::vec>();
-                        walk_command.segments.back().curvePeriod = segment["curvePeriod"].as<double>();
-
-                        walk_command.segments.back().normalisedVelocity = segment["normalisedVelocity"].as<double>();
-                        walk_command.segments.back().normalisedAngularVelocity = segment["normalisedAngularVelocity"].as<double>();
-                        walk_command.segments.back().duration = std::chrono::milliseconds(int(std::milli::den * segment["duration"].as<double>()));
-                    }
-
-                    getup_cancel_trial_threshold = config["getup_cancel_trial_threshold"].as<uint>();
-
-                    configuration_wait_milliseconds = config["configuration_wait_milliseconds"].as<int>();
-
-                    emit(std::make_unique<OptimiseWalkCommand>());
-                });
-
-                on<Trigger<OptimiseWalkCommand>, With<Configuration<WalkOptimiserCommand>>, Options<Sync<WalkOptimiser>>>("Optimise Walk", [this](const OptimiseWalkCommand&, const Configuration<WalkOptimiserCommand>& walkConfig){
-
-                    //Start optimisation
-                    std::cerr << "Optimiser command" << std::endl;
-                    //Get samples
-                    samples = utility::math::optimisation::PGA::getSamples(getState(walkConfig), parameter_sigmas, number_of_samples);
-                    //Initialise fitnesses
-                    fitnesses.zeros(number_of_samples);
-                    //Save the config which we loaded from file
-                    initialConfig = walkConfig;
-                    //Set the sample we are currently on
-                    //Use iteritive evaluation so that more samples can be added at any time
-                    currentSample = 0;
-
-                    std::cerr << "Sample: " << currentSample <<std::endl;
-                    //Apply the parameters to the walk engine
-                    setWalkParameters(getWalkConfig(samples.row(currentSample).t()));
-                    //Now wait for WalkConfigSaved
-
-                });
-
-                on<Trigger<WalkConfigSaved>, Options<Sync<WalkOptimiser>>>([this](const WalkConfigSaved&){
-                    std::this_thread::sleep_for(std::chrono::milliseconds(configuration_wait_milliseconds));
-                    //Start a walk routine
-                    auto command = std::make_unique<FixedWalkCommand>(walk_command);
-                    emit(std::move(command));
-                });
-
-<<<<<<< HEAD
-                on< Trigger< Every<25, Per<std::chrono::seconds>> >, With<Sensors>, Options<Sync<WalkOptimiser>> >("Walk Data Manager", [this](const time_t&, const Sensors& sensors){
-=======
-                on< Trigger< Every<25, Per<std::chrono::seconds>>>, With<Sensors>, Options<Sync<WalkOptimiser>> >("Walk Data Manager", [this](const time_t&, const Sensors& sensors){
->>>>>>> 3ebed5e8
-                    //Record data
-                    data.update(sensors);
-                });
-
-                on<Trigger<ExecuteGetup>>("Getup Recording", [this](const ExecuteGetup&){
-                    //Record the robot falling over
-                    data.recordGetup();
-
-                });
-
-                on<Trigger<KillGetup>>("Getup Recording", [this](const KillGetup&){
-<<<<<<< HEAD
-                    data.getupFinished(); 
-=======
-                    data.getupFinished();
->>>>>>> 3ebed5e8
-                    // //If this set of parameters is very bad, stop the trial and send cancel fixed walk command
-                    if(data.numberOfGetups >= getup_cancel_trial_threshold){
-                        emit(std::make_unique<CancelFixedWalk>());
-                    }
-                });
-
-<<<<<<< HEAD
-                on<Trigger<FixedWalkFinished>, Options<Sync<WalkOptimiser>> > ("Walk Routine Finised", [this](const FixedWalkFinished&){
-                    //Get and reset data 
-=======
-                on<Trigger<FixedWalkFinished>, Options<Sync<WalkOptimiser>>> ("Walk Routine Finised", [this](const FixedWalkFinished&){
-                    //Get and reset data
->>>>>>> 3ebed5e8
-                    fitnesses[currentSample] = data.popFitness();
-                    std::cerr << "Sample Done! Fitness: " << fitnesses[currentSample] << std::endl;
-                    if(currentSample >= samples.n_rows-1){
-                        emit(std::make_unique<OptimisationComplete>());
-                    } else {
-                        //Setup new parameters
-                        std::cerr << "Sample:" << ++currentSample <<std::endl;
-                        setWalkParameters(getWalkConfig(samples.row(currentSample).t()));
-                        //Now wait for WalkConfigSaved
-                    }
-                });
-
-                on<Trigger<OptimisationComplete>, Options<Sync<WalkOptimiser>>>("Record Results", [this]( const OptimisationComplete&){
-                    //Combine samples
-                    arma::vec result = utility::math::optimisation::PGA::updateEstimate(samples, fitnesses);
-
-                    std::cerr << "Final Result:" <<std::endl;
-                    auto cfg = getWalkConfig(result);
-                    saveConfig(cfg);
-                });
-
-                //TODO network
-                // on<Trigger<Network<WalkOptimiserCommandParameters>>>("Add Sample",[this](const Configuration<WalkOptimiserCommand>& walkConfig)){
-                //     //samples.push_back(getState()));
-                    // fitnesses.resize(number_of_samples);
-                //
-                // });
-
-
-            }
-
-            arma::vec WalkOptimiser::getState(const Configuration<WalkOptimiserCommand>& walkConfig){
-                arma::vec state(parameter_names.size());
-                std::cerr << "walkConfig.size() = " << walkConfig.config.size() << "\nLoading state:"<< std::endl;
-                int i = 0;
-                for(const std::string& name : parameter_names){
-                    state[i++] = walkConfig.config[name].as<double>();
-                }
-                std::cerr << "Loaded Walk Config State:"<<std::endl;
-                printState(state);
-                return state;
-            }
-            void WalkOptimiser::printState(const arma::vec& state){
-                std::cerr << "[";
-                for(uint i = 0; i < parameter_names.size(); ++i){
-                    std::cerr << parameter_names[i] << ": " << state[i] <<", ";
-                }
-                std::cerr << std::endl;
-            }
-
-            YAML::Node WalkOptimiser::getWalkConfig(const arma::vec& state){
-                YAML::Node config(initialConfig.config);
-<<<<<<< HEAD
-                for(uint i = 0; i < state.size(); ++i){  
-=======
-                for(uint i = 0; i < state.size(); ++i){
->>>>>>> 3ebed5e8
-                    config[parameter_names[i]] = state[i];
-                }
-                printState(state);
-                return config;
-            }
-
-            void WalkOptimiser::saveConfig(const YAML::Node& config){
-                auto saveConfig = std::make_unique<SaveConfiguration>();
-                saveConfig->path = WalkOptimiserCommand::CONFIGURATION_PATH;
-                saveConfig->config = config;
-                emit(std::move(saveConfig));
-            }
-
-            void WalkOptimiser::setWalkParameters(const YAML::Node& config){
-                auto command = std::make_unique<WalkOptimiserCommand>();
-                command->walkConfig = config;
-                emit(std::move(command));
-            }
-
-            double FitnessData::popFitness(){
-                double stabilityFitness = (M_PI_4 - tilt.mean()) / M_PI_4;
-                double getupFitness = (numberOfGetups == 0 ? 1 : 1 / double(1+numberOfGetups));
-                numberOfGetups = 0;
-                tilt.reset();
-                //Reset all data
-                return getupFitness + stabilityFitness;
-            }
-            void FitnessData::update(const messages::input::Sensors& sensors){
-                if(recording){
-                    arma::vec3 verticalKinematics = sensors.orientationCamToGround.submat(0,2,2,2);
-                    arma::vec3 verticalOrientation = sensors.kinematicsCamToGround.submat(0,2,2,2);
-                    double tiltMag = std::acos(arma::dot(verticalOrientation, verticalKinematics));
-                    if(std::fabs(tiltMag) < M_PI_4){
-                        tilt(tiltMag);
-                    }
-                }
-            }
-            void FitnessData::recordGetup(){
-                numberOfGetups++;
-                recording = false;
-            }
-            void FitnessData::getupFinished(){
-                recording = true;
-            }
-        } //optimisation
-    } // support
-} // modules
+/*
+ * This file is part of the NUbots Codebase.
+ *
+ * The NUbots Codebase is free software: you can redistribute it and/or modify
+ * it under the terms of the GNU General Public License as published by
+ * the Free Software Foundation, either version 3 of the License, or
+ * (at your option) any later version.
+ *
+ * The NUbots Codebase is distributed in the hope that it will be useful,
+ * but WITHOUT ANY WARRANTY; without even the implied warranty of
+ * MERCHANTABILITY or FITNESS FOR A PARTICULAR PURPOSE.  See the
+ * GNU General Public License for more details.
+ *
+ * You should have received a copy of the GNU General Public License
+ * along with the NUbots Codebase.  If not, see <http://www.gnu.org/licenses/>.
+ *
+ * Copyright 2013 NUBots <nubots@nubots.net>
+ */
+
+#include "WalkOptimiser.h"
+
+
+#include "utility/support/armayamlconversions.h"
+#include "utility/math/optimisation/PGAoptimiser.h"
+#include "messages/input/ServoID.h"
+
+namespace modules {
+    namespace support {
+        namespace optimisation {
+
+            using messages::behaviour::FixedWalkCommand;
+            using messages::behaviour::FixedWalkFinished;
+            using messages::behaviour::CancelFixedWalk;
+            using messages::behaviour::WalkOptimiserCommand;
+            using messages::behaviour::WalkConfigSaved;
+
+            using messages::input::Sensors;
+            using messages::input::ServoID;
+
+            using messages::motion::ExecuteGetup;
+            using messages::motion::KillGetup;
+
+            using messages::support::SaveConfiguration;
+            using messages::support::Configuration;
+
+
+            WalkOptimiser::WalkOptimiser(std::unique_ptr<NUClear::Environment> environment)
+                : Reactor(std::move(environment)),
+                initialConfig("Jerry", YAML::Node()) {
+
+                on<Trigger<Configuration<WalkOptimiser>>>([this](const Configuration<WalkOptimiser>& config){
+
+                    std::cerr << "Starting up walk optimiser" << std::endl;
+
+                    number_of_samples = config["number_of_samples"].as<int>();
+                    parameter_sigmas.resize( config.config["parameters_and_sigmas"].size());
+                    parameter_names.resize( config.config["parameters_and_sigmas"].size());
+                    int i = 0;
+
+                    for(const auto& parameter : config["parameters_and_sigmas"]) {
+                        parameter_names[i] = parameter.first.as<std::string>();
+                        parameter_sigmas[i] = parameter.second.as<double>();
+                        i++;
+                    }
+
+                    walk_command.segments.clear();
+                    for(auto& segment : config["segments"]){
+
+                        walk_command.segments.push_back(FixedWalkCommand::WalkSegment());
+                        walk_command.segments.back().direction = segment["direction"].as<arma::vec>();
+                        walk_command.segments.back().curvePeriod = segment["curvePeriod"].as<double>();
+
+                        walk_command.segments.back().normalisedVelocity = segment["normalisedVelocity"].as<double>();
+                        walk_command.segments.back().normalisedAngularVelocity = segment["normalisedAngularVelocity"].as<double>();
+                        walk_command.segments.back().duration = std::chrono::milliseconds(int(std::milli::den * segment["duration"].as<double>()));
+                    }
+
+                    getup_cancel_trial_threshold = config["getup_cancel_trial_threshold"].as<uint>();
+
+                    configuration_wait_milliseconds = config["configuration_wait_milliseconds"].as<int>();
+
+                    emit(std::make_unique<OptimiseWalkCommand>());
+                });
+
+                on<Trigger<OptimiseWalkCommand>, With<Configuration<WalkOptimiserCommand>>, Options<Sync<WalkOptimiser>>>("Optimise Walk", [this](const OptimiseWalkCommand&, const Configuration<WalkOptimiserCommand>& walkConfig){
+
+                    //Start optimisation
+                    std::cerr << "Optimiser command" << std::endl;
+                    //Get samples
+                    samples = utility::math::optimisation::PGA::getSamples(getState(walkConfig), parameter_sigmas, number_of_samples);
+                    //Initialise fitnesses
+                    fitnesses.zeros(number_of_samples);
+                    //Save the config which we loaded from file
+                    initialConfig = walkConfig;
+                    //Set the sample we are currently on
+                    //Use iteritive evaluation so that more samples can be added at any time
+                    currentSample = 0;
+
+                    std::cerr << "Sample: " << currentSample <<std::endl;
+                    //Apply the parameters to the walk engine
+                    setWalkParameters(getWalkConfig(samples.row(currentSample).t()));
+                    //Now wait for WalkConfigSaved
+
+                });
+
+                on<Trigger<WalkConfigSaved>, Options<Sync<WalkOptimiser>>>([this](const WalkConfigSaved&){
+                    std::this_thread::sleep_for(std::chrono::milliseconds(configuration_wait_milliseconds));
+                    //Start a walk routine
+                    auto command = std::make_unique<FixedWalkCommand>(walk_command);
+                    emit(std::move(command));
+                });
+
+
+                on< Trigger< Every<25, Per<std::chrono::seconds>> >, With<Sensors>, Options<Sync<WalkOptimiser>> >("Walk Data Manager", [this](const time_t&, const Sensors& sensors){
+                    //Record data
+                    data.update(sensors);
+                });
+
+                on<Trigger<ExecuteGetup>>("Getup Recording", [this](const ExecuteGetup&){
+                    //Record the robot falling over
+                    data.recordGetup();
+
+                });
+
+                on<Trigger<KillGetup>>("Getup Recording", [this](const KillGetup&){
+                    data.getupFinished(); 
+                    // //If this set of parameters is very bad, stop the trial and send cancel fixed walk command
+                    if(data.numberOfGetups >= getup_cancel_trial_threshold){
+                        emit(std::make_unique<CancelFixedWalk>());
+                    }
+                });
+
+                on<Trigger<FixedWalkFinished>, Options<Sync<WalkOptimiser>> > ("Walk Routine Finised", [this](const FixedWalkFinished&){
+                    //Get and reset data 
+                    fitnesses[currentSample] = data.popFitness();
+                    std::cerr << "Sample Done! Fitness: " << fitnesses[currentSample] << std::endl;
+                    if(currentSample >= samples.n_rows-1){
+                        emit(std::make_unique<OptimisationComplete>());
+                    } else {
+                        //Setup new parameters
+                        std::cerr << "Sample:" << ++currentSample <<std::endl;
+                        setWalkParameters(getWalkConfig(samples.row(currentSample).t()));
+                        //Now wait for WalkConfigSaved
+                    }
+                });
+
+                on<Trigger<OptimisationComplete>, Options<Sync<WalkOptimiser>>>("Record Results", [this]( const OptimisationComplete&){
+                    //Combine samples
+                    arma::vec result = utility::math::optimisation::PGA::updateEstimate(samples, fitnesses);
+
+                    std::cerr << "Final Result:" <<std::endl;
+                    auto cfg = getWalkConfig(result);
+                    saveConfig(cfg);
+                });
+
+                //TODO network
+                // on<Trigger<Network<WalkOptimiserCommandParameters>>>("Add Sample",[this](const Configuration<WalkOptimiserCommand>& walkConfig)){
+                //     //samples.push_back(getState()));
+                    // fitnesses.resize(number_of_samples);
+                //
+                // });
+
+
+            }
+
+            arma::vec WalkOptimiser::getState(const Configuration<WalkOptimiserCommand>& walkConfig){
+                arma::vec state(parameter_names.size());
+                std::cerr << "walkConfig.size() = " << walkConfig.config.size() << "\nLoading state:"<< std::endl;
+                int i = 0;
+                for(const std::string& name : parameter_names){
+                    state[i++] = walkConfig.config[name].as<double>();
+                }
+                std::cerr << "Loaded Walk Config State:"<<std::endl;
+                printState(state);
+                return state;
+            }
+            void WalkOptimiser::printState(const arma::vec& state){
+                std::cerr << "[";
+                for(uint i = 0; i < parameter_names.size(); ++i){
+                    std::cerr << parameter_names[i] << ": " << state[i] <<", ";
+                }
+                std::cerr << std::endl;
+            }
+
+            YAML::Node WalkOptimiser::getWalkConfig(const arma::vec& state){
+                YAML::Node config(initialConfig.config);
+                for(uint i = 0; i < state.size(); ++i){  
+                    config[parameter_names[i]] = state[i];
+                }
+                printState(state);
+                return config;
+            }
+
+            void WalkOptimiser::saveConfig(const YAML::Node& config){
+                auto saveConfig = std::make_unique<SaveConfiguration>();
+                saveConfig->path = WalkOptimiserCommand::CONFIGURATION_PATH;
+                saveConfig->config = config;
+                emit(std::move(saveConfig));
+            }
+
+            void WalkOptimiser::setWalkParameters(const YAML::Node& config){
+                auto command = std::make_unique<WalkOptimiserCommand>();
+                command->walkConfig = config;
+                emit(std::move(command));
+            }
+
+            double FitnessData::popFitness(){
+                double stabilityFitness = (M_PI_4 - tilt.mean()) / M_PI_4;
+                double getupFitness = (numberOfGetups == 0 ? 1 : 1 / double(1+numberOfGetups));
+                numberOfGetups = 0;
+                tilt.reset();
+                //Reset all data
+                return getupFitness + stabilityFitness;
+            }
+            void FitnessData::update(const messages::input::Sensors& sensors){
+                if(recording){
+                    arma::vec3 verticalKinematics = sensors.orientationCamToGround.submat(0,2,2,2);
+                    arma::vec3 verticalOrientation = sensors.kinematicsCamToGround.submat(0,2,2,2);
+                    double tiltMag = std::acos(arma::dot(verticalOrientation, verticalKinematics));
+                    if(std::fabs(tiltMag) < M_PI_4){
+                        tilt(tiltMag);
+                    }
+                }
+            }
+            void FitnessData::recordGetup(){
+                numberOfGetups++;
+                recording = false;
+            }
+            void FitnessData::getupFinished(){
+                recording = true;
+            }
+        } //optimisation
+    } // support
+} // modules