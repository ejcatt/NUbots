--- conflicted
+++ resolved
@@ -1,12 +1,7 @@
 output:
   file:
-<<<<<<< HEAD
-    enabled: true
-    path: DataStream/
-=======
     enabled: false
     path: /home/robotx/DataStream
->>>>>>> 17eb410d
   network:
     enabled: true
     pub_port: 12000
