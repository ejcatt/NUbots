/*
 * This file is part of the NUbots Codebase.
 *
 * The NUbots Codebase is free software: you can redistribute it and/or modify
 * it under the terms of the GNU General Public License as published by
 * the Free Software Foundation, either version 3 of the License, or
 * (at your option) any later version.
 *
 * The NUbots Codebase is distributed in the hope that it will be useful,
 * but WITHOUT ANY WARRANTY; without even the implied warranty of
 * MERCHANTABILITY or FITNESS FOR A PARTICULAR PURPOSE.  See the
 * GNU General Public License for more details.
 *
 * You should have received a copy of the GNU General Public License
 * along with the NUbots Codebase.  If not, see <http://www.gnu.org/licenses/>.
 *
 * Copyright 2013 NUBots <nubots@nubots.net>
 */

#include "NUbugger.h"

#include <zmq.hpp>
#include <boost/iostreams/filter/gzip.hpp>
#include <boost/iostreams/device/file.hpp>

#include "messages/vision/LookUpTable.h"
#include "messages/support/Configuration.h"

#include "utility/nubugger/NUhelpers.h"
#include "utility/time/time.h"
#include "utility/math/angle.h"
#include "utility/math/coordinates.h"

namespace modules {
namespace support {

    using utility::nubugger::graph;

    using messages::support::Configuration;
    using messages::support::SaveConfiguration;
    using messages::support::nubugger::proto::Message;

    using messages::vision::LookUpTable;
    using messages::vision::SaveLookUpTable;
    using messages::vision::Colour;

    using utility::time::getUtcTimestamp;

    NUbugger::NUbugger(std::unique_ptr<NUClear::Environment> environment)
        : Reactor(std::move(environment))
        , pub(NUClear::extensions::Networking::ZMQ_CONTEXT, ZMQ_PUB)
        , sub(NUClear::extensions::Networking::ZMQ_CONTEXT, ZMQ_SUB) {

        powerplant.addServiceTask(NUClear::threading::ThreadWorker::ServiceTask(std::bind(std::mem_fn(&NUbugger::run), this), std::bind(std::mem_fn(&NUbugger::kill), this)));

        on<Trigger<Configuration<NUbugger>>>([this] (const Configuration<NUbugger>& config) {

            // TODO if network disables then we should unbind

            // TODO if the file disables we should close the file

            // TODO if the file location is different, close the file and open a new one

            // If we are using the network
            if(config["output"]["network"]["enabled"].as<bool>()) {

                uint newPubPort = config["output"]["network"]["pub_port"].as<uint>();
                uint newSubPort = config["output"]["network"]["sub_port"].as<uint>();

                if (newPubPort != pubPort) {
                    if (networkEnabled) {
                        pub.unbind(("tcp://*:" + std::to_string(pubPort)).c_str());
                    }
                    pubPort = newPubPort;
                    pub.bind(("tcp://*:" + std::to_string(pubPort)).c_str());
                }

                if (newSubPort != subPort) {
                    if (networkEnabled) {
                        sub.unbind(("tcp://*:" + std::to_string(subPort)).c_str());
                    }
                    subPort = newSubPort;
                    sub.bind(("tcp://*:" + std::to_string(subPort)).c_str());
                }

                // Set our high water mark
                int hwm = config["output"]["network"]["high_water_mark"].as<int>();
                pub.setsockopt(ZMQ_SNDHWM, &hwm, sizeof(hwm));
                sub.setsockopt(ZMQ_SUBSCRIBE, 0, 0);

                networkEnabled = true;
            }
            // If we were enabled and now we are not
            else if(networkEnabled && !config["output"]["network"]["enabled"].as<bool>()) {
                // Unbind the network when we disable
                pub.unbind(("tcp://*:" + std::to_string(pubPort)).c_str());
                sub.unbind(("tcp://*:" + std::to_string(subPort)).c_str());

                networkEnabled = false;
            }

            // If we are using files and haven't set one up yet
            if(!fileEnabled && config["output"]["file"]["enabled"].as<bool>()) {

                // Lock the file
                std::lock_guard<std::mutex> lock(fileMutex);

                // Get our timestamp
                std::string timestamp = std::to_string(std::chrono::duration_cast<std::chrono::seconds>(NUClear::clock::now().time_since_epoch()).count());

<<<<<<< HEAD
                // Open a file using the file name and timestamp
                outputFile.close();
                outputFile.clear();
                outputFile.open(config["output"]["file"]["path"].as<std::string>()
                                + "/"
                                + timestamp
                                + ".nbs", std::ios::binary);
=======
                // Reset the file if one exists
                if(outputFile) {
                    outputFile.reset();
                    boost::iostreams::close(outputFile);
                }

                outputFile.push(boost::iostreams::gzip_compressor(10));
                outputFile.push(boost::iostreams::file_sink(std::string(config["output"]["file"]["path"].as<std::string>()
                                    + "/"
                                    + timestamp
                                    + ".nbz", std::ios_base::out | std::ios_base::binary)));
>>>>>>> 17eb410d

                fileEnabled = true;
            }
            else if(fileEnabled && !config["output"]["file"]["enabled"].as<bool>()) {
<<<<<<< HEAD
=======


                // TODO close the file
>>>>>>> 17eb410d

                // Lock the file
                std::lock_guard<std::mutex> lock(fileMutex);

                // Close the file
                boost::iostreams::close(outputFile);

                fileEnabled = false;
            }

            for (auto& setting : config["reaction_handles"]) {
                std::string name = setting.first.as<std::string>();
                bool enabled = setting.second.as<bool>();

                bool found = false;
                for (auto& handle : handles[name]) {
                    if (enabled && !handle.enabled()) {
                        handle.enable();
                        found = true;
                    }

                    else if (!enabled && handle.enabled()) {
                        handle.disable();
                        found = true;
                    }
                }

                if (found) {
                    if (enabled) {
                        log("Enabled:", name);
                    } else {
                        log("Disabled:", name);
                    }
                }
            }
        });

        on<Trigger<Every<1, std::chrono::seconds>>>([this] (const time_t&) {
            Message message;
            message.set_type(Message::PING);
            message.set_filter_id(0);
            message.set_utc_timestamp(getUtcTimestamp());
            send(message);
        });

        provideDataPoints();
        provideDrawObjects();
        provideBehaviour();
        provideGameController();
        provideLocalisation();
        provideReactionStatistics();
        provideSensors();
        provideVision();

        // When we shutdown, close our publisher and our file if we have one
        on<Trigger<Shutdown>>([this](const Shutdown&) {
            pub.close();

            // Close the file if it exists
<<<<<<< HEAD
            fileEnabled = false;
            outputFile.close();
            // TODO DO THIS
=======
            if(fileEnabled) {
                boost::iostreams::close(outputFile);
            }
>>>>>>> 17eb410d
        });
    }

    void NUbugger::run() {
        // TODO: fix this - still blocks on last recv even if listening = false
        while (listening) {
            zmq::message_t message;
            sub.recv(&message);

            // If our message size is 0, then it is probably our termination message
            if (message.size() > 0) {

                // Parse our message
                Message proto;
                proto.ParseFromArray(message.data(), message.size());
                recvMessage(proto);
            }
        }
    }

    void NUbugger::recvMessage(const Message& message) {
        log("Received message of type:", message.type());
        switch (message.type()) {
            case Message::COMMAND:
                recvCommand(message);
                break;
            case Message::LOOKUP_TABLE:
                recvLookupTable(message);
                break;
            case Message::REACTION_HANDLES:
                recvReactionHandles(message);
                break;
            default:
                return;
        }
    }

    void NUbugger::recvCommand(const Message& message) {
        std::string command = message.command().command();
        log("Received command:", command);
        if (command == "download_lut") {
            std::shared_ptr<LookUpTable> lut;
            try {
                lut = powerplant.get<LookUpTable>();
            }
            catch (NUClear::metaprogramming::NoDataException err) {
                log("There is no LUT loaded");
                return;
            }

            Message message;

            message.set_type(Message::LOOKUP_TABLE);
            message.set_filter_id(0);
            message.set_utc_timestamp(getUtcTimestamp());

            auto* api_lookup_table = message.mutable_lookup_table();

            api_lookup_table->set_table(lut->getData());

            send(message);
        }
    }

    void NUbugger::recvLookupTable(const Message& message) {
        auto lookuptable = message.lookup_table();
        const std::string& lutData = lookuptable.table();

        log("Loading LUT");
        std::vector<messages::vision::Colour> data;
        data.reserve(lutData.size());
        for (auto& s : lutData) {
            data.push_back(messages::vision::Colour(s));
        }
        auto lut = std::make_unique<LookUpTable>(lookuptable.bits_y(), lookuptable.bits_cb(), lookuptable.bits_cr(), std::move(data));
        emit<Scope::DIRECT>(std::move(lut));

        if (lookuptable.save()) {
            log("Saving LUT to file");
            emit<Scope::DIRECT>(std::make_unique<SaveLookUpTable>());
        }
    }

    void NUbugger::recvReactionHandles(const Message& message) {

        auto currentConfig = powerplant.get<Configuration<NUbugger>>();

        auto config = std::make_unique<SaveConfiguration>();
        config->config = currentConfig->config;

        for (const auto& command : message.reaction_handles().handles()) {

            std::string name = command.name();
            bool enabled = command.enabled();

            config->path = CONFIGURATION_PATH;
            config->config["reaction_handles"][name] = enabled;
        }

        emit(std::move(config));
    }

    void NUbugger::kill() {
        listening = false;
    }

    /**
     * This method needs to be used over pub.send as all calls to
     * pub.send need to be synchronized with a concurrency primitive
     * (such as a mutex)
     */
    void NUbugger::send(zmq::message_t& packet) {
        std::lock_guard<std::mutex> lock(networkMutex);
        pub.send(packet);
    }

    void NUbugger::send(Message message) {

        if(networkEnabled) {
            // Make a ZMQ packet and send it
            size_t messageSize = message.ByteSize();
            zmq::message_t packet(messageSize + 2);
            char* dataPtr = static_cast<char*>(packet.data());
            message.SerializeToArray(dataPtr + 2, messageSize);
            dataPtr[0] = uint8_t(message.type());
            dataPtr[1] = uint8_t(message.filter_id());
            send(packet);
        }
        if(fileEnabled && outputFile) {
            // Append the number of bytes to the file (so we can re-read it)
            outputFile << message.ByteSize();
            // Append the protocol buffer to the file
            message.SerializeToOstream(&outputFile);
        }

    }

} // support
} // modules
<|MERGE_RESOLUTION|>--- conflicted
+++ resolved
@@ -1,348 +1,329 @@
-/*
- * This file is part of the NUbots Codebase.
- *
- * The NUbots Codebase is free software: you can redistribute it and/or modify
- * it under the terms of the GNU General Public License as published by
- * the Free Software Foundation, either version 3 of the License, or
- * (at your option) any later version.
- *
- * The NUbots Codebase is distributed in the hope that it will be useful,
- * but WITHOUT ANY WARRANTY; without even the implied warranty of
- * MERCHANTABILITY or FITNESS FOR A PARTICULAR PURPOSE.  See the
- * GNU General Public License for more details.
- *
- * You should have received a copy of the GNU General Public License
- * along with the NUbots Codebase.  If not, see <http://www.gnu.org/licenses/>.
- *
- * Copyright 2013 NUBots <nubots@nubots.net>
- */
-
-#include "NUbugger.h"
-
-#include <zmq.hpp>
-#include <boost/iostreams/filter/gzip.hpp>
-#include <boost/iostreams/device/file.hpp>
-
-#include "messages/vision/LookUpTable.h"
-#include "messages/support/Configuration.h"
-
-#include "utility/nubugger/NUhelpers.h"
-#include "utility/time/time.h"
-#include "utility/math/angle.h"
-#include "utility/math/coordinates.h"
-
-namespace modules {
-namespace support {
-
-    using utility::nubugger::graph;
-
-    using messages::support::Configuration;
-    using messages::support::SaveConfiguration;
-    using messages::support::nubugger::proto::Message;
-
-    using messages::vision::LookUpTable;
-    using messages::vision::SaveLookUpTable;
-    using messages::vision::Colour;
-
-    using utility::time::getUtcTimestamp;
-
-    NUbugger::NUbugger(std::unique_ptr<NUClear::Environment> environment)
-        : Reactor(std::move(environment))
-        , pub(NUClear::extensions::Networking::ZMQ_CONTEXT, ZMQ_PUB)
-        , sub(NUClear::extensions::Networking::ZMQ_CONTEXT, ZMQ_SUB) {
-
-        powerplant.addServiceTask(NUClear::threading::ThreadWorker::ServiceTask(std::bind(std::mem_fn(&NUbugger::run), this), std::bind(std::mem_fn(&NUbugger::kill), this)));
-
-        on<Trigger<Configuration<NUbugger>>>([this] (const Configuration<NUbugger>& config) {
-
-            // TODO if network disables then we should unbind
-
-            // TODO if the file disables we should close the file
-
-            // TODO if the file location is different, close the file and open a new one
-
-            // If we are using the network
-            if(config["output"]["network"]["enabled"].as<bool>()) {
-
-                uint newPubPort = config["output"]["network"]["pub_port"].as<uint>();
-                uint newSubPort = config["output"]["network"]["sub_port"].as<uint>();
-
-                if (newPubPort != pubPort) {
-                    if (networkEnabled) {
-                        pub.unbind(("tcp://*:" + std::to_string(pubPort)).c_str());
-                    }
-                    pubPort = newPubPort;
-                    pub.bind(("tcp://*:" + std::to_string(pubPort)).c_str());
-                }
-
-                if (newSubPort != subPort) {
-                    if (networkEnabled) {
-                        sub.unbind(("tcp://*:" + std::to_string(subPort)).c_str());
-                    }
-                    subPort = newSubPort;
-                    sub.bind(("tcp://*:" + std::to_string(subPort)).c_str());
-                }
-
-                // Set our high water mark
-                int hwm = config["output"]["network"]["high_water_mark"].as<int>();
-                pub.setsockopt(ZMQ_SNDHWM, &hwm, sizeof(hwm));
-                sub.setsockopt(ZMQ_SUBSCRIBE, 0, 0);
-
-                networkEnabled = true;
-            }
-            // If we were enabled and now we are not
-            else if(networkEnabled && !config["output"]["network"]["enabled"].as<bool>()) {
-                // Unbind the network when we disable
-                pub.unbind(("tcp://*:" + std::to_string(pubPort)).c_str());
-                sub.unbind(("tcp://*:" + std::to_string(subPort)).c_str());
-
-                networkEnabled = false;
-            }
-
-            // If we are using files and haven't set one up yet
-            if(!fileEnabled && config["output"]["file"]["enabled"].as<bool>()) {
-
-                // Lock the file
-                std::lock_guard<std::mutex> lock(fileMutex);
-
-                // Get our timestamp
-                std::string timestamp = std::to_string(std::chrono::duration_cast<std::chrono::seconds>(NUClear::clock::now().time_since_epoch()).count());
-
-<<<<<<< HEAD
-                // Open a file using the file name and timestamp
-                outputFile.close();
-                outputFile.clear();
-                outputFile.open(config["output"]["file"]["path"].as<std::string>()
-                                + "/"
-                                + timestamp
-                                + ".nbs", std::ios::binary);
-=======
-                // Reset the file if one exists
-                if(outputFile) {
-                    outputFile.reset();
-                    boost::iostreams::close(outputFile);
-                }
-
-                outputFile.push(boost::iostreams::gzip_compressor(10));
-                outputFile.push(boost::iostreams::file_sink(std::string(config["output"]["file"]["path"].as<std::string>()
-                                    + "/"
-                                    + timestamp
-                                    + ".nbz", std::ios_base::out | std::ios_base::binary)));
->>>>>>> 17eb410d
-
-                fileEnabled = true;
-            }
-            else if(fileEnabled && !config["output"]["file"]["enabled"].as<bool>()) {
-<<<<<<< HEAD
-=======
-
-
-                // TODO close the file
->>>>>>> 17eb410d
-
-                // Lock the file
-                std::lock_guard<std::mutex> lock(fileMutex);
-
-                // Close the file
-                boost::iostreams::close(outputFile);
-
-                fileEnabled = false;
-            }
-
-            for (auto& setting : config["reaction_handles"]) {
-                std::string name = setting.first.as<std::string>();
-                bool enabled = setting.second.as<bool>();
-
-                bool found = false;
-                for (auto& handle : handles[name]) {
-                    if (enabled && !handle.enabled()) {
-                        handle.enable();
-                        found = true;
-                    }
-
-                    else if (!enabled && handle.enabled()) {
-                        handle.disable();
-                        found = true;
-                    }
-                }
-
-                if (found) {
-                    if (enabled) {
-                        log("Enabled:", name);
-                    } else {
-                        log("Disabled:", name);
-                    }
-                }
-            }
-        });
-
-        on<Trigger<Every<1, std::chrono::seconds>>>([this] (const time_t&) {
-            Message message;
-            message.set_type(Message::PING);
-            message.set_filter_id(0);
-            message.set_utc_timestamp(getUtcTimestamp());
-            send(message);
-        });
-
-        provideDataPoints();
-        provideDrawObjects();
-        provideBehaviour();
-        provideGameController();
-        provideLocalisation();
-        provideReactionStatistics();
-        provideSensors();
-        provideVision();
-
-        // When we shutdown, close our publisher and our file if we have one
-        on<Trigger<Shutdown>>([this](const Shutdown&) {
-            pub.close();
-
-            // Close the file if it exists
-<<<<<<< HEAD
-            fileEnabled = false;
-            outputFile.close();
-            // TODO DO THIS
-=======
-            if(fileEnabled) {
-                boost::iostreams::close(outputFile);
-            }
->>>>>>> 17eb410d
-        });
-    }
-
-    void NUbugger::run() {
-        // TODO: fix this - still blocks on last recv even if listening = false
-        while (listening) {
-            zmq::message_t message;
-            sub.recv(&message);
-
-            // If our message size is 0, then it is probably our termination message
-            if (message.size() > 0) {
-
-                // Parse our message
-                Message proto;
-                proto.ParseFromArray(message.data(), message.size());
-                recvMessage(proto);
-            }
-        }
-    }
-
-    void NUbugger::recvMessage(const Message& message) {
-        log("Received message of type:", message.type());
-        switch (message.type()) {
-            case Message::COMMAND:
-                recvCommand(message);
-                break;
-            case Message::LOOKUP_TABLE:
-                recvLookupTable(message);
-                break;
-            case Message::REACTION_HANDLES:
-                recvReactionHandles(message);
-                break;
-            default:
-                return;
-        }
-    }
-
-    void NUbugger::recvCommand(const Message& message) {
-        std::string command = message.command().command();
-        log("Received command:", command);
-        if (command == "download_lut") {
-            std::shared_ptr<LookUpTable> lut;
-            try {
-                lut = powerplant.get<LookUpTable>();
-            }
-            catch (NUClear::metaprogramming::NoDataException err) {
-                log("There is no LUT loaded");
-                return;
-            }
-
-            Message message;
-
-            message.set_type(Message::LOOKUP_TABLE);
-            message.set_filter_id(0);
-            message.set_utc_timestamp(getUtcTimestamp());
-
-            auto* api_lookup_table = message.mutable_lookup_table();
-
-            api_lookup_table->set_table(lut->getData());
-
-            send(message);
-        }
-    }
-
-    void NUbugger::recvLookupTable(const Message& message) {
-        auto lookuptable = message.lookup_table();
-        const std::string& lutData = lookuptable.table();
-
-        log("Loading LUT");
-        std::vector<messages::vision::Colour> data;
-        data.reserve(lutData.size());
-        for (auto& s : lutData) {
-            data.push_back(messages::vision::Colour(s));
-        }
-        auto lut = std::make_unique<LookUpTable>(lookuptable.bits_y(), lookuptable.bits_cb(), lookuptable.bits_cr(), std::move(data));
-        emit<Scope::DIRECT>(std::move(lut));
-
-        if (lookuptable.save()) {
-            log("Saving LUT to file");
-            emit<Scope::DIRECT>(std::make_unique<SaveLookUpTable>());
-        }
-    }
-
-    void NUbugger::recvReactionHandles(const Message& message) {
-
-        auto currentConfig = powerplant.get<Configuration<NUbugger>>();
-
-        auto config = std::make_unique<SaveConfiguration>();
-        config->config = currentConfig->config;
-
-        for (const auto& command : message.reaction_handles().handles()) {
-
-            std::string name = command.name();
-            bool enabled = command.enabled();
-
-            config->path = CONFIGURATION_PATH;
-            config->config["reaction_handles"][name] = enabled;
-        }
-
-        emit(std::move(config));
-    }
-
-    void NUbugger::kill() {
-        listening = false;
-    }
-
-    /**
-     * This method needs to be used over pub.send as all calls to
-     * pub.send need to be synchronized with a concurrency primitive
-     * (such as a mutex)
-     */
-    void NUbugger::send(zmq::message_t& packet) {
-        std::lock_guard<std::mutex> lock(networkMutex);
-        pub.send(packet);
-    }
-
-    void NUbugger::send(Message message) {
-
-        if(networkEnabled) {
-            // Make a ZMQ packet and send it
-            size_t messageSize = message.ByteSize();
-            zmq::message_t packet(messageSize + 2);
-            char* dataPtr = static_cast<char*>(packet.data());
-            message.SerializeToArray(dataPtr + 2, messageSize);
-            dataPtr[0] = uint8_t(message.type());
-            dataPtr[1] = uint8_t(message.filter_id());
-            send(packet);
-        }
-        if(fileEnabled && outputFile) {
-            // Append the number of bytes to the file (so we can re-read it)
-            outputFile << message.ByteSize();
-            // Append the protocol buffer to the file
-            message.SerializeToOstream(&outputFile);
-        }
-
-    }
-
-} // support
-} // modules
+/*
+ * This file is part of the NUbots Codebase.
+ *
+ * The NUbots Codebase is free software: you can redistribute it and/or modify
+ * it under the terms of the GNU General Public License as published by
+ * the Free Software Foundation, either version 3 of the License, or
+ * (at your option) any later version.
+ *
+ * The NUbots Codebase is distributed in the hope that it will be useful,
+ * but WITHOUT ANY WARRANTY; without even the implied warranty of
+ * MERCHANTABILITY or FITNESS FOR A PARTICULAR PURPOSE.  See the
+ * GNU General Public License for more details.
+ *
+ * You should have received a copy of the GNU General Public License
+ * along with the NUbots Codebase.  If not, see <http://www.gnu.org/licenses/>.
+ *
+ * Copyright 2013 NUBots <nubots@nubots.net>
+ */
+
+#include "NUbugger.h"
+
+#include <zmq.hpp>
+#include <boost/iostreams/filter/gzip.hpp>
+#include <boost/iostreams/device/file.hpp>
+
+#include "messages/vision/LookUpTable.h"
+#include "messages/support/Configuration.h"
+
+#include "utility/nubugger/NUhelpers.h"
+#include "utility/time/time.h"
+#include "utility/math/angle.h"
+#include "utility/math/coordinates.h"
+
+namespace modules {
+namespace support {
+
+    using utility::nubugger::graph;
+
+    using messages::support::Configuration;
+    using messages::support::SaveConfiguration;
+    using messages::support::nubugger::proto::Message;
+
+    using messages::vision::LookUpTable;
+    using messages::vision::SaveLookUpTable;
+    using messages::vision::Colour;
+
+    using utility::time::getUtcTimestamp;
+
+    NUbugger::NUbugger(std::unique_ptr<NUClear::Environment> environment)
+        : Reactor(std::move(environment))
+        , pub(NUClear::extensions::Networking::ZMQ_CONTEXT, ZMQ_PUB)
+        , sub(NUClear::extensions::Networking::ZMQ_CONTEXT, ZMQ_SUB) {
+
+        powerplant.addServiceTask(NUClear::threading::ThreadWorker::ServiceTask(std::bind(std::mem_fn(&NUbugger::run), this), std::bind(std::mem_fn(&NUbugger::kill), this)));
+
+        on<Trigger<Configuration<NUbugger>>>([this] (const Configuration<NUbugger>& config) {
+
+            // TODO if network disables then we should unbind
+
+            // TODO if the file disables we should close the file
+
+            // TODO if the file location is different, close the file and open a new one
+
+            // If we are using the network
+            if(config["output"]["network"]["enabled"].as<bool>()) {
+
+                uint newPubPort = config["output"]["network"]["pub_port"].as<uint>();
+                uint newSubPort = config["output"]["network"]["sub_port"].as<uint>();
+
+                if (newPubPort != pubPort) {
+                    if (networkEnabled) {
+                        pub.unbind(("tcp://*:" + std::to_string(pubPort)).c_str());
+                    }
+                    pubPort = newPubPort;
+                    pub.bind(("tcp://*:" + std::to_string(pubPort)).c_str());
+                }
+
+                if (newSubPort != subPort) {
+                    if (networkEnabled) {
+                        sub.unbind(("tcp://*:" + std::to_string(subPort)).c_str());
+                    }
+                    subPort = newSubPort;
+                    sub.bind(("tcp://*:" + std::to_string(subPort)).c_str());
+                }
+
+                // Set our high water mark
+                int hwm = config["output"]["network"]["high_water_mark"].as<int>();
+                pub.setsockopt(ZMQ_SNDHWM, &hwm, sizeof(hwm));
+                sub.setsockopt(ZMQ_SUBSCRIBE, 0, 0);
+
+                networkEnabled = true;
+            }
+            // If we were enabled and now we are not
+            else if(networkEnabled && !config["output"]["network"]["enabled"].as<bool>()) {
+                // Unbind the network when we disable
+                pub.unbind(("tcp://*:" + std::to_string(pubPort)).c_str());
+                sub.unbind(("tcp://*:" + std::to_string(subPort)).c_str());
+
+                networkEnabled = false;
+            }
+
+            // If we are using files and haven't set one up yet
+            if(!fileEnabled && config["output"]["file"]["enabled"].as<bool>()) {
+
+                // Lock the file
+                std::lock_guard<std::mutex> lock(fileMutex);
+
+                // Get our timestamp
+                std::string timestamp = std::to_string(std::chrono::duration_cast<std::chrono::seconds>(NUClear::clock::now().time_since_epoch()).count());
+
+                // Reset the file if one exists
+                if(outputFile) {
+                    outputFile.reset();
+                    boost::iostreams::close(outputFile);
+                }
+
+                outputFile.push(boost::iostreams::gzip_compressor(10));
+                outputFile.push(boost::iostreams::file_sink(std::string(config["output"]["file"]["path"].as<std::string>()
+                                    + "/"
+                                    + timestamp
+                                    + ".nbz", std::ios_base::out | std::ios_base::binary)));
+
+                fileEnabled = true;
+            }
+            else if(fileEnabled && !config["output"]["file"]["enabled"].as<bool>()) {
+
+
+                // TODO close the file
+
+                // Lock the file
+                std::lock_guard<std::mutex> lock(fileMutex);
+
+                // Close the file
+                boost::iostreams::close(outputFile);
+
+                fileEnabled = false;
+            }
+
+            for (auto& setting : config["reaction_handles"]) {
+                std::string name = setting.first.as<std::string>();
+                bool enabled = setting.second.as<bool>();
+
+                bool found = false;
+                for (auto& handle : handles[name]) {
+                    if (enabled && !handle.enabled()) {
+                        handle.enable();
+                        found = true;
+                    }
+
+                    else if (!enabled && handle.enabled()) {
+                        handle.disable();
+                        found = true;
+                    }
+                }
+
+                if (found) {
+                    if (enabled) {
+                        log("Enabled:", name);
+                    } else {
+                        log("Disabled:", name);
+                    }
+                }
+            }
+        });
+
+        on<Trigger<Every<1, std::chrono::seconds>>>([this] (const time_t&) {
+            Message message;
+            message.set_type(Message::PING);
+            message.set_filter_id(0);
+            message.set_utc_timestamp(getUtcTimestamp());
+            send(message);
+        });
+
+        provideDataPoints();
+        provideDrawObjects();
+        provideBehaviour();
+        provideGameController();
+        provideLocalisation();
+        provideReactionStatistics();
+        provideSensors();
+        provideVision();
+
+        // When we shutdown, close our publisher and our file if we have one
+        on<Trigger<Shutdown>>([this](const Shutdown&) {
+            pub.close();
+
+            // Close the file if it exists
+            if(fileEnabled) {
+                boost::iostreams::close(outputFile);
+            }
+        });
+    }
+
+    void NUbugger::run() {
+        // TODO: fix this - still blocks on last recv even if listening = false
+        while (listening) {
+            zmq::message_t message;
+            sub.recv(&message);
+
+            // If our message size is 0, then it is probably our termination message
+            if (message.size() > 0) {
+
+                // Parse our message
+                Message proto;
+                proto.ParseFromArray(message.data(), message.size());
+                recvMessage(proto);
+            }
+        }
+    }
+
+    void NUbugger::recvMessage(const Message& message) {
+        log("Received message of type:", message.type());
+        switch (message.type()) {
+            case Message::COMMAND:
+                recvCommand(message);
+                break;
+            case Message::LOOKUP_TABLE:
+                recvLookupTable(message);
+                break;
+            case Message::REACTION_HANDLES:
+                recvReactionHandles(message);
+                break;
+            default:
+                return;
+        }
+    }
+
+    void NUbugger::recvCommand(const Message& message) {
+        std::string command = message.command().command();
+        log("Received command:", command);
+        if (command == "download_lut") {
+            std::shared_ptr<LookUpTable> lut;
+            try {
+                lut = powerplant.get<LookUpTable>();
+            }
+            catch (NUClear::metaprogramming::NoDataException err) {
+                log("There is no LUT loaded");
+                return;
+            }
+
+            Message message;
+
+            message.set_type(Message::LOOKUP_TABLE);
+            message.set_filter_id(0);
+            message.set_utc_timestamp(getUtcTimestamp());
+
+            auto* api_lookup_table = message.mutable_lookup_table();
+
+            api_lookup_table->set_table(lut->getData());
+
+            send(message);
+        }
+    }
+
+    void NUbugger::recvLookupTable(const Message& message) {
+        auto lookuptable = message.lookup_table();
+        const std::string& lutData = lookuptable.table();
+
+        log("Loading LUT");
+        std::vector<messages::vision::Colour> data;
+        data.reserve(lutData.size());
+        for (auto& s : lutData) {
+            data.push_back(messages::vision::Colour(s));
+        }
+        auto lut = std::make_unique<LookUpTable>(lookuptable.bits_y(), lookuptable.bits_cb(), lookuptable.bits_cr(), std::move(data));
+        emit<Scope::DIRECT>(std::move(lut));
+
+        if (lookuptable.save()) {
+            log("Saving LUT to file");
+            emit<Scope::DIRECT>(std::make_unique<SaveLookUpTable>());
+        }
+    }
+
+    void NUbugger::recvReactionHandles(const Message& message) {
+
+        auto currentConfig = powerplant.get<Configuration<NUbugger>>();
+
+        auto config = std::make_unique<SaveConfiguration>();
+        config->config = currentConfig->config;
+
+        for (const auto& command : message.reaction_handles().handles()) {
+
+            std::string name = command.name();
+            bool enabled = command.enabled();
+
+            config->path = CONFIGURATION_PATH;
+            config->config["reaction_handles"][name] = enabled;
+        }
+
+        emit(std::move(config));
+    }
+
+    void NUbugger::kill() {
+        listening = false;
+    }
+
+    /**
+     * This method needs to be used over pub.send as all calls to
+     * pub.send need to be synchronized with a concurrency primitive
+     * (such as a mutex)
+     */
+    void NUbugger::send(zmq::message_t& packet) {
+        std::lock_guard<std::mutex> lock(networkMutex);
+        pub.send(packet);
+    }
+
+    void NUbugger::send(Message message) {
+
+        if(networkEnabled) {
+            // Make a ZMQ packet and send it
+            size_t messageSize = message.ByteSize();
+            zmq::message_t packet(messageSize + 2);
+            char* dataPtr = static_cast<char*>(packet.data());
+            message.SerializeToArray(dataPtr + 2, messageSize);
+            dataPtr[0] = uint8_t(message.type());
+            dataPtr[1] = uint8_t(message.filter_id());
+            send(packet);
+        }
+        if(fileEnabled && outputFile) {
+            // Append the number of bytes to the file (so we can re-read it)
+            outputFile << message.ByteSize();
+            // Append the protocol buffer to the file
+            message.SerializeToOstream(&outputFile);
+        }
+
+    }
+
+} // support
+} // modules