--- conflicted
+++ resolved
@@ -53,8 +53,6 @@
             imageData->mutable_dimensions()->set_y(image.height());
 
             std::string* imageBytes = imageData->mutable_data();
-<<<<<<< HEAD
-=======
 
             // TODO SO MUCH HACKS!!!
             static int cameraId = 0;
@@ -63,7 +61,6 @@
 
             if(!image.source().empty()) {
                 imageData->set_format(messages::input::proto::Image::JPEG);
->>>>>>> e8895343
 
             // TODO work out the format
             imageData->set_format(messages::input::proto::Image::JPEG);
