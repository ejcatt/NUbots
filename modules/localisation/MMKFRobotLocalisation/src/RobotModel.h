/*
 * This file is part of the NUbots Codebase.
 *
 * The NUbots Codebase is free software: you can redistribute it and/or modify
 * it under the terms of the GNU General Public License as published by
 * the Free Software Foundation, either version 3 of the License, or
 * (at your option) any later version.
 *
 * The NUbots Codebase is distributed in the hope that it will be useful,
 * but WITHOUT ANY WARRANTY; without even the implied warranty of
 * MERCHANTABILITY or FITNESS FOR A PARTICULAR PURPOSE.  See the
 * GNU General Public License for more details.
 *
 * You should have received a copy of the GNU General Public License
 * along with the NUbots Codebase.  If not, see <http://www.gnu.org/licenses/>.
 *
 * Copyright 2013 NUBots <nubots@nubots.net>
 */

#ifndef MODULES_LOCALISATION_ROBOTMODEL_H
#define MODULES_LOCALISATION_ROBOTMODEL_H

#include <armadillo>
#include "messages/localisation/FieldObject.h"

namespace modules {
namespace localisation {
namespace robot {
    // Number of dimensions
    // The state consists of 3 components:
    //    1. The x position on the field
    //    2. The y position on the field
    //    3. The robot's heading (in radians)
    enum RobotModelStateComponents {
        kX = 0,
        kY = 1,
        // kHeading = 2,
        kHeadingX = 2,
        kHeadingY = 3,
    };

    enum class MeasurementType {
        kBRGoalMeasurement,
        kBLGoalMeasurement,
        kLandmarkMeasurement,
        kAngleBetweenLandmarksMeasurement,
    };

    class RobotModel {
    public:
        static constexpr size_t size = 4;

        RobotModel() {} // empty constructor

        arma::vec::fixed<RobotModel::size> timeUpdate(
            const arma::vec::fixed<RobotModel::size>& state, double deltaT,
            std::nullptr_t foo);

        arma::vec::fixed<RobotModel::size> timeUpdate(
            const arma::vec::fixed<RobotModel::size>& state, double deltaT,
            const messages::localisation::FakeOdometry& odom);

        arma::vec::fixed<RobotModel::size> timeUpdate(
            const arma::vec::fixed<RobotModel::size>& state, double deltaT,
            const arma::mat44& odom);

        arma::vec predictedObservation(
            const arma::vec::fixed<RobotModel::size>& state,
            const arma::vec& actual_position);
        
        arma::vec predictedObservation(
            const arma::vec::fixed<RobotModel::size>& state, 
            const std::vector<arma::vec>& actual_positions);

        arma::vec observationDifference(const arma::vec& a, const arma::vec& b);

        arma::vec::fixed<size> limitState(const arma::vec::fixed<size>& state);

        arma::mat::fixed<size, size> processNoise();

        // double processNoiseFactor = 1e-6;
        double processNoiseFactor = 1e-3;
<<<<<<< HEAD

        arma::mat33 getRobotToWorldTransform(const arma::vec::fixed<RobotModel::size>& state);

        arma::mat33 getWorldToRobotTransform(const arma::vec::fixed<RobotModel::size>& state);

=======
>>>>>>> 01c0d09f
    };
}
}
}
#endif<|MERGE_RESOLUTION|>--- conflicted
+++ resolved
@@ -80,14 +80,12 @@
 
         // double processNoiseFactor = 1e-6;
         double processNoiseFactor = 1e-3;
-<<<<<<< HEAD
 
         arma::mat33 getRobotToWorldTransform(const arma::vec::fixed<RobotModel::size>& state);
 
         arma::mat33 getWorldToRobotTransform(const arma::vec::fixed<RobotModel::size>& state);
 
-=======
->>>>>>> 01c0d09f
+
     };
 }
 }
