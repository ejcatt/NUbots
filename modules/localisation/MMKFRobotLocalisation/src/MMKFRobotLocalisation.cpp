--- conflicted
+++ resolved
@@ -90,11 +90,7 @@
         on<Trigger<Every<100, std::chrono::milliseconds>>,
            With<Sensors>,
            Options<Sync<MMKFRobotLocalisation>>
-<<<<<<< HEAD
-           >("NUbugger Output", [this](const time_t&, const Sensors& sensors) {
-=======
            >("Localisation NUbugger Output", [this](const time_t&, const Sensors& sensors) {
->>>>>>> 424a2a2b
             auto& hypotheses = engine_->robot_models_.hypotheses();
             if (hypotheses.size() == 0) {
                 NUClear::log<NUClear::ERROR>("MMKFRobotLocalisation has no robot hypotheses.");
@@ -146,11 +142,7 @@
            With<Sensors>,
            Options<Sync<MMKFRobotLocalisation>>
           >("MMKFRobotLocalisation Step",
-<<<<<<< HEAD
-            [this](const std::vector<messages::vision::Goal>& goals) {
-=======
             [this](const std::vector<messages::vision::Goal>& goals, const Sensors& sensors) {
->>>>>>> 424a2a2b
 
             // Ignore empty vectors of goals.
             if (goals.size() == 0)
