/*
 * This file is part of the NUbots Codebase.
 *
 * The NUbots Codebase is free software: you can redistribute it and/or modify
 * it under the terms of the GNU General Public License as published by
 * the Free Software Foundation, either version 3 of the License, or
 * (at your option) any later version.
 *
 * The NUbots Codebase is distributed in the hope that it will be useful,
 * but WITHOUT ANY WARRANTY; without even the implied warranty of
 * MERCHANTABILITY or FITNESS FOR A PARTICULAR PURPOSE.  See the
 * GNU General Public License for more details.
 *
 * You should have received a copy of the GNU General Public License
 * along with the NUbots Codebase.  If not, see <http://www.gnu.org/licenses/>.
 *
 * Copyright 2013 NUBots <nubots@nubots.net>
 */

#include <iomanip>

#include "MultiModalRobotModel.h"
#include "RobotModel.h"
#include "utility/localisation/LocalisationFieldObject.h"
#include "utility/math/angle.h"
#include "utility/math/coordinates.h"
#include "utility/localisation/transform.h"
#include "messages/input/Sensors.h"

using messages::input::Sensors;
using utility::localisation::LocalisationFieldObject;
using messages::localisation::FakeOdometry;
using utility::math::coordinates::spherical2Radial;
<<<<<<< HEAD
=======
using utility::localisation::transform::SphericalRobotObservation;
>>>>>>> dc154ab5

namespace modules {
namespace localisation {

std::ostream & operator<<(std::ostream &os, const RobotHypothesis& h) {
    arma::vec::fixed<robot::RobotModel::size> est = h.filter_.get();

    return os
        << "{ "
        << "weight: "
            << std::setw(7) << h.weight_ << ", "
        << "estimate: ["
            << std::setw(7) << est[robot::kX] << ", "
            << std::setw(7) << est[robot::kY] << ", "
            // << std::setw(7) << est[robot::kHeadingX] << ", "
            // << std::setw(7) << est[robot::kHeadingY] << "]"
            << std::setw(7) << est[robot::kHeading] << "]"
        // << ", observation trail: [" << h.obs_trail_ << "]"
        // << ", covariance:\n" << h.GetCovariance()
        << ", observation count: " << h.obs_count_
        << " }";
}

void MultiModalRobotModel::TimeUpdate(double seconds) {
    for (auto& model : robot_models_)
        model->TimeUpdate(seconds);
}
void MultiModalRobotModel::TimeUpdate(double seconds, const FakeOdometry&) {
    for (auto& model : robot_models_)
        model->TimeUpdate(seconds); // TODO re add in odometry
}

void MultiModalRobotModel::TimeUpdate(double seconds, const Sensors&) {
    for (auto& model : robot_models_)
        model->TimeUpdate(seconds); // TODO re add in odometry
}

void RobotHypothesis::TimeUpdate(double seconds) {
    filter_.timeUpdate(seconds);
}
void RobotHypothesis::TimeUpdate(double seconds, const FakeOdometry&) {
    filter_.timeUpdate(seconds); // TODO re add in odometry
}
void RobotHypothesis::TimeUpdate(double seconds, const Sensors&) {
    filter_.timeUpdate(seconds); // TODO re add in odometry sensors
}


void MultiModalRobotModel::MeasurementUpdate(
    const messages::vision::VisionObject& observed_object,
    const LocalisationFieldObject& actual_object) {

    for (auto& model : robot_models_)
        model->MeasurementUpdate(observed_object, actual_object);
}

void MultiModalRobotModel::MeasurementUpdate(
    const std::vector<messages::vision::VisionObject>& observed_objects,
    const std::vector<LocalisationFieldObject>& actual_objects) {

    for (auto& model : robot_models_)
        model->MeasurementUpdate(observed_objects, actual_objects);
}

double RobotHypothesis::MeasurementUpdate(
    const messages::vision::VisionObject& observed_object,
    const LocalisationFieldObject& actual_object) {

<<<<<<< HEAD
    // Radial coordinates
    // arma::vec2 measurement = spherical2Radial(observed_object.measurements[0].position);
    // Note: Ignoring declination in covariance matrix
    // arma::mat22 cov = observed_object.measurements[0].error.submat(0, 0, 1, 1);

    // Spherical from ground:

    arma::vec3 measurement = observed_object.measurements[0].position;
    arma::mat33 cov = observed_object.measurements[0].error;

    arma::vec2 actual_2d = actual_object.location();
    arma::vec3 actual_pos = arma::vec3({actual_2d(0), actual_2d(1), 0});
    double quality = filter_.measurementUpdate(measurement, cov, actual_pos);
=======
    // Spherical from ground:
    arma::vec3 measurement = observed_object.measurements[0].position;
    arma::mat33 cov = observed_object.measurements[0].error;

    arma::vec2 actual_2d = actual_object.location();
    arma::vec3 actual_pos = arma::vec3({actual_2d(0), actual_2d(1), 0});
>>>>>>> dc154ab5

    double quality = filter_.measurementUpdate(measurement, cov, actual_pos);
    return quality;
}

double RobotHypothesis::MeasurementUpdate(
    const std::vector<messages::vision::VisionObject>& observed_objects,
    const std::vector<LocalisationFieldObject>& actual_objects) {

    // auto& obv_a = observed_objects[0];
    // auto& obv_b = observed_objects[1];
    // auto& lfo_a = actual_objects[0];
    // auto& lfo_b = actual_objects[1];

    // std::vector<arma::vec> actual_positions = {
    //     arma::vec(lfo_a.location()), arma::vec(lfo_b.location())
    // };

<<<<<<< HEAD
    // Use a dot product to calculate heading distance:
    arma::vec unit_a = arma::normalise(obv_a.measurements[0].position.rows(0, 1));
    arma::vec unit_b = arma::normalise(obv_b.measurements[0].position.rows(0, 1));
    double heading_diff = std::acos(arma::dot(arma::vec(unit_a), arma::vec(unit_b)));

    arma::vec measurement = { std::abs(heading_diff) };
    arma::mat cov = arma::eye(1, 1) * 0.1; // TODO: Calculate correct covariance
=======
    // // Use a dot product to calculate heading distance:
    // arma::vec unit_a = arma::normalise(obv_a.measurements[0].position.rows(0, 1));
    // arma::vec unit_b = arma::normalise(obv_b.measurements[0].position.rows(0, 1));
    // double heading_diff = std::acos(arma::dot(arma::vec(unit_a), arma::vec(unit_b)));

    // arma::vec measurement = { std::abs(heading_diff) };
    // arma::mat cov = arma::eye(1, 1) * 0.1; // TODO: Calculate correct covariance
>>>>>>> dc154ab5

    // double quality = filter_.measurementUpdate(measurement, cov, actual_positions);

    // return quality;
    return 1;
}

/*! @brief Performs an ambiguous measurement update using the exhaustive
 *  process.
 *  This creates a new model for each possible location for the measurement.
 */
// For a single observation that could be one of several objects.
void MultiModalRobotModel::AmbiguousMeasurementUpdate(
    const messages::vision::VisionObject& ambiguous_object,
    const std::vector<LocalisationFieldObject>& possible_objects) {

    std::vector<std::unique_ptr<RobotHypothesis>> new_models;
    new_models.reserve(possible_objects.size() * robot_models_.size());

    // For each model:
    while (!robot_models_.empty()) {
        auto model = std::move(robot_models_.back());
        robot_models_.pop_back();

        // Split the model for each possible object, and observe that object:
        // (TODO: Micro-optimisation: use model as the last split_model)
        for (auto& possible_object : possible_objects) {
            std::cout << "possible_object: " << possible_object << std::endl;

            auto split_model = std::make_unique<RobotHypothesis>(*model);

            split_model->obs_count_++;

            auto quality = split_model->MeasurementUpdate(ambiguous_object,
                                                          possible_object);

            // Weight the new model based on the 'quality' of the observation
            // just made.
            auto weight = split_model->GetFilterWeight();
            split_model->SetFilterWeight(weight * quality);

            new_models.push_back(std::move(split_model));
        }
    }

    robot_models_ = std::move(new_models);
}


// For an ordered list of observations which is known to be correspond one of
// several ordered lists of possible objects.
// Splits for each possible set, then performs a measurment update on each
// observation against each possible object within a set.
// (i.e. When two goal posts are seen simultaneously, they are either both on
// (one side of the field, or both on the other side)
void MultiModalRobotModel::AmbiguousMeasurementUpdate(
    const std::vector<messages::vision::VisionObject>& ambiguous_objects,
    const std::vector<std::vector<LocalisationFieldObject>>& possible_object_sets) {

    std::vector<std::unique_ptr<RobotHypothesis>> new_models;
    new_models.reserve(possible_object_sets.size() * robot_models_.size());

    // For each model:
    while (!robot_models_.empty()) {
        auto model = std::move(robot_models_.back());
        robot_models_.pop_back();

        // Split the model for each possible object, and observe that object:
        // (TODO: Micro-optimisation: use model as the last split_model)
        for (auto& object_set : possible_object_sets) {
            auto split_model = std::make_unique<RobotHypothesis>(*model);

            for (int i = 0; i < int(object_set.size()); i++) {
                split_model->obs_count_++;

                auto quality = split_model->MeasurementUpdate(ambiguous_objects[i],
                                                              object_set[i]);

                // Weight the new model based on the 'quality' of the observation
                // just made.
                auto weight = split_model->GetFilterWeight();
                split_model->SetFilterWeight(weight * quality);
            }

            new_models.push_back(std::move(split_model));
        }
    }

    robot_models_ = std::move(new_models);
}

// For an ordered list of observations which is known to be correspond one of
// several ordered lists of possible objects.
// Splits for each possible set, then performs a measurment update on each set
// of observations against each set of possible objects.
// (i.e. When two goal posts are seen simultaneously, they are either both on
// (one side of the field, or both on the other side)
void MultiModalRobotModel::AmbiguousMultipleMeasurementUpdate(
    const std::vector<messages::vision::VisionObject>& ambiguous_objects,
    const std::vector<std::vector<LocalisationFieldObject>>& possible_object_sets) {

    std::vector<std::unique_ptr<RobotHypothesis>> new_models;
    new_models.reserve(possible_object_sets.size() * robot_models_.size());

    // For each model:
    while (!robot_models_.empty()) {
        auto model = std::move(robot_models_.back());
        robot_models_.pop_back();

        // Split the model for each possible object, and observe that object:
        // (TODO: Micro-optimisation: use model as the last split_model)
        for (auto& object_set : possible_object_sets) {
            auto split_model = std::make_unique<RobotHypothesis>(*model);

            split_model->obs_count_++;

            auto quality = split_model->MeasurementUpdate(ambiguous_objects,
                                                          object_set);

            // Weight the new model based on the 'quality' of the observation
            // just made.
            auto weight = split_model->GetFilterWeight();
            split_model->SetFilterWeight(weight * quality);

            new_models.push_back(std::move(split_model));
        }
    }

    robot_models_ = std::move(new_models);
}

void MultiModalRobotModel::RemoveOldModels() {
    std::vector<std::unique_ptr<RobotHypothesis>> new_models;
    new_models.reserve(robot_models_.size());

    // For each model:
    while (!robot_models_.empty()) {
        auto model = std::move(robot_models_.back());

        if (model->obs_count_ <= 4) {
            new_models.push_back(std::move(model));
        }

        robot_models_.pop_back();
    }

    robot_models_ = std::move(new_models);
}

void MultiModalRobotModel::PruneModels() {
    if (cfg_.merging_enabled)
        MergeSimilarModels();

    PruneViterbi(cfg_.max_models_after_merge);

    NormaliseAlphas();
}

bool MultiModalRobotModel::ModelsAreSimilar(
    const std::unique_ptr<RobotHypothesis> &model_a,
    const std::unique_ptr<RobotHypothesis> &model_b) {
    arma::vec::fixed<robot::RobotModel::size> diff = model_a->GetEstimate() - model_b->GetEstimate();

    double translation_dist = arma::norm(diff.rows(0, 1), 2);

    // // Radial coords
    // auto heading_dist = std::abs(utility::math::angle::normalizeAngle(diff[kHeading]));
<<<<<<< HEAD
    auto heading_dist = diff[robot::kHeading];
=======
    auto heading_dist = diff(robot::kHeading);
>>>>>>> dc154ab5

    // Unit vector orientation
    // auto heading_dist = diff[robot::kHeadingX] + diff[robot::kHeadingY];

    return (translation_dist < cfg_.merge_min_translation_dist) &&
           (heading_dist < cfg_.merge_min_heading_dist);
}

/// Reduces the number of active models by merging similar models together
// TODO: Find a neater, yet performant way of writing this method
void MultiModalRobotModel::MergeSimilarModels() {

    // Sort models by weight from smallest to largest.
    std::sort(robot_models_.begin(), robot_models_.end(),
        [](const std::unique_ptr<RobotHypothesis> & a,
           const std::unique_ptr<RobotHypothesis> & b) {
            return a->GetFilterWeight() < b->GetFilterWeight();
        });

    std::vector<std::unique_ptr<RobotHypothesis>> new_models;
    new_models.reserve(robot_models_.size());

    // Create a bool array to indicate which models have been merged
    // into another model and should thus be ignored
    std::vector<bool> merged;
    merged.resize(robot_models_.size(), false);

    // Loop through each pair of merged models
    for (int ma = robot_models_.size() - 1; ma >= 0; ma--) {
        if (merged[ma])
            continue;

        // Compare the last model in the list to all the models before it
        for (int mb = ma - 1; mb >= 0; mb--) {
            if (merged[mb])
                continue;

            auto& model_a = robot_models_[ma];
            auto& model_b = robot_models_[mb];

            if (!ModelsAreSimilar(model_a, model_b))
                continue;

            float wa = model_a->GetFilterWeight();
            float wb = model_b->GetFilterWeight();

            if (wa < wb) {
                merged[ma] = true;
                model_b->SetFilterWeight(wa + wb);
            } else {
                model_a->SetFilterWeight(wa + wb);
                merged[mb] = true;
            }
        }

        // If the model remains unmerged, move it to the new list
        if (!merged[ma]) {
            new_models.push_back(std::move(robot_models_[ma]));

            // Pop the now invalid last model from robot_models
            // Note: not strictly necessary
            robot_models_.pop_back();
        }
    }

    // Replace the old models with the new list of merged models
    robot_models_ = std::move(new_models);
}

/* @brief Prunes the models using the Viterbi method. This removes lower
 *        probability models to a maximum total models.
 * @param order The maximum number of models to remain after pruning.
 */
void MultiModalRobotModel::PruneViterbi(unsigned int order) {
    // No pruning required if not above maximum.
    if(robot_models_.size() <= order)
        return;

    // Sort models by weight from largest to smallest.
    std::sort(robot_models_.begin(), robot_models_.end(),
        [](const std::unique_ptr<RobotHypothesis> & a,
           const std::unique_ptr<RobotHypothesis> & b) {
            return a->GetFilterWeight() > b->GetFilterWeight();
        });

    // Keep only the desired number of elements.
    robot_models_.resize(order);
}

/*! @brief Normalises the alphas of all exisiting models.
    The alphas of all active models are normalised so that the total probablility of the set sums to 1.0.
*/
void MultiModalRobotModel::NormaliseAlphas() {
    double sumAlpha = 0.0;

    for (auto& model : robot_models_)
        sumAlpha += model->GetFilterWeight();

    // if (sumAlpha == 1)
    //     return;

    if (sumAlpha == 0)
        sumAlpha = 1e-12;

    for (auto& model : robot_models_)
        model->SetFilterWeight(model->GetFilterWeight() / sumAlpha);
}

}
}<|MERGE_RESOLUTION|>--- conflicted
+++ resolved
@@ -31,10 +31,7 @@
 using utility::localisation::LocalisationFieldObject;
 using messages::localisation::FakeOdometry;
 using utility::math::coordinates::spherical2Radial;
-<<<<<<< HEAD
-=======
 using utility::localisation::transform::SphericalRobotObservation;
->>>>>>> dc154ab5
 
 namespace modules {
 namespace localisation {
@@ -103,12 +100,6 @@
     const messages::vision::VisionObject& observed_object,
     const LocalisationFieldObject& actual_object) {
 
-<<<<<<< HEAD
-    // Radial coordinates
-    // arma::vec2 measurement = spherical2Radial(observed_object.measurements[0].position);
-    // Note: Ignoring declination in covariance matrix
-    // arma::mat22 cov = observed_object.measurements[0].error.submat(0, 0, 1, 1);
-
     // Spherical from ground:
 
     arma::vec3 measurement = observed_object.measurements[0].position;
@@ -116,15 +107,6 @@
 
     arma::vec2 actual_2d = actual_object.location();
     arma::vec3 actual_pos = arma::vec3({actual_2d(0), actual_2d(1), 0});
-    double quality = filter_.measurementUpdate(measurement, cov, actual_pos);
-=======
-    // Spherical from ground:
-    arma::vec3 measurement = observed_object.measurements[0].position;
-    arma::mat33 cov = observed_object.measurements[0].error;
-
-    arma::vec2 actual_2d = actual_object.location();
-    arma::vec3 actual_pos = arma::vec3({actual_2d(0), actual_2d(1), 0});
->>>>>>> dc154ab5
 
     double quality = filter_.measurementUpdate(measurement, cov, actual_pos);
     return quality;
@@ -143,15 +125,6 @@
     //     arma::vec(lfo_a.location()), arma::vec(lfo_b.location())
     // };
 
-<<<<<<< HEAD
-    // Use a dot product to calculate heading distance:
-    arma::vec unit_a = arma::normalise(obv_a.measurements[0].position.rows(0, 1));
-    arma::vec unit_b = arma::normalise(obv_b.measurements[0].position.rows(0, 1));
-    double heading_diff = std::acos(arma::dot(arma::vec(unit_a), arma::vec(unit_b)));
-
-    arma::vec measurement = { std::abs(heading_diff) };
-    arma::mat cov = arma::eye(1, 1) * 0.1; // TODO: Calculate correct covariance
-=======
     // // Use a dot product to calculate heading distance:
     // arma::vec unit_a = arma::normalise(obv_a.measurements[0].position.rows(0, 1));
     // arma::vec unit_b = arma::normalise(obv_b.measurements[0].position.rows(0, 1));
@@ -159,7 +132,6 @@
 
     // arma::vec measurement = { std::abs(heading_diff) };
     // arma::mat cov = arma::eye(1, 1) * 0.1; // TODO: Calculate correct covariance
->>>>>>> dc154ab5
 
     // double quality = filter_.measurementUpdate(measurement, cov, actual_positions);
 
@@ -327,11 +299,7 @@
 
     // // Radial coords
     // auto heading_dist = std::abs(utility::math::angle::normalizeAngle(diff[kHeading]));
-<<<<<<< HEAD
-    auto heading_dist = diff[robot::kHeading];
-=======
     auto heading_dist = diff(robot::kHeading);
->>>>>>> dc154ab5
 
     // Unit vector orientation
     // auto heading_dist = diff[robot::kHeadingX] + diff[robot::kHeadingY];
