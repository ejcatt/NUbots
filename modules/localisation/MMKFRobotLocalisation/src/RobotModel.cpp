--- conflicted
+++ resolved
@@ -80,28 +80,6 @@
     const arma::vec::fixed<RobotModel::size>& state,
     const arma::vec3& actual_position,
     const Sensors& sensors) {
-
-<<<<<<< HEAD
-    std::cout<<__FILE__<<","<<__LINE__<<":"<<__func__<<std::endl;
-    std::cout<<__FILE__<<","<<__LINE__<<":"<<__func__<<std::endl;    auto& orientation = sensors.orientation;
-    std::cout<<__FILE__<<","<<__LINE__<<":"<<__func__<<std::endl;    auto& camToGround = sensors.orientationCamToGround;
-    std::cout<<__FILE__<<","<<__LINE__<<":"<<__func__<<std::endl;    auto camToBody = sensors.forwardKinematics.at(ServoID::HEAD_PITCH).submat(0,0,2,2);
-    std::cout<<__FILE__<<","<<__LINE__<<":"<<__func__<<std::endl;    arma::mat33 bodyToGround = camToGround.submat(0,0,2,2) * camToBody.submat(0,0,2,2).t();
-    std::cout<<__FILE__<<","<<__LINE__<<":"<<__func__<<std::endl;    arma::mat33 imuRotation = zRotationMatrix(state(kImuOffset));
-    std::cout<<__FILE__<<","<<__LINE__<<":"<<__func__<<std::endl;    arma::vec3 robotPos3d = arma::vec3({state(kX), state(kY), 0});
-    std::cout<<__FILE__<<","<<__LINE__<<":"<<__func__<<std::endl;    arma::vec3 actualPositionRelative = actual_position - robotPos3d;
-    std::cout<<__FILE__<<","<<__LINE__<<":"<<__func__<<std::endl;
-    std::cout<<__FILE__<<","<<__LINE__<<":"<<__func__<<std::endl;    arma::mat33 tmp2 = bodyToGround * orientation;
-    std::cout<<__FILE__<<","<<__LINE__<<":"<<__func__<<std::endl;    arma::vec3 tmp1 = imuRotation * actualPositionRelative;
-    std::cout<<__FILE__<<","<<__LINE__<<":"<<__func__<<std::endl;    arma::vec3 obs_cartesian = arma::vec3(tmp2 * tmp1);
-    std::cout<<__FILE__<<","<<__LINE__<<":"<<__func__<<std::endl;    auto obs = cartesianToSpherical(obs_cartesian);
-    std::cout<<__FILE__<<","<<__LINE__<<":"<<__func__<<std::endl;
-
-
-    // auto obs = SphericalRobotObservation(state.rows(kX, kY),
-    //                                      state(kHeading),
-    //                                      actual_position);
-=======
     //First Attempt:
     // auto& orientation = sensors.orientation;
     // auto& camToGround = sensors.orientationCamToGround;
@@ -114,7 +92,6 @@
     // arma::mat33 tmp2 = bodyToGround * orientation;
     // arma::vec3 tmp1 = imuRotation * actualPositionRelative;
     // arma::vec3 obs_cartesian = arma::vec3(tmp2 * tmp1);
-
     // auto obs = cartesianToSpherical(obs_cartesian);
 
     //Rewrite:
@@ -123,7 +100,6 @@
     auto obs = SphericalRobotObservation(state.rows(kX, kY),
                                          robotHeading_world,
                                          actual_position);
->>>>>>> 07180ed1
     return obs;
 }
 
