/*
 * This file is part of the NUbots Codebase.
 *
 * The NUbots Codebase is free software: you can redistribute it and/or modify
 * it under the terms of the GNU General Public License as published by
 * the Free Software Foundation, either version 3 of the License, or
 * (at your option) any later version.
 *
 * The NUbots Codebase is distributed in the hope that it will be useful,
 * but WITHOUT ANY WARRANTY; without even the implied warranty of
 * MERCHANTABILITY or FITNESS FOR A PARTICULAR PURPOSE.  See the
 * GNU General Public License for more details.
 *
 * You should have received a copy of the GNU General Public License
 * along with the NUbots Codebase.  If not, see <http://www.gnu.org/licenses/>.
 *
 * Copyright 2013 NUBots <nubots@nubots.net>
 */

#include "RobotModel.h"

#include <armadillo>
#include <nuclear>

#include "utility/math/angle.h"
#include "utility/math/matrix.h"
#include "utility/math/coordinates.h"
#include "messages/localisation/FieldObject.h"
#include "messages/input/Sensors.h"
#include "utility/localisation/transform.h"

using utility::localisation::transform::WorldToRobotTransform;
using messages::input::Sensors;
using messages::localisation::FakeOdometry;
using utility::math::matrix::rotationMatrix;
using utility::math::coordinates::Cartesian2Radial;
using utility::math::coordinates::Cartesian2Spherical;

namespace modules {
namespace localisation {
namespace robot {

// arma::vec::fixed<RobotModel::size> RobotModel::timeUpdate(
//     const arma::vec::fixed<RobotModel::size>& state, double deltaT) {
//         return state;
//     auto result = state;
//     return result;
// }

// arma::vec::fixed<RobotModel::size> RobotModel::timeUpdate(
//     const arma::vec::fixed<RobotModel::size>& state, double deltaT) {
    // auto result = state;

    // // Apply robot odometry / robot position change
    // arma::mat22 rot_heading = rotationMatrix(std::atan2(state[kHeadingY], state[kHeadingX]));
    // result.rows(kX, kY) += rot_heading * odom.torso_displacement;

    // // Rotate heading by torso_rotation.
    // arma::mat22 rot = rotationMatrix(odom.torso_rotation);
    // result.rows(kHeadingX, kHeadingY) = rot * result.rows(kHeadingX, kHeadingY);

    // return result;
// }

arma::vec::fixed<RobotModel::size> RobotModel::timeUpdate(
    const arma::vec::fixed<RobotModel::size>& state, double) {
    return state;
    // auto result = state;
    // arma::mat44 odom = sensors.odometry;
    // arma::vec3 updated_heading3 = odom.submat(0,0,2,2).t() * arma::vec3({state[kHeadingX], state[kHeadingY],0});
    // arma::vec2 updated_heading = arma::normalise(updated_heading3.rows(0,1));
    // arma::vec4 updated_position = arma::vec4({state[kX], state[kY], 0, 1}) + odom * arma::vec4({0, 0, 0, 1});

    // if(arma::norm(updated_heading) > 0){
    //     return {updated_position[0], updated_position[1], updated_heading[0], updated_heading[1]};
    // } else {
    //     return {updated_position[0], updated_position[1], state[kHeadingX], state[kHeadingY]};
    // }
}


/// Return the predicted observation of an object at the given position
    arma::vec RobotModel::predictedObservation(
        const arma::vec::fixed<RobotModel::size>& state, const arma::vec3& actual_position) {
    // arma::mat worldToRobot = getWorldToRobotTransform(state);
    // // arma::mat robotToWorld = getRobotToWorldTransform(state);
    // // arma::mat identity = worldToRobot * robotToWorld;
    // // NUClear::log("worldToRobot\n",worldToRobot, "\nrobotToWorld\n",robotToWorld, "\nidentity\n",identity);
    // arma::vec objectPosition = arma::vec({actual_position[0], actual_position[1], 1});
    // arma::vec expectedObservation = worldToRobot * objectPosition;
    // return Cartesian2Radial(expectedObservation.rows(0, 1));

    auto actual_pos_robot_2d = WorldToRobotTransform(state.rows(kX, kY),
                                                     state(kHeading),
                                                     actual_position.rows(0, 1));
    auto actual_pos_robot_3d = arma::vec3({actual_pos_robot_2d(0),
                                           actual_pos_robot_2d(1),
                                           actual_position(2)});
    return Cartesian2Spherical(actual_pos_robot_3d);

    // NUClear::log("worldToRobot =\n", worldToRobot);
    // NUClear::log("objectPosition =\n", objectPosition);
    // NUClear::log("predictedObservation =\n", expectedObservation);

    // // // Radial coordinates
    // arma::vec2 diff = actual_position - state.rows(kX, kY);
    // arma::vec2 radial = utility::math::coordinates::Cartesian2Radial(diff);
    // // radial(1) = utility::math::angle::normalizeAngle(radial[1] - state[kHeading]);
    // // return radial;

    // auto heading_angle = std::atan2(state[kHeadingY], state[kHeadingX]);

    // // Distance and unit vector heading
    // heading_angle = utility::math::angle::normalizeAngle(radial[1] - heading_angle);

    // auto heading_x = std::cos(heading_angle);
    // auto heading_y = std::sin(heading_angle);

    // // arma::vec2 heading = arma::normalise(diff);
    // return {radial[0], heading_x, heading_y};
}

// Angle between goals
arma::vec RobotModel::predictedObservation(
    const arma::vec::fixed<RobotModel::size>& state,
    const std::vector<arma::vec>& actual_positions) {

    // // Radial coordinates
    arma::vec diff_1 = actual_positions[0] - state.rows(kX, kY);
    arma::vec diff_2 = actual_positions[1] - state.rows(kX, kY);
<<<<<<< HEAD
    arma::vec radial_1 = Cartesian2Radial(diff_1);
    arma::vec radial_2 = Cartesian2Radial(diff_2);
=======
    arma::vec radial_1 = utility::math::coordinates::cartesianToRadial(diff_1);
    arma::vec radial_2 = utility::math::coordinates::cartesianToRadial(diff_2);
>>>>>>> 1facfa5a

    auto angle_diff = utility::math::angle::difference(radial_1[1], radial_2[1]);


    return { std::abs(angle_diff) };
}


arma::vec RobotModel::observationDifference(const arma::vec& a,
                                            const arma::vec& b) {
    if (a.n_elem == 1) {
        return a - b;
    } else {
        // Spherical coordinates
        arma::vec3 result = a - b;
        // result(1) = utility::math::angle::normalizeAngle(result[1]);
        result(1) = utility::math::angle::difference(a(1), b(1));
        result(2) = utility::math::angle::difference(a(2), b(2));
        return result;
    }

    // // Distance and unit vector heading
    // return a - b;
    // arma::vec2 result = a - b;
    // arma::vec2 heading_diff = {result[1], result[2]};
    // arma::vec2 heading = arma::normalise(heading_diff);
    // return {result[0], heading[0], heading[1]};
}


arma::vec::fixed<RobotModel::size> RobotModel::limitState(
    const arma::vec::fixed<RobotModel::size>& state) {

    return state;

    // auto result = state;
    // // // // How to get clipping values from config system?
    // // // result[kX] = std::max(std::min(result[kX], 4.5 + 0.7) , -4.5 -0.7);
    // // // result[kY] = std::max(std::min(result[kY], 3 + 0.7) , -3 -0.7);

    // // // Radial coordinates
    // // result[kHeading] = utility::math::angle::normalizeAngle(result[kHeading]);
    // return result;


    // // Unit vector orientation
    // arma::vec2 heading = { state[kHeadingX], state[kHeadingY] };
    // arma::vec2 unit = arma::normalise(heading);
    // return arma::vec({ state[kX], state[kY], state[kHeadingX], state[kHeadingY] });
}

arma::mat::fixed<RobotModel::size, RobotModel::size> RobotModel::processNoise() {
    return arma::eye(RobotModel::size, RobotModel::size) * processNoiseFactor;
}

// arma::mat33 RobotModel::getRobotToWorldTransform(const arma::vec::fixed<RobotModel::size>& state){
//     arma::vec2 normed_heading = arma::normalise(state.rows(kHeadingX,kHeadingY));
//     arma::mat33 T;

//     T << normed_heading[0] << -normed_heading[1] << state[kX] << arma::endr
//       << normed_heading[1] <<  normed_heading[0] << state[kY] << arma::endr
//       <<                 0 <<                  0 <<         1;

//     return T;
// }

// arma::mat33 RobotModel::getWorldToRobotTransform(const arma::vec::fixed<RobotModel::size>& state){
//     arma::vec2 normed_heading = arma::normalise(state.rows(kHeadingX,kHeadingY));
//     arma::mat33 Tinverse;
//     Tinverse << normed_heading[0] <<  normed_heading[1] <<         0 << arma::endr
//              <<-normed_heading[1] <<  normed_heading[0] <<         0 << arma::endr
//              <<                 0 <<                  0 <<         1;

//     Tinverse.submat(0,2,1,2) = -Tinverse.submat(0,0,1,1) * arma::vec2({state[kX], state[kY]});
//     return Tinverse;
// }

}
}
}<|MERGE_RESOLUTION|>--- conflicted
+++ resolved
@@ -33,8 +33,8 @@
 using messages::input::Sensors;
 using messages::localisation::FakeOdometry;
 using utility::math::matrix::rotationMatrix;
-using utility::math::coordinates::Cartesian2Radial;
-using utility::math::coordinates::Cartesian2Spherical;
+using utility::math::coordinates::cartesianToRadial;
+using utility::math::coordinates::cartesianToSpherical;
 
 namespace modules {
 namespace localisation {
@@ -88,7 +88,7 @@
     // // NUClear::log("worldToRobot\n",worldToRobot, "\nrobotToWorld\n",robotToWorld, "\nidentity\n",identity);
     // arma::vec objectPosition = arma::vec({actual_position[0], actual_position[1], 1});
     // arma::vec expectedObservation = worldToRobot * objectPosition;
-    // return Cartesian2Radial(expectedObservation.rows(0, 1));
+    // return cartesianToRadial(expectedObservation.rows(0, 1));
 
     auto actual_pos_robot_2d = WorldToRobotTransform(state.rows(kX, kY),
                                                      state(kHeading),
@@ -96,7 +96,7 @@
     auto actual_pos_robot_3d = arma::vec3({actual_pos_robot_2d(0),
                                            actual_pos_robot_2d(1),
                                            actual_position(2)});
-    return Cartesian2Spherical(actual_pos_robot_3d);
+    return cartesianToSpherical(actual_pos_robot_3d);
 
     // NUClear::log("worldToRobot =\n", worldToRobot);
     // NUClear::log("objectPosition =\n", objectPosition);
@@ -104,7 +104,7 @@
 
     // // // Radial coordinates
     // arma::vec2 diff = actual_position - state.rows(kX, kY);
-    // arma::vec2 radial = utility::math::coordinates::Cartesian2Radial(diff);
+    // arma::vec2 radial = utility::math::coordinates::cartesianToRadial(diff);
     // // radial(1) = utility::math::angle::normalizeAngle(radial[1] - state[kHeading]);
     // // return radial;
 
@@ -128,13 +128,8 @@
     // // Radial coordinates
     arma::vec diff_1 = actual_positions[0] - state.rows(kX, kY);
     arma::vec diff_2 = actual_positions[1] - state.rows(kX, kY);
-<<<<<<< HEAD
-    arma::vec radial_1 = Cartesian2Radial(diff_1);
-    arma::vec radial_2 = Cartesian2Radial(diff_2);
-=======
-    arma::vec radial_1 = utility::math::coordinates::cartesianToRadial(diff_1);
-    arma::vec radial_2 = utility::math::coordinates::cartesianToRadial(diff_2);
->>>>>>> 1facfa5a
+    arma::vec radial_1 = cartesianToRadial(diff_1);
+    arma::vec radial_2 = cartesianToRadial(diff_2);
 
     auto angle_diff = utility::math::angle::difference(radial_1[1], radial_2[1]);
 
