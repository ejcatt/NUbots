--- conflicted
+++ resolved
@@ -62,11 +62,7 @@
            With<std::vector<Self>>,
            Options<Sync<KFBallLocalisation>>>("NUbugger Output",
                 [this](const time_t&, const Sensors& sensors, const std::vector<Self>& robots) {
-<<<<<<< HEAD
 
-=======
-            
->>>>>>> a674f52a
             arma::vec model_state = engine_.ball_filter_.get();
             arma::mat model_cov = engine_.ball_filter_.getCovariance();
 
@@ -76,10 +72,6 @@
 
             messages::localisation::Ball ball;
             ball.position = robot_space_ball_pos;
-<<<<<<< HEAD
-            arma::vec2 robot_space_ball_vel = imu_to_robot * model_state.rows(2, 3);
-=======
->>>>>>> a674f52a
             ball.velocity = robot_space_ball_vel + robots[0].velocity;
             ball.position_cov = model_cov.submat(0,0,1,1);
             ball.world_space = false;
