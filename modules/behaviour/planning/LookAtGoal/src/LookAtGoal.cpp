--- conflicted
+++ resolved
@@ -31,142 +31,6 @@
     namespace behaviour {
         namespace planning {
 
-<<<<<<< HEAD
-		using messages::vision::Ball;
-		using messages::vision::Goal;
-		using messages::behaviour::LookAtPoint;
-		using messages::behaviour::LookAtPosition;
-		using messages::behaviour::HeadBehaviourConfig;
-		using messages::input::Sensors;
-		using messages::support::Configuration;
-		using messages::behaviour::LookAtPosition;
-		using messages::behaviour::LookAtGoalStart;
-		using messages::behaviour::LookAtGoalStop;
-
-		LookAtGoal::LookAtGoal(std::unique_ptr<NUClear::Environment> environment) : Reactor(std::move(environment)) {
-
-			on<Trigger<Configuration<HeadBehaviourConfig>>>([this](const Configuration<HeadBehaviourConfig>& config) {
-				BALL_SEARCH_TIMEOUT_MILLISECONDS = config["BALL_SEARCH_TIMEOUT_MILLISECONDS"].as<float>();
-				X_FACTOR = config["X_FACTOR"].as<float>();	
-				Y_FACTOR = config["Y_FACTOR"].as<float>();	
-				BALL_UNCERNTAINTY_THRESHOLD = config["BALL_UNCERTAINTY_THRESHOLD"].as<float>();	
-			});
-
-               on<Trigger<Startup>>([this](const Startup&) {
-					handle.disable();
-                });
-
-
-			on<Trigger<LookAtGoalStart>>([this](const LookAtGoalStart&) {
-std::cerr << "LookAtGoal - enabled" << std::endl;
-				handle.enable();
-			});
-
-			on<Trigger<LookAtGoalStop>>([this](const LookAtGoalStop&) {
-std::cerr << "LookAtGoal - disabled" << std::endl;
-				handle.disable();
-			});
-
-			handle = on<Trigger<std::vector<Goal>>, With<std::vector<Ball>>, With<Sensors>, With<Optional<messages::localisation::Ball>>>
-				([this] (const std::vector<Goal>& goals, 
-					const std::vector<Ball>& balls, 
-					const Sensors& sensors, 
-					const std::shared_ptr<const messages::localisation::Ball>& ball
-				) {
-std::cerr << __FILE__ << ", " << __LINE__ << ": " << __func__ << std::endl;
-				if (goals.size() > 0) {
-					timeSinceLastSeen = sensors.timestamp;
-					std::vector<LookAtPosition> angles;
-					angles.reserve(10);
-					std::vector<Goal> nonConstGoals;
-					arma::vec2 screenAngular;
-
-					nonConstGoals.reserve(goals.size());
-
-					// Copy the const goals into the non-const vector.
-					for (auto& g : goals) {
-						nonConstGoals.emplace_back(g);
-					}
-
-					// Sort the goals into order of closest to centre-screen.
-					std::stable_sort(nonConstGoals.begin(), nonConstGoals.end(), [] (const Goal& a, const Goal& b) {
-						return (arma::norm(a.screenAngular, 2) < arma::norm(b.screenAngular, 2));
-					});
-
-					// Add all goals to angles in order of which goal is closest to centre-screen.
-					for (auto& g : goals) {
-						angles.emplace_back(LookAtPosition {g.screenAngular[0], -g.screenAngular[1]});
-					}
-
-					if (balls.size() > 0) {
-						angles.emplace_back(LookAtPosition {balls[0].screenAngular[0], -balls[0].screenAngular[1]});
-					}
-
-					else if ((ball != NULL) && ((ball->sr_xx > BALL_UNCERNTAINTY_THRESHOLD) || (ball->sr_yy > BALL_UNCERNTAINTY_THRESHOLD))) {
-					double xFactor = X_FACTOR * std::sqrt(ball->sr_xx);
-					double yFactor = Y_FACTOR * std::sqrt(ball->sr_yy);
-		
-					screenAngular = utility::motion::kinematics::calculateHeadJointsToLookAt({ball->position[0], ball->position[1], 0}, sensors.orientationCamToGround, sensors.orientationBodyToGround);
-					angles.emplace_back(LookAtPosition {screenAngular[0], screenAngular[1]});
-
-					screenAngular = utility::motion::kinematics::calculateHeadJointsToLookAt({ball->position[0] + xFactor, ball->position[1], 0}, sensors.orientationCamToGround, sensors.orientationBodyToGround);
-					angles.emplace_back(LookAtPosition {screenAngular[0], screenAngular[1]});
-
-					screenAngular = utility::motion::kinematics::calculateHeadJointsToLookAt({ball->position[0] - xFactor, ball->position[1], 0}, sensors.orientationCamToGround, sensors.orientationBodyToGround);
-					angles.emplace_back(LookAtPosition {screenAngular[0], screenAngular[1]});
-
-					screenAngular = utility::motion::kinematics::calculateHeadJointsToLookAt({ball->position[0], ball->position[1] + yFactor, 0}, sensors.orientationCamToGround, sensors.orientationBodyToGround);
-					angles.emplace_back(LookAtPosition {screenAngular[0], screenAngular[1]});
-
-					screenAngular = utility::motion::kinematics::calculateHeadJointsToLookAt({ball->position[0], ball->position[1] - yFactor, 0}, sensors.orientationCamToGround, sensors.orientationBodyToGround);
-					angles.emplace_back(LookAtPosition {screenAngular[0], screenAngular[1]});
-				} 
-				
-				emit(std::make_unique<std::vector<LookAtPosition>>(angles));
-			} 
-
-			else if(std::chrono::duration<float, std::ratio<1,1000>>(sensors.timestamp - timeSinceLastSeen).count() > BALL_SEARCH_TIMEOUT_MILLISECONDS) {
-					//do a blind scan'n'pan
-					//XXX: this needs to be a look at sequence rather than a look at point
-					std::vector<LookAtPosition> angles;
-std::cerr << __FILE__ << ", " << __LINE__ << ": " << __func__ << std::endl;
-				// angles.emplace_back(LookAtPosition {-M_PI / 2, -M_PI / 4});
-				// angles.emplace_back(LookAtPosition {0, -M_PI / 4});
-				// angles.emplace_back(LookAtPosition {M_PI / 2, -M_PI / 4});
-				// angles.emplace_back(LookAtPosition {M_PI / 2, 0});
-				// angles.emplace_back(LookAtPosition {0, 0});
-				// angles.emplace_back(LookAtPosition {-M_PI / 2, 0});
-				// angles.emplace_back(LookAtPosition {-M_PI / 2, M_PI / 4});
-				// angles.emplace_back(LookAtPosition {0, M_PI / 4});
-				// angles.emplace_back(LookAtPosition {M_PI / 2, M_PI / 4});
-
-				// angles.emplace_back(LookAtPosition {M_PI / 2, -M_PI / 4});
-				// angles.emplace_back(LookAtPosition {0, -M_PI / 4});
-				// angles.emplace_back(LookAtPosition {-M_PI / 2, -M_PI / 4});
-				// angles.emplace_back(LookAtPosition {-M_PI / 2, 0});
-				// angles.emplace_back(LookAtPosition {0, 0});
-				// angles.emplace_back(LookAtPosition {M_PI / 2, 0});
-				// angles.emplace_back(LookAtPosition {M_PI / 2, M_PI / 4});
-				// angles.emplace_back(LookAtPosition {0, M_PI / 4});
-				// angles.emplace_back(LookAtPosition {-M_PI / 2, M_PI / 4});
-					const double scanYaw = 1.5;
-				const double scanPitch = 0.8;
-
-				const size_t panPoints = 4;
-
-				for (size_t i = 0; i < panPoints+1; ++i) {
-					angles.emplace_back(LookAtPosition {i * scanYaw / panPoints - scanYaw / 2.0, -scanPitch * (i % 2) + scanPitch});
-				}
-
-				for (size_t i = 0; i < panPoints+1; ++i) {
-					angles.emplace_back(LookAtPosition {-(i * scanYaw / panPoints - scanYaw / 2.0), -scanPitch * ((i + 1) % 2) + scanPitch});
-				}
-
-				emit(std::make_unique<std::vector<LookAtPosition>>(angles));
-				}
-			});
-		}
-=======
             using messages::vision::Ball;
             using messages::vision::Goal;
             using messages::behaviour::LookAtAngle;
@@ -184,8 +48,29 @@
                     SCAN_PITCH = config["SCAN_PITCH"].as<arma::vec>();
                 });
 
+                on<Trigger<Startup>>([this](const Startup&) {
+					handle.disable();
+                });
+
+		on<Trigger<LookAtGoalStart>>([this](const LookAtGoalStart&) {
+			if (!handle.enabled()) {
+std::cerr << __FILE__ << ", " << __LINE__ << ": " << __func__ << std::endl;
+				handle.enable();
+			}
+		});
+
+
+		on<Trigger<LookAtGoalStop>>([this](const LookAtGoalStop&) {
+			if (handle.enabled()) {
+std::cerr << __FILE__ << ", " << __LINE__ << ": " << __func__ << std::endl;
+				handle.disable();
+			}
+		});
+
                 //this reaction focuses on the ball - pan'n'scan if not visible and focus on as many objects as possible if visible
-                on<Trigger<std::vector<Goal>>,
+
+                //this reaction focuses on the ball - pan'n'scan if not visible and focus on as many objects as possible if visible
+                handle = on<Trigger<std::vector<Goal>>,
                     With<std::vector<Ball>>,
                     With<Sensors> >([this]
                     (const std::vector<Goal>& goals,
@@ -261,7 +146,6 @@
 
                 });
             }
->>>>>>> 095dd49e
         }  // planning
     }  // behaviours
 }  // modules