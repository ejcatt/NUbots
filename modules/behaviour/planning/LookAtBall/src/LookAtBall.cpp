/*
 * This file is part of the NUbots Codebase.
 *
 * The NUbots Codebase is free software: you can redistribute it and/or modify
 * it under the terms of the GNU General Public License as published by
 * the Free Software Foundation, either version 3 of the License, or
 * (at your option) any later version.
 *
 * The NUbots Codebase is distributed in the hope that it will be useful,
 * but WITHOUT ANY WARRANTY; without even the implied warranty of
 * MERCHANTABILITY or FITNESS FOR A PARTICULAR PURPOSE.  See the
 * GNU General Public License for more details.
 *
 * You should have received a copy of the GNU General Public License
 * along with the NUbots Codebase.  If not, see <http://www.gnu.org/licenses/>.
 *
 * Copyright 2013 NUBots <nubots@nubots.net>
 */

#include "LookAtBall.h"

#include "messages/vision/VisionObjects.h"
#include "messages/localisation/FieldObject.h"
#include "messages/behaviour/LookStrategy.h"
#include "messages/behaviour/Look.h"
#include "messages/input/Sensors.h"
#include "messages/support/Configuration.h"
#include "utility/support/armayamlconversions.h"


namespace modules {
<<<<<<< HEAD
    namespace behaviour {
        namespace planning {

            using messages::vision::Ball;
            using messages::vision::Goal;
            using messages::behaviour::LookAtAngle;
            using messages::behaviour::LookAtPoint;
            using messages::behaviour::LookAtPosition;
            using messages::behaviour::HeadBehaviourConfig;
            using messages::input::Sensors;
            using messages::support::Configuration;

            LookAtBall::LookAtBall(std::unique_ptr<NUClear::Environment> environment) : Reactor(std::move(environment)) {

                on<Trigger<Configuration<HeadBehaviourConfig>>>([this](const Configuration<HeadBehaviourConfig>& config) {
                    BALL_SEARCH_TIMEOUT_MILLISECONDS = config["BALL_SEARCH_TIMEOUT_MILLISECONDS"].as<float>();
                    SCAN_YAW = config["SCAN_YAW"].as<arma::vec>();
                    SCAN_PITCH = config["SCAN_PITCH"].as<arma::vec>();
                });

                //this reaction focuses on the ball - pan'n'scan if not visible and focus on as many objects as possible if visible
                on<Trigger<std::vector<Ball>>,
                    With<std::vector<Goal>>,
                    With<Optional<messages::localisation::Ball>>,
                    With<Sensors> >([this]
                    (const std::vector<Ball>& balls,
                     const std::vector<Goal>& goals,
                     const std::shared_ptr<const messages::localisation::Ball>& ball,
                     const Sensors& sensors) {

			(void)ball;

                    if (balls.size() > 0) {
                        timeSinceLastSeen = sensors.timestamp;
                        std::vector<LookAtAngle> angles;
                        angles.reserve(4);

                        angles.emplace_back(LookAtAngle {balls[0].screenAngular[0],-balls[0].screenAngular[1]});


                        for (const auto& g : goals) {
                            angles.emplace_back(LookAtAngle {g.screenAngular[0],-g.screenAngular[1]});
                        }

                        //XXX: add looking at robots as well


                        //this does a small pan around the ball to try to find other objects
                        //XXX: under development
                        /*if (angles.size() == 1) {
                            double theta = atan2(-angles[0].pitch,angles[0].yaw) + 0.001; //XXX: configurate the pan
                            const double distance = 0.5; //XXX: configurate this distance
                            angles.push_back(LookAtAngle {cos(theta)*distance-angles[0].pitch,-sin(theta)*distance-angles[0].yaw});
                            std::cout << theta << ", " << distance << ", " << angles[0].pitch << ", " << -angles[0].yaw << std::endl;
                            std::cout << cos(theta) << ", " << sin(theta) << ", " << cos(theta)*distance-angles[0].pitch << ", " << -sin(theta)*distance-angles[0].yaw << std::endl;
                        }*/

                        emit(std::make_unique<std::vector<LookAtAngle>>(angles));
                    //} else if (ball != NULL) {
                        //XXX: add a localisation based scan'n'pan


                    } else if(std::chrono::duration<float, std::ratio<1,1000>>(sensors.timestamp - timeSinceLastSeen).count() > BALL_SEARCH_TIMEOUT_MILLISECONDS){
                        //do a blind scan'n'pan
                        //XXX: this needs to be a look at sequence rather than a look at point
                        std::vector<LookAtPosition> angles;

                        // const size_t panPoints = 20;
                        // for (size_t i = 0; i < panPoints+1; ++i) {
                        //     // see http://en.wikipedia.org/wiki/Lissajous_curve
                        //     //angles.emplace_back(LookAtPosition {i*scanYaw/panPoints-scanYaw/2.0,-scanPitch*(i%2)+scanPitch});
                        //     double t = (i / double(panPoints + 1)) * 2 * M_PI;
                        //     double a = 1;
                        //     double b = 4;
                        //     double A = 1;
                        //     double B = 1;
                        //     double d = 0;
                        //     double x = A * std::sin(a * t + d);
                        //     double y = B * std::sin(b * t);
                        //     double xt = (x + 1) * 0.5;
                        //     double yt = (y + 1) * 0.5;
                        //     double yaw = xt * SCAN_YAW(1) + (1 - xt) * SCAN_YAW(0);
                        //     double pitch = yt * SCAN_PITCH(1) + (1 - yt) * SCAN_PITCH(0);
                        //     angles.emplace_back(LookAtPosition {yaw, pitch});
                        // }

                        const double scanYaw = SCAN_YAW(1);
                        const double scanPitch = SCAN_PITCH(1);
                        const size_t panPoints = 6;
                        for (size_t i = 0; i < panPoints+1; ++i) {
                            angles.emplace_back(LookAtPosition {i*scanYaw/panPoints-scanYaw/2.0,-scanPitch*(i%2)+scanPitch-0.4091});
                        }
                        for (size_t i = 0; i < panPoints+1; ++i) {
                            angles.emplace_back(LookAtPosition {-(i*scanYaw/panPoints-scanYaw/2.0),-scanPitch*((i+1)%2)+scanPitch-0.4091});
                        }

                        emit(std::make_unique<std::vector<LookAtPosition>>(angles));
                    }

                });
=======
namespace behaviour {
namespace planning {
    using messages::vision::Ball;
    using messages::vision::Goal;
    using messages::behaviour::LookAtAngle;
    using messages::behaviour::LookAtPoint;
    using messages::behaviour::LookAtPosition;
    using messages::behaviour::Look;
    using messages::behaviour::HeadBehaviourConfig;
    using messages::input::Sensors;
    using messages::support::Configuration;

    LookAtBall::LookAtBall(std::unique_ptr<NUClear::Environment> environment) : Reactor(std::move(environment)) {

        on<Trigger<Configuration<HeadBehaviourConfig>>>([this](const Configuration<HeadBehaviourConfig>& config) {
            BALL_SEARCH_TIMEOUT_MILLISECONDS = config["BALL_SEARCH_TIMEOUT_MILLISECONDS"].as<float>();
            SCAN_YAW = config["SCAN_YAW"].as<arma::vec>();
            SCAN_PITCH = config["SCAN_PITCH"].as<arma::vec>();
        });

        //this reaction focuses on the ball - pan'n'scan if not visible and focus on as many objects as possible if visible
        lookAtReactionHandler = on<Trigger<std::vector<Ball>>,
            With<std::vector<Goal>>,
            With<Optional<messages::localisation::Ball>>,
            With<Sensors> >([this]
            (const std::vector<Ball>& balls,
             const std::vector<Goal>& goals,
             const std::shared_ptr<const messages::localisation::Ball>& ball,
             const Sensors& sensors) {

            if (balls.size() > 0) {
                std::cout<<__FILE__<<" "<<__LINE__<<": "<<__func__<<std::endl;
                timeSinceLastSeen = sensors.timestamp;
                std::vector<LookAtAngle> angles;
                angles.reserve(4);

                angles.emplace_back(LookAtAngle {balls[0].screenAngular[0]*0.8,-balls[0].screenAngular[1]*0.8});


                for (const auto& g : goals) {
                    angles.emplace_back(LookAtAngle {g.screenAngular[0],-g.screenAngular[1]});
                }

                //XXX: add looking at robots as well


                //this does a small pan around the ball to try to find other objects
                //XXX: under development
                /*if (angles.size() == 1) {
                    double theta = atan2(-angles[0].pitch,angles[0].yaw) + 0.001; //XXX: configurate the pan
                    const double distance = 0.5; //XXX: configurate this distance
                    angles.push_back(LookAtAngle {cos(theta)*distance-angles[0].pitch,-sin(theta)*distance-angles[0].yaw});
                    std::cout << theta << ", " << distance << ", " << angles[0].pitch << ", " << -angles[0].yaw << std::endl;
                    std::cout << cos(theta) << ", " << sin(theta) << ", " << cos(theta)*distance-angles[0].pitch << ", " << -sin(theta)*distance-angles[0].yaw << std::endl;
                }*/

                emit(std::make_unique<std::vector<LookAtAngle>>(angles));
            //} else if (ball != NULL) {
                //XXX: add a localisation based scan'n'pan


            } else if(std::chrono::duration<float, std::ratio<1,1000>>(sensors.timestamp - timeSinceLastSeen).count() > BALL_SEARCH_TIMEOUT_MILLISECONDS){
                std::cout<<__FILE__<<" "<<__LINE__<<": "<<__func__<<std::endl;
                //do a blind scan'n'pan
                //XXX: this needs to be a look at sequence rather than a look at point
                std::vector<LookAtPosition> angles;

                // const size_t panPoints = 20;
                // for (size_t i = 0; i < panPoints+1; ++i) {
                //     // see http://en.wikipedia.org/wiki/Lissajous_curve
                //     //angles.emplace_back(LookAtPosition {i*scanYaw/panPoints-scanYaw/2.0,-scanPitch*(i%2)+scanPitch});
                //     double t = (i / double(panPoints + 1)) * 2 * M_PI;
                //     double a = 1;
                //     double b = 4;
                //     double A = 1;
                //     double B = 1;
                //     double d = 0;
                //     double x = A * std::sin(a * t + d);
                //     double y = B * std::sin(b * t);
                //     double xt = (x + 1) * 0.5;
                //     double yt = (y + 1) * 0.5;
                //     double yaw = xt * SCAN_YAW(1) + (1 - xt) * SCAN_YAW(0);
                //     double pitch = yt * SCAN_PITCH(1) + (1 - yt) * SCAN_PITCH(0);
                //     angles.emplace_back(LookAtPosition {yaw, pitch});
                // }

                const double scanYaw = SCAN_YAW(1);
                const double scanPitch = SCAN_PITCH(1);
                const size_t panPoints = 6;
                for (size_t i = 0; i < panPoints+1; ++i) {
                    angles.emplace_back(LookAtPosition {i*scanYaw/panPoints-scanYaw/2.0,-scanPitch*(i%2)+scanPitch-0.4091});
                }
                for (size_t i = 0; i < panPoints+1; ++i) {
                    angles.emplace_back(LookAtPosition {-(i*scanYaw/panPoints-scanYaw/2.0),-scanPitch*((i+1)%2)+scanPitch-0.4091});
                }

                emit(std::make_unique<std::vector<LookAtPosition>>(angles));
>>>>>>> 82155315
            }

        });

        on<Trigger<Look::PanSelection>>([this](const Look::PanSelection& panSelection) {
            lookAtReactionHandler.enable(!panSelection.lookAtGoalInsteadOfBall);
        });
    }
}  // planning
}  // behaviours
}  // modules<|MERGE_RESOLUTION|>--- conflicted
+++ resolved
@@ -29,108 +29,6 @@
 
 
 namespace modules {
-<<<<<<< HEAD
-    namespace behaviour {
-        namespace planning {
-
-            using messages::vision::Ball;
-            using messages::vision::Goal;
-            using messages::behaviour::LookAtAngle;
-            using messages::behaviour::LookAtPoint;
-            using messages::behaviour::LookAtPosition;
-            using messages::behaviour::HeadBehaviourConfig;
-            using messages::input::Sensors;
-            using messages::support::Configuration;
-
-            LookAtBall::LookAtBall(std::unique_ptr<NUClear::Environment> environment) : Reactor(std::move(environment)) {
-
-                on<Trigger<Configuration<HeadBehaviourConfig>>>([this](const Configuration<HeadBehaviourConfig>& config) {
-                    BALL_SEARCH_TIMEOUT_MILLISECONDS = config["BALL_SEARCH_TIMEOUT_MILLISECONDS"].as<float>();
-                    SCAN_YAW = config["SCAN_YAW"].as<arma::vec>();
-                    SCAN_PITCH = config["SCAN_PITCH"].as<arma::vec>();
-                });
-
-                //this reaction focuses on the ball - pan'n'scan if not visible and focus on as many objects as possible if visible
-                on<Trigger<std::vector<Ball>>,
-                    With<std::vector<Goal>>,
-                    With<Optional<messages::localisation::Ball>>,
-                    With<Sensors> >([this]
-                    (const std::vector<Ball>& balls,
-                     const std::vector<Goal>& goals,
-                     const std::shared_ptr<const messages::localisation::Ball>& ball,
-                     const Sensors& sensors) {
-
-			(void)ball;
-
-                    if (balls.size() > 0) {
-                        timeSinceLastSeen = sensors.timestamp;
-                        std::vector<LookAtAngle> angles;
-                        angles.reserve(4);
-
-                        angles.emplace_back(LookAtAngle {balls[0].screenAngular[0],-balls[0].screenAngular[1]});
-
-
-                        for (const auto& g : goals) {
-                            angles.emplace_back(LookAtAngle {g.screenAngular[0],-g.screenAngular[1]});
-                        }
-
-                        //XXX: add looking at robots as well
-
-
-                        //this does a small pan around the ball to try to find other objects
-                        //XXX: under development
-                        /*if (angles.size() == 1) {
-                            double theta = atan2(-angles[0].pitch,angles[0].yaw) + 0.001; //XXX: configurate the pan
-                            const double distance = 0.5; //XXX: configurate this distance
-                            angles.push_back(LookAtAngle {cos(theta)*distance-angles[0].pitch,-sin(theta)*distance-angles[0].yaw});
-                            std::cout << theta << ", " << distance << ", " << angles[0].pitch << ", " << -angles[0].yaw << std::endl;
-                            std::cout << cos(theta) << ", " << sin(theta) << ", " << cos(theta)*distance-angles[0].pitch << ", " << -sin(theta)*distance-angles[0].yaw << std::endl;
-                        }*/
-
-                        emit(std::make_unique<std::vector<LookAtAngle>>(angles));
-                    //} else if (ball != NULL) {
-                        //XXX: add a localisation based scan'n'pan
-
-
-                    } else if(std::chrono::duration<float, std::ratio<1,1000>>(sensors.timestamp - timeSinceLastSeen).count() > BALL_SEARCH_TIMEOUT_MILLISECONDS){
-                        //do a blind scan'n'pan
-                        //XXX: this needs to be a look at sequence rather than a look at point
-                        std::vector<LookAtPosition> angles;
-
-                        // const size_t panPoints = 20;
-                        // for (size_t i = 0; i < panPoints+1; ++i) {
-                        //     // see http://en.wikipedia.org/wiki/Lissajous_curve
-                        //     //angles.emplace_back(LookAtPosition {i*scanYaw/panPoints-scanYaw/2.0,-scanPitch*(i%2)+scanPitch});
-                        //     double t = (i / double(panPoints + 1)) * 2 * M_PI;
-                        //     double a = 1;
-                        //     double b = 4;
-                        //     double A = 1;
-                        //     double B = 1;
-                        //     double d = 0;
-                        //     double x = A * std::sin(a * t + d);
-                        //     double y = B * std::sin(b * t);
-                        //     double xt = (x + 1) * 0.5;
-                        //     double yt = (y + 1) * 0.5;
-                        //     double yaw = xt * SCAN_YAW(1) + (1 - xt) * SCAN_YAW(0);
-                        //     double pitch = yt * SCAN_PITCH(1) + (1 - yt) * SCAN_PITCH(0);
-                        //     angles.emplace_back(LookAtPosition {yaw, pitch});
-                        // }
-
-                        const double scanYaw = SCAN_YAW(1);
-                        const double scanPitch = SCAN_PITCH(1);
-                        const size_t panPoints = 6;
-                        for (size_t i = 0; i < panPoints+1; ++i) {
-                            angles.emplace_back(LookAtPosition {i*scanYaw/panPoints-scanYaw/2.0,-scanPitch*(i%2)+scanPitch-0.4091});
-                        }
-                        for (size_t i = 0; i < panPoints+1; ++i) {
-                            angles.emplace_back(LookAtPosition {-(i*scanYaw/panPoints-scanYaw/2.0),-scanPitch*((i+1)%2)+scanPitch-0.4091});
-                        }
-
-                        emit(std::make_unique<std::vector<LookAtPosition>>(angles));
-                    }
-
-                });
-=======
 namespace behaviour {
 namespace planning {
     using messages::vision::Ball;
@@ -160,6 +58,8 @@
              const std::vector<Goal>& goals,
              const std::shared_ptr<const messages::localisation::Ball>& ball,
              const Sensors& sensors) {
+
+            (void)ball;
 
             if (balls.size() > 0) {
                 std::cout<<__FILE__<<" "<<__LINE__<<": "<<__func__<<std::endl;
@@ -228,7 +128,6 @@
                 }
 
                 emit(std::make_unique<std::vector<LookAtPosition>>(angles));
->>>>>>> 82155315
             }
 
         });
