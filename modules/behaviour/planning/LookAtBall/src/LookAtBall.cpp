--- conflicted
+++ resolved
@@ -48,7 +48,6 @@
                     SCAN_PITCH = config["SCAN_PITCH"].as<arma::vec>();
                 });
 
-<<<<<<< HEAD
                 on<Trigger<Startup>>([this](const Startup&) {
 					handle.disable();
                 });
@@ -69,101 +68,7 @@
 		});
 
                 //this reaction focuses on the ball - pan'n'scan if not visible and focus on as many objects as possible if visible
-		handle = on<Trigger<std::vector<Ball>>,
-			With<std::vector<Goal>>,
-			With<Sensors>,
-			With<Optional<messages::localisation::Ball>>
-				>([this](const std::vector<Ball>& balls,
-					const std::vector<Goal>& goals,
-					const Sensors& sensors,
-					const std::shared_ptr<const messages::localisation::Ball>& ball) {
-            
-            const bool ballIsLost = utility::time::TimeDifferenceSeconds(NUClear::clock::now(),timeLastSeen) > BALL_SEARCH_TIMEOUT_MILLISECONDS;
-            const bool ballIsUncertain = (ball != NULL) ? ((ball->sr_xx > BALL_UNCERNTAINTY_THRESHOLD) || (ball->sr_yy > BALL_UNCERNTAINTY_THRESHOLD)) : true;
-            
-std::cerr << __FILE__ << ", " << __LINE__ << ": " << __func__ << std::endl;
-            //if balls are seen, then place those and everything else that's useful into the look at list
-			if (balls.size() > 0) {
-				timeLastSeen = NUClear::clock::now();
-				std::vector<LookAtAngle> angles;
-				angles.reserve(4);
-
-				angles.emplace_back(LookAtAngle {balls[0].screenAngular[0], -balls[0].screenAngular[1]});
-
-				//Will this freak out if we have old goals?
-				for (const auto& g : goals) {
-					angles.emplace_back(LookAtAngle {g.screenAngular[0], -g.screenAngular[1]});
-				}
-
-				emit(std::make_unique<std::vector<LookAtAngle>>(angles));
-			} 
-			// if the ball isn't seen this frame, but we're certain of where it is, look there
-			else if ((ball != NULL) && !ballIsUncertain) {
-std::cerr << "LookAtBall.cpp: ball->position[0] = " << ball->position[0] << " ball->position[1] = " << ball->position[1] << std::endl;
-			    std::vector<LookAtAngle> angles;
-			    arma::vec2 screenAngular = utility::motion::kinematics::calculateHeadJointsToLookAt(
-			                                            {ball->position[0], ball->position[1], 0}, 
-			                                            sensors.orientationCamToGround, 
-			                                            sensors.orientationBodyToGround);
-			    
-				angles.emplace_back(LookAtAngle {screenAngular[0], screenAngular[1]});
-			    emit(std::make_unique<std::vector<LookAtAngle>>(angles));
-            }
-            //if the ball is lost, do a scan using uncertainties to try to find it
-			else if (ball != NULL) {
-				double xFactor = X_FACTOR * std::sqrt(ball->sr_xx);
-				double yFactor = Y_FACTOR * std::sqrt(ball->sr_yy);
-
-				std::vector<LookAtPosition> angles;
-				arma::vec2 screenAngular;
-				
-				//load the offset path from where we think the ball is
-				arma::mat offsets(5,3);
-				offsets  << 0.0      << 0.0     << 0.0 << arma::endr
-                         << -xFactor << 0.0     << 0.0 << arma::endr
-                         //<< -xFactor << yFactor << 0.0 << arma::endr
-                         << 0.0      << yFactor << 0.0 << arma::endr
-                         //<< 0.0 << -yFactor << 0.0 << arma::endr
-                         //<< xFactor << -yFactor << 0.0 << arma::endr
-                         << xFactor << 0.0 << 0.0 << arma::endr
-                         << 0.0 << -yFactor << 0.0;
-				
-				angles.reserve(5);
-				arma::vec ballPos = arma::vec({ball->position[0], ball->position[1], 0.0});
-				for (size_t i = 0; i < offsets.n_rows; ++i) {
-				    arma::vec2 screenAngular = utility::motion::kinematics::calculateHeadJointsToLookAt(
-				                                        ballPos + offsets.row(i).t(),
-				                                        sensors.orientationCamToGround,
-				                                        sensors.orientationBodyToGround);
-				    angles.emplace_back(LookAtPosition {screenAngular[0], screenAngular[1]});
-				}
-	
-				emit(std::make_unique<std::vector<LookAtPosition>>(angles));
-			} 
-
-			else if(ballIsLost > BALL_SEARCH_TIMEOUT_MILLISECONDS){
-				//do a blind scan'n'pan
-				//XXX: this needs to be a look at sequence rather than a look at point
-				std::vector<LookAtPosition> angles;
-
-				const double scanYaw = 1.5;
-				const double scanPitch = 0.8;
-
-				const size_t panPoints = 4;
-
-				for (size_t i = 0; i < panPoints+1; ++i) {
-					angles.emplace_back(LookAtPosition {i * scanYaw / panPoints-scanYaw / 2.0, -scanPitch * (i % 2) + scanPitch});
-				}
-
-				for (size_t i = 0; i < panPoints+1; ++i) {
-					angles.emplace_back(LookAtPosition {-(i * scanYaw / panPoints - scanYaw / 2.0), -scanPitch * ((i + 1) % 2) + scanPitch});
-				}
-
-				emit(std::make_unique<std::vector<LookAtPosition>>(angles));
-			}
-=======
-                //this reaction focuses on the ball - pan'n'scan if not visible and focus on as many objects as possible if visible
-                on<Trigger<std::vector<Ball>>,
+                handle = on<Trigger<std::vector<Ball>>,
                     With<std::vector<Goal>>,
                     With<Optional<messages::localisation::Ball>>,
                     With<Sensors> >([this]
@@ -238,7 +143,6 @@
 
                         emit(std::make_unique<std::vector<LookAtPosition>>(angles));
                     }
->>>>>>> 095dd49e
 
                 });
             }
