--- conflicted
+++ resolved
@@ -251,26 +251,15 @@
                     }*/
 
                     //std::cout << "starting path planning" << std::endl;
-<<<<<<< HEAD
-std::cerr << __FILE__ << ":" << __func__ << " - " << __LINE__ << std::endl;
-=======
-//std::cerr << __FILE__ << ":" << __func__ << " - " << __LINE__ << std::endl;
->>>>>>> 631a086c
+//std::cerr << __FILE__ << ":" << __func__ << " - " << __LINE__ << std::endl;
                     arma::vec normed_heading = arma::normalise(selfs.front().heading);
                     arma::mat robotToWorldRotation;
                     robotToWorldRotation << normed_heading[0] << -normed_heading[1] << arma::endr
                                          << normed_heading[1] <<  normed_heading[0];
-<<<<<<< HEAD
-std::cerr << __FILE__ << ":" << __func__ << " - " << __LINE__ << std::endl;
+//std::cerr << __FILE__ << ":" << __func__ << " - " << __LINE__ << std::endl;
                     arma::vec ballPos = robotToWorldRotation * arma::vec(ball.position) + arma::vec(selfs.front().position);
                     //std::cout << "ball pos found" << std::endl;
-std::cerr << __FILE__ << ":" << __func__ << " - " << __LINE__ << std::endl;
-=======
-//std::cerr << __FILE__ << ":" << __func__ << " - " << __LINE__ << std::endl;
-                    arma::vec ballPos = robotToWorldRotation * arma::vec(ball.position) + arma::vec(selfs.front().position);
-                    //std::cout << "ball pos found" << std::endl;
-//std::cerr << __FILE__ << ":" << __func__ << " - " << __LINE__ << std::endl;
->>>>>>> 631a086c
+//std::cerr << __FILE__ << ":" << __func__ << " - " << __LINE__ << std::endl;
                     arma::vec targetPos,targetHead;
                     //work out where we're going
                     if (targetPosition == messages::behaviour::WalkTarget::Robot) {
@@ -291,41 +280,22 @@
                     //calculate the basic movement plan
                     arma::vec movePlan;
 
-<<<<<<< HEAD
-std::cerr << __FILE__ << ":" << __func__ << " - " << __LINE__ << std::endl;
+//std::cerr << __FILE__ << ":" << __func__ << " - " << __LINE__ << std::endl;
                     switch (planType) {
                         case messages::behaviour::WalkApproach::ApproachFromDirection:
-std::cerr << __FILE__ << ":" << __func__ << " - " << __LINE__ << std::endl;
+//std::cerr << __FILE__ << ":" << __func__ << " - " << __LINE__ << std::endl;
                             movePlan = approachFromDirection(selfs.front(),targetPos,targetHead);
                             break;
                         case messages::behaviour::WalkApproach::WalkToPoint:
-std::cerr << __FILE__ << ":" << __func__ << " - " << __LINE__ << std::endl;
+//std::cerr << __FILE__ << ":" << __func__ << " - " << __LINE__ << std::endl;
                             movePlan = goToPoint(selfs.front(),targetPos,targetHead);
                             break;
                         case messages::behaviour::WalkApproach::OmnidirectionalReposition:
-std::cerr << __FILE__ << ":" << __func__ << " - " << __LINE__ << std::endl;
+//std::cerr << __FILE__ << ":" << __func__ << " - " << __LINE__ << std::endl;
                             movePlan = goToPoint(selfs.front(),targetPos,targetHead);
                             break;
                         case messages::behaviour::WalkApproach::StandStill:
-std::cerr << __FILE__ << ":" << __func__ << " - " << __LINE__ << std::endl;
-=======
-//std::cerr << __FILE__ << ":" << __func__ << " - " << __LINE__ << std::endl;
-                    switch (planType) {
-                        case messages::behaviour::WalkApproach::ApproachFromDirection:
-//std::cerr << __FILE__ << ":" << __func__ << " - " << __LINE__ << std::endl;
-                            movePlan = approachFromDirection(selfs.front(),targetPos,targetHead);
-                            break;
-                        case messages::behaviour::WalkApproach::WalkToPoint:
-//std::cerr << __FILE__ << ":" << __func__ << " - " << __LINE__ << std::endl;
-                            movePlan = goToPoint(selfs.front(),targetPos,targetHead);
-                            break;
-                        case messages::behaviour::WalkApproach::OmnidirectionalReposition:
-//std::cerr << __FILE__ << ":" << __func__ << " - " << __LINE__ << std::endl;
-                            movePlan = goToPoint(selfs.front(),targetPos,targetHead);
-                            break;
-                        case messages::behaviour::WalkApproach::StandStill:
-//std::cerr << __FILE__ << ":" << __func__ << " - " << __LINE__ << std::endl;
->>>>>>> 631a086c
+//std::cerr << __FILE__ << ":" << __func__ << " - " << __LINE__ << std::endl;
                             emit(std::make_unique<WalkStopCommand>());
                             return;
                     }
@@ -342,21 +312,13 @@
                     //NUClear::log("Move Plan:", movePlan[0],movePlan[1],movePlan[2]);
                     // NUClear::log("Move Plan:", movePlan[0],movePlan[1],movePlan[2]);
                     //this applies acceleration/deceleration and hysteresis to movement
-<<<<<<< HEAD
-std::cerr << __FILE__ << ":" << __func__ << " - " << __LINE__ << std::endl;
-=======
-//std::cerr << __FILE__ << ":" << __func__ << " - " << __LINE__ << std::endl;
->>>>>>> 631a086c
+//std::cerr << __FILE__ << ":" << __func__ << " - " << __LINE__ << std::endl;
                     movePlan = generateWalk(movePlan,
                                planType == messages::behaviour::WalkApproach::OmnidirectionalReposition);
                     std::unique_ptr<WalkCommand> command = std::make_unique<WalkCommand>();
                     command->velocity = arma::vec({movePlan[0],movePlan[1]});
                     command->rotationalSpeed = movePlan[2];
-<<<<<<< HEAD
-std::cerr << __FILE__ << ":" << __func__ << " - " << __LINE__ << std::endl;
-=======
-//std::cerr << __FILE__ << ":" << __func__ << " - " << __LINE__ << std::endl;
->>>>>>> 631a086c
+//std::cerr << __FILE__ << ":" << __func__ << " - " << __LINE__ << std::endl;
                     // NUClear::log("Self Position:", selfs[0].position[0],selfs[0].position[1]);
                     // NUClear::log("Target Position:", targetPos[0],targetPos[1]);
                     emit(graph("Walk command:", command->velocity[0], command->velocity[1], command->rotationalSpeed));
@@ -460,13 +422,8 @@
             }
 
             arma::vec WalkPathPlanner::approachFromDirection(const Self& self,
-<<<<<<< HEAD
-                                                             const arma::vec& target,
-                                                             const arma::vec& direction) {
-=======
                                                              const arma::vec2& target,
                                                              const arma::vec2& direction) {
->>>>>>> 631a086c
 
                 //this method calculates the possible ball approach commands for the robot
                 //and then chooses the lowest cost action
@@ -544,43 +501,24 @@
                                                   const arma::vec2& direction) {
                 //quick and dirty go to point calculator
                 //gets position and heading difference and returns walk params for it
-<<<<<<< HEAD
-std::cerr << __FILE__ << ":" << __func__ << " - " << __LINE__ << std::endl;
+//std::cerr << __FILE__ << ":" << __func__ << " - " << __LINE__ << std::endl;
                 const arma::vec2 posdiff = target - self.position;
-std::cerr << __FILE__ << ":" << __func__ << " - " << __LINE__ << std::endl;
+//std::cerr << __FILE__ << ":" << __func__ << " - " << __LINE__ << std::endl;
                 const double targetDistance = arma::norm(posdiff);
-std::cerr << __FILE__ << ":" << __func__ << " - " << __LINE__ << std::endl;
+//std::cerr << __FILE__ << ":" << __func__ << " - " << __LINE__ << std::endl;
                 const double selfHeading = std::atan2(self.heading[1],self.heading[0]);
-std::cerr << __FILE__ << ":" << __func__ << " - " << __LINE__ << std::endl;
+//std::cerr << __FILE__ << ":" << __func__ << " - " << __LINE__ << std::endl;
                 const double targetHeading = std::atan2(posdiff[1],posdiff[0])-selfHeading;
-std::cerr << __FILE__ << ":" << __func__ << " - " << __LINE__ << std::endl;
+//std::cerr << __FILE__ << ":" << __func__ << " - " << __LINE__ << std::endl;
                 const double targetBearing = std::atan2(direction[1],direction[0])-selfHeading;
 
-std::cerr << __FILE__ << ":" << __func__ << " - " << __LINE__ << std::endl;
+//std::cerr << __FILE__ << ":" << __func__ << " - " << __LINE__ << std::endl;
                 arma::vec result(3);
-std::cerr << __FILE__ << ":" << __func__ << " - " << __LINE__ << std::endl;
-=======
-//std::cerr << __FILE__ << ":" << __func__ << " - " << __LINE__ << std::endl;
-                const arma::vec2 posdiff = target - self.position;
-//std::cerr << __FILE__ << ":" << __func__ << " - " << __LINE__ << std::endl;
-                const double targetDistance = arma::norm(posdiff);
-//std::cerr << __FILE__ << ":" << __func__ << " - " << __LINE__ << std::endl;
-                const double selfHeading = std::atan2(self.heading[1],self.heading[0]);
-//std::cerr << __FILE__ << ":" << __func__ << " - " << __LINE__ << std::endl;
-                const double targetHeading = std::atan2(posdiff[1],posdiff[0])-selfHeading;
-//std::cerr << __FILE__ << ":" << __func__ << " - " << __LINE__ << std::endl;
-                const double targetBearing = std::atan2(direction[1],direction[0])-selfHeading;
-
-//std::cerr << __FILE__ << ":" << __func__ << " - " << __LINE__ << std::endl;
-                arma::vec result(3);
-//std::cerr << __FILE__ << ":" << __func__ << " - " << __LINE__ << std::endl;
->>>>>>> 631a086c
+//std::cerr << __FILE__ << ":" << __func__ << " - " << __LINE__ << std::endl;
                 result[0] = targetDistance;
                 result[1] = atan2(sin(targetHeading),cos(targetHeading));
                 result[2] = atan2(sin(targetBearing),cos(targetBearing));
 
-<<<<<<< HEAD
-=======
 //std::cerr << __func__ << ": selfPosition - (" << self.position[0] << ", " << self.position[1] << ")" << std::endl;
 //std::cerr << __func__ << ": selfheading - (" << self.heading[0] << ", " << self.heading[1] << ")" << std::endl;
 //std::cerr << __func__ << ": target - (" << target[0] << ", " << target[1] << ")" << std::endl;
@@ -592,7 +530,6 @@
 //std::cerr << __func__ << ": angleToTarget - " << result[1] << std::endl;
 //std::cerr << __func__ << ": angleToCenter - " << result[2] << std::endl;
 
->>>>>>> 631a086c
                 //apply turning hysteresis
                 return result;
             }
