--- conflicted
+++ resolved
@@ -35,803 +35,6 @@
 #include "utility/localisation/transform.h"
 
 namespace modules {
-<<<<<<< HEAD
-    namespace behaviour {
-        namespace strategy {
-
-		using LocalisationBall = messages::localisation::Ball;
-		using VisionBall = messages::vision::Ball; // replace messages::vision::Ball with arma::vec2
-		using messages::localisation::Self;
-		using messages::behaviour::LookAtBallStart;
-		using messages::behaviour::LookAtBallStop;
-		using messages::behaviour::LookAtGoalStart;
-		using messages::behaviour::LookAtGoalStop;
-		using messages::behaviour::LookAtAngle;
-		using messages::behaviour::LookAtPoint;
-		using messages::behaviour::LookAtPosition;
-		using messages::behaviour::WalkStrategy;
-		using messages::behaviour::WalkTarget;
-		using messages::behaviour::WalkApproach;
-		using messages::behaviour::KickPlan;
-		using messages::behaviour::DivePlan;
-		using messages::behaviour::HeadBehaviourConfig;
-		using messages::platform::darwin::DarwinSensors;
-		using messages::platform::darwin::ButtonLeftDown;
-		using messages::platform::darwin::ButtonMiddleDown;
-		using messages::support::Configuration;
-		using messages::support::FieldDescription;
-		using messages::motion::KickCommand;
-		using messages::motion::DiveCommand;
-		using messages::motion::WalkCommand;
-		using messages::input::Sensors;
-		using messages::input::gameevents::GameState;
-		using messages::input::gameevents::Phase;
-		using messages::input::gameevents::Mode;
-		using messages::input::gameevents::PenaltyReason;
-		using messages::output::Say;
-
-		using utility::math::geometry::Polygon;
-		using utility::math::geometry::Plane;
-		using utility::math::geometry::ParametricLine;
-
-		SoccerStrategy::SoccerStrategy(std::unique_ptr<NUClear::Environment> environment) : Reactor(std::move(environment)) {
-			on<Trigger<Configuration<SoccerStrategyConfig>>>([this](const Configuration<SoccerStrategyConfig>& config) {
-				Zone zone;
-
-				MAX_BALL_DISTANCE = config["MAX_BALL_DISTANCE"].as<float>();
-				KICK_DISTANCE_THRESHOLD = config["KICK_DISTANCE_THRESHOLD"].as<float>();
-				BALL_CERTAINTY_THRESHOLD = config["BALL_CERTAINTY_THRESHOLD"].as<float>();
-				BALL_SELF_INTERSECTION_REGION = config["BALL_SELF_INTERSECTION_REGION"].as<float>();
-				BALL_MOVEMENT_THRESHOLD = config["BALL_MOVEMENT_THRESHOLD"].as<float>();
-				BALL_TIMEOUT_THRESHOLD = config["BALL_TIMEOUT_THRESHOLD"].as<float>();
-				ANGLE_THRESHOLD = config["ANGLE_THRESHOLD"].as<float>();
-				POSITION_THRESHOLD_TIGHT = config["POSITION_THRESHOLD_TIGHT"].as<float>();
-				POSITION_THRESHOLD_LOOSE = config["POSITION_THRESHOLD_LOOSE"].as<float>();
-				IS_GOALIE = config["GOALIE"].as<bool>();
-				MY_ZONE = config["MY_ZONE"].as<int>();
-
-				ZONES.reserve(4);
-
-				try {
-					zone.defaultPosition = config["ZONE_0_DEFAULT_POSITION"].as<arma::vec2>();
-					zone.startPosition = config["ZONE_0_START_POSITION"].as<arma::vec2>();
-					zone.zone.set(config["ZONE_0"].as<std::vector<arma::vec2>>());
-					ZONES.emplace_back(zone);
-
-					zone.defaultPosition = config["ZONE_1_DEFAULT_POSITION"].as<arma::vec2>();
-					zone.startPosition = config["ZONE_1_START_POSITION"].as<arma::vec2>();
-					zone.zone.set(config["ZONE_1"].as<std::vector<arma::vec2>>());
-					ZONES.emplace_back(zone);
-
-					zone.defaultPosition = config["ZONE_2_DEFAULT_POSITION"].as<arma::vec2>();
-					zone.startPosition = config["ZONE_2_START_POSITION"].as<arma::vec2>();
-					zone.zone.set(config["ZONE_2"].as<std::vector<arma::vec2>>());
-					ZONES.emplace_back(zone);
-
-					zone.defaultPosition = config["ZONE_3_DEFAULT_POSITION"].as<arma::vec2>();
-					zone.startPosition = config["ZONE_3_START_POSITION"].as<arma::vec2>();
-					zone.zone.set(config["ZONE_3"].as<std::vector<arma::vec2>>());
-					ZONES.emplace_back(zone);
-				}
-				catch (const std::domain_error& e) {
-					throw std::domain_error("SoccerStrategy::on<Trigger<Configuration<SoccerStrategyConfig>>> - Invalid zone description!");
-				}
-
-				arma::vec2 initial_goal_heading = config["INITIAL_GOAL_HEADING"].as<arma::vec2>(); //this is not used yet
-			});
-
-			// Get the field description on start up
-			on<Trigger<Startup>,
-				With<Optional<FieldDescription>>>("FieldDescription Update",
-				[this](const Startup&, const std::shared_ptr<const FieldDescription>& desc) {
-
-				if (desc == nullptr) {
-					NUClear::log(__FILE__, ", ", __LINE__, ": FieldDescription Update: SoccerConfig module might not be installed.");
-					throw std::runtime_error("FieldDescription Update: SoccerConfig module might not be installed");
-				}
-
-				FIELD_DESCRIPTION = *desc;
-				enemyGoal = {FIELD_DESCRIPTION.dimensions.field_length / 2, 0};
-				
-				// TODO should these be moved to config?
-				penalisedButtonStatus = false;
-				feetOffGround = true;
-				isKicking = false;
-				isWalking = false;
-				lookingAtBall = false;
-				lookingAtGoal = false;
-
-				currentState.primaryGameState = GameStatePrimary::INITIAL;
-				currentState.secondaryGameState = GameStateSecondary::NORMAL;
-
-				stopWalking();
-			});
-
-			// Manually cycle through game phases - left button push
-			on<Trigger<ButtonLeftDown>>([this](const ButtonLeftDown&) {
-				// Go to next game phase
-				currentState.primaryGameState++;
-
-				switch (currentState.primaryGameState) {
-					case GameStatePrimary::READY:
-						emit(std::move(std::make_unique<messages::output::Say>("Ready")));
-						std::cerr << "ready" << std::endl;
-						break;
-
-					case GameStatePrimary::SET:
-						emit(std::move(std::make_unique<messages::output::Say>("Set")));
-						std::cerr << "set" << std::endl;
-						break;
-
-					case GameStatePrimary::PLAYING:
-						emit(std::move(std::make_unique<messages::output::Say>("Playing")));
-						std::cerr << "playing" << std::endl;
-						break;
-
-					case GameStatePrimary::FINISHED:
-						emit(std::move(std::make_unique<messages::output::Say>("Finished")));
-						std::cerr << "finished" << std::endl;
-						break;
-
-					case GameStatePrimary::INITIAL:
-					default:
-						emit(std::move(std::make_unique<messages::output::Say>("Initial")));
-						std::cerr << "initial" << std::endl;
-						break;
-				}
-			});
-
-			// Manually trigger penalised and unpenalised - middle button push
-			// TODO Send output to game controller
-			on<Trigger<ButtonMiddleDown>>([this](const ButtonMiddleDown&) {
-				// Am I penalised?
-				if (!currentState.penalised) {
-					currentState.penalised = true;
-					emit(std::move(std::make_unique<messages::output::Say>("Penalised")));
-				} else {
-					currentState.penalised = false;
-					emit(std::move(std::make_unique<messages::output::Say>("Unpenalised")));
-				}
-			});
-
-			// Check to see if both feet are on the ground.
-			on<Trigger<messages::input::Sensors>>([this](const messages::input::Sensors& sensors) {
-				feetOffGround = (!sensors.leftFootDown && !sensors.rightFootDown);
-			});
-
-			// Check to see if we are currently in the process of getting up.
-			on<Trigger<messages::motion::ExecuteGetup>>([this](const messages::motion::ExecuteGetup&) {
-				isGettingUp = true;
-			});
-
-			// Check to see if we have finished getting up.
-			on<Trigger<messages::motion::KillGetup>>([this](const messages::motion::KillGetup&) {
-				isGettingUp = false;
-			});
-
-			// Check to see if we are currently in the process of diving.
-			on<Trigger<messages::motion::DiveCommand>>([this](const messages::motion::DiveCommand&) {
-				isDiving = true;
-			});
-
-			// Check to see if we have finished diving.
-			on<Trigger<messages::motion::DiveFinished>>([this](const messages::motion::DiveFinished&) {
-				isDiving = false;
-			});
-
-			// Check to see if we are about to kick.
-			on<Trigger<messages::motion::KickCommand>>([this](const messages::motion::KickCommand&) {
-				isKicking = true;
-			});
-
-			// Check to see if the kick has finished.
-			on<Trigger<messages::motion::KickFinished>>([this](const messages::motion::KickFinished&) {
-				isKicking = false;
-			});
-
-			// Check to see if we are walking.
-			on<Trigger<messages::motion::WalkStartCommand>, With<messages::motion::WalkCommand>>
-				([this](const messages::motion::WalkStartCommand&,
-					const messages::motion::WalkCommand&) {
-				isWalking = true;
-			});
-
-			// Check to see if we are no longer walking.
-			on<Trigger<messages::motion::WalkStopped>>([this](const messages::motion::WalkStopped&) {
-				isWalking = false;
-			});
-
-			// Check to see if we are looking at the ball.
-			on<Trigger<LookAtBallStart>>([this](const LookAtBallStart&) {
-				lookingAtBall = true;
-//				std::cerr << "LOOKING AT BALL" << std::endl;
-			});
-
-			// Check to see if we are no longer looking at the ball.
-			on<Trigger<LookAtBallStop>>([this](const LookAtBallStop&) {
-				lookingAtBall = false;
-//				std::cerr << "NOT LOOKING AT BALL" << std::endl;
-			});
-
-			// Check to see if we are looking at the goals.
-			on<Trigger<LookAtGoalStart>>([this](const LookAtGoalStart&) {
-				lookingAtGoal = true;
-//				std::cerr << "LOOKING AT GOAL" << std::endl;
-			});
-
-			// Check to see if we are no longer looking at the goals.
-			on<Trigger<LookAtGoalStop>>([this](const LookAtGoalStop&) {
-				lookingAtGoal = false;
-//				std::cerr << "NOT LOOKING AT GOAL" << std::endl;
-			});
-
-			// Main Loop
-			on<Trigger<Every<30, Per<std::chrono::seconds>>>,
-				With<LocalisationBall>,
-				With<std::vector<VisionBall>>,
-				With<std::vector<messages::localisation::Self>>,
-				With<Optional<messages::input::gameevents::GameState>>,
-				Options<Single>>([this](const time_t&,
-							const LocalisationBall& ball,
-							const std::vector<VisionBall>& visionBalls,
-							const std::vector<messages::localisation::Self>& selfs,
-							const std::shared_ptr<const messages::input::gameevents::GameState>& gameState
-							) {
-
-					// Update game state from game controller
-					updateGameState(gameState);
-
-					// Make a copy of the previous state.
-					memcpy(&previousState, &currentState, sizeof(State));
-
-					// Make a copy of the ball.
-					memcpy(&currentState.ball, &ball, sizeof(LocalisationBall)); //assuming localisationball & not vision ball
-
-					// Store current position and heading.
-					if (selfs.size() > 0) {
-						currentState.position = selfs.at(0).position;
-						currentState.heading = selfs.at(0).heading;
-					}
-					else {
-						std::cerr << "SoccerStrategy - No Self!!!!" << std::endl;
-					}
-
-std::cerr << "currentState.position[0]: " << currentState.position[0] << std::endl;
-std::cerr << "currentState.position[1]: " << currentState.position[1] << std::endl;
-
-					// Calculate the position of the ball in field coordinates.
-					arma::vec2 globalBallPosition = utility::localisation::transform::RobotToWorldTransform(currentState.position, currentState.heading, currentState.ball.position);
-
-					// Are we kicking off?
-					if (gameState != NULL) { 
-						currentState.kickOff = gameState->ourKickOff;
-					}
-
-					// Is my start position inside the centre circle?
-					currentState.kicker = ((arma::norm(ZONES.at(MY_ZONE).startPosition, 2) < (FIELD_DESCRIPTION.dimensions.center_circle_diameter / 2)) && (currentState.primaryGameState == GameStatePrimary::READY ||
-								currentState.primaryGameState == GameStatePrimary::SET || currentState.primaryGameState == GameStatePrimary::PLAYING));
-
-					// Have I been picked up?
-					currentState.pickedUp = feetOffGround && !isGettingUp && !isDiving;
-
-					// Have I been penalised or unpenalised?
-					if (gameState != NULL) { 
-						if (gameState->team.players.at(0).penaltyReason != PenaltyReason::UNPENALISED && !previousState.penalised) {
-							currentState.penalised = true;
-							emit(std::move(std::make_unique<messages::output::Say>("Penalised")));
-						}
-						else if(gameState->team.players.at(0).penaltyReason == PenaltyReason::UNPENALISED && previousState.penalised) {
-							currentState.penalised = false;
-							emit(std::move(std::make_unique<messages::output::Say>("Unpenalised")));
-						}
-					}
-
-// TODO --- Currently not being used - determine if needed
-/*					// Am I in my zone?
-					std::cerr << currentState.position[0] << ", " << currentState.position[1] << std::endl;
-					try {
-						currentState.selfInZone = ZONES.at(MY_ZONE).zone.pointContained(currentState.position);
-					}
-
-					catch (const std::domain_error& e) {
-						std::cerr << "pointContained failed." << std::endl;
-						std::cerr << "selfPosition - (" << currentState.position[0] << ", " << currentState.position[1] << ")" << std::endl;
-						std::cerr << "MY_ZONE - " << MY_ZONE << std::endl;
-					}
-
-					// Can I see the ball?
-					currentState.ballSeen = ((currentState.ball.sr_xx < BALL_CERTAINTY_THRESHOLD) && (currentState.ball.sr_xy < BALL_CERTAINTY_THRESHOLD) && (currentState.ball.sr_yy < BALL_CERTAINTY_THRESHOLD));
-
-					if (currentState.ballSeen) {
-						currentState.timeBallLastSeen = NUClear::clock::now();
-					}
-
-					// Is the ball lost?
-					currentState.ballLost = !currentState.ballSeen;
-
-					// Has the ball moved?
-					currentState.ballHasMoved = arma::norm(currentState.ball.position - previousState.ball.position, 2) > BALL_MOVEMENT_THRESHOLD;
-
-					// Is the ball in my zone?
-					currentState.ballInZone = !currentState.ballLost && ZONES.at(MY_ZONE).zone.pointContained(globalBallPosition);
-
-					// Perform calculations to see if we have reached the assigned target position and heading.
-					arma::vec2 selfToPoint = currentState.targetHeading - currentState.position;
-					arma::vec2 selfRotation = currentState.heading - currentState.position;
-					double selfToPointAngle = std::atan2(selfToPoint[1], selfToPoint[0]);
-					double selfAngle = std::atan2(selfRotation[1], selfRotation[0]);
-
-					// Is our position and heading within the thresholds of the target position and heading?
-					currentState.correctHeading = std::fabs(utility::math::angle::normalizeAngle(selfAngle - selfToPointAngle)) < ANGLE_THRESHOLD;
-					currentState.inPosition = arma::norm(currentState.position - currentState.targetPosition, 2) < POSITION_THRESHOLD_TIGHT;
-					currentState.outOfPosition = (arma::norm(currentState.position - currentState.targetPosition, 2) >= POSITION_THRESHOLD_LOOSE) && previousState.inPosition;
-*/
-
-					// If the balls position, relative to us is (0, 0) then the ball is inside us.
-					// If the balls velocity is (0, 0) then it can not be approaching anything.
-					if (((currentState.ball.position[0] == 0) && (currentState.ball.position[1] == 0)) || ((currentState.ball.velocity[0] == 0) && (currentState.ball.velocity[1] == 0))) {
-						currentState.ballApproaching = false;
-						currentState.ballApproachingGoal = false;
-					}
-					else {
-						// Make preparations to calculate whether the ball is approaching our own goals or ourselves.
-						Plane<2> planeGoal, planeGoalie, planeSelf;
-						ParametricLine<2> line;
-						ParametricLine<2> goalie_line;
-						arma::vec2 xaxis = {1, 0};
-						arma::vec2 centreOfOurGoal = {-FIELD_DESCRIPTION.dimensions.field_length / 2, 0};
-						arma::vec2 goaliePoint = {-(FIELD_DESCRIPTION.dimensions.field_length - FIELD_DESCRIPTION.dimensions.goal_area_length) / 2, 0}; //we want the robot to move in a line in the middle of the goal box
-
-						planeGoal.setFromNormal(xaxis, centreOfOurGoal);
-						planeGoalie.setFromNormal(xaxis, goaliePoint);
-						planeSelf.setFromNormal(currentState.ball.position, currentState.position);
-
-						line.setFromDirection(utility::localisation::transform::RobotToWorldTransform(arma::vec2{0,0}, currentState.heading, currentState.ball.velocity), 
-							                  globalBallPosition,
-							                  arma::vec2{0,std::numeric_limits<double>::infinity()});	//Check forward along line only
-
-						goalie_line.setFromTwoPoints(centreOfOurGoal, globalBallPosition);
-						
-						// Is the ball approaching our goals?
-						try {
-							// Throws std::domain_error if there is no intersection.
-							currentState.ballGoalIntersection = planeGoal.intersect(line);
-							currentState.ballGoalieIntersection = planeGoalie.intersect(goalie_line);
-							currentState.ballApproachingGoal = arma::norm(centreOfOurGoal - currentState.ballGoalIntersection, 2) <= (FIELD_DESCRIPTION.dimensions.goal_area_width / 2);
-						}
-
-						catch (const std::domain_error& e) {
-							currentState.ballApproachingGoal = false;
-						}
-
-						// Is the ball heading in my direction?
-						try {
-							// Throws std::domain_error if there is no intersection.
-							currentState.ballSelfIntersection = planeSelf.intersect(line);
-
-							currentState.ballApproaching = arma::norm(currentState.position - currentState.ballSelfIntersection, 2) <= (BALL_SELF_INTERSECTION_REGION / 2);
-						}
-
-						catch (const std::domain_error& e) {
-							currentState.ballApproaching = false;
-						}
-					}
-
-					// Calculate the optimal zone position.
-					arma::vec2 optimalPosition = findOptimalPosition(ZONES.at(MY_ZONE).zone, globalBallPosition);
-
-					// ------
-					// Take appropriate action depending on state
-					// ------
-					switch(currentState.primaryGameState) {
-						case GameStatePrimary::INITIAL:
-							stopWalking();
-							findSelf();
-							break;
-						case GameStatePrimary::READY:
-							if(currentState.penalised || currentState.pickedUp){
-								stopWalking();
-							} else{
-								walkToStartPosition(selfs[0]);
-							}
-							findSelf();
-							break;
-						case GameStatePrimary::SET:
-							stopWalking();
-							findSelfAndBall();
-							break;
-						case GameStatePrimary::PLAYING:
-							if(currentState.penalised || currentState.pickedUp){
-								stopWalking();
-								findSelfAndBall();
-							} else {
-								if(IS_GOALIE) {
-									// TODO - fix goalie logic
-									// At some stage he'll have to move to a default position (or possibly optimal?)
-									if(visionBalls.size() > 0){
-										playGoalie(ball.position, selfs[0]);
-									} else {
-										stopWalking();
-										findSelfAndBall();
-									}
-								} else {
-									// Not goalie (normal player)
-									kickBall(enemyGoal);
-
-									if(visionBalls.size() > 0) {
-										playSoccer(ball.position, visionBalls.at(0), selfs[0], gameState);
-									} else {
-										searchForBall(ball, selfs[0], gameState);
-									}	
-								}
-							}
-							break;
-						case GameStatePrimary::TIMEOUT:
-							stopWalking();
-							findSelfAndBall();
-							break;
-						case GameStatePrimary::FINISHED:
-							stopWalking();
-							findSelfAndBall();
-							break;
-						default:
-							NUClear::log<NUClear::INFO>("Unknown behavioural state. Finding self, finding ball.");
-							stopWalking();
-							findSelfAndBall();
-							break;
-					}
-
-/* Commented out ------ to be merged into the above switch?
-					else if (IS_GOALIE && currentState.ballApproachingGoal) {
-						sideStepToPoint(currentState.ballGoalieIntersection);
-
-//						NUClear::log<NUClear::INFO>("Ball is approaching goal. Goalie moving to block it.");
-					}
-
-					else {
-						arma::vec2 heading = {FIELD_DESCRIPTION.dimensions.field_length / 2, 0};
-						findSelf();
-
-						if ((ZONES.at(MY_ZONE).defaultPosition[0] != previousState.targetPosition[0]) || (ZONES.at(MY_ZONE).defaultPosition[1] != previousState.targetPosition[1])) {
-							goToPoint(ZONES.at(MY_ZONE).defaultPosition, heading);
-						}
-
-//						NUClear::log<NUClear::INFO>("Unknown behavioural state. Finding self, finding ball, moving to default position.");
-					}
-*/
-
-				});
-			}
-
-			void SoccerStrategy::updateGameState(const std::shared_ptr<const messages::input::gameevents::GameState>& gameState) {
-				if (gameState == NULL) {
-					return;
-				}
-
-				// What state is the game in?
-				switch (gameState->phase) {
-					case Phase::READY:
-						currentState.primaryGameState = GameStatePrimary::READY;
-						if(currentState.primaryGameState != previousState.primaryGameState) {
-							emit(std::move(std::make_unique<messages::output::Say>("ready")));
-							std::cerr << "ready" << std::endl;
-						}
-						break;
-
-					case Phase::SET:
-						currentState.primaryGameState = GameStatePrimary::SET;
-						if(currentState.primaryGameState != previousState.primaryGameState) {
-							emit(std::move(std::make_unique<messages::output::Say>("set")));
-							std::cerr << "set" << std::endl;
-						}
-						break;
-
-					case Phase::PLAYING:
-						currentState.primaryGameState = GameStatePrimary::PLAYING;
-						if(currentState.primaryGameState != previousState.primaryGameState) {
-							emit(std::move(std::make_unique<messages::output::Say>("playing")));
-							std::cerr << "playing" << std::endl;
-						}
-						break;
-
-					case Phase::TIMEOUT:
-						currentState.primaryGameState = GameStatePrimary::TIMEOUT;
-						if(currentState.primaryGameState != previousState.primaryGameState) {
-							emit(std::move(std::make_unique<messages::output::Say>("timeout")));
-							std::cerr << "timeout" << std::endl;
-						}
-						break;
-
-					case Phase::FINISHED:
-						currentState.primaryGameState = GameStatePrimary::FINISHED;
-						if(currentState.primaryGameState != previousState.primaryGameState) {
-							emit(std::move(std::make_unique<messages::output::Say>("finished")));
-							std::cerr << "finished" << std::endl;
-						}
-						break;
-
-					case Phase::INITIAL:
-					default:
-						currentState.primaryGameState = GameStatePrimary::INITIAL;
-						if(currentState.primaryGameState != previousState.primaryGameState) {
-							emit(std::move(std::make_unique<messages::output::Say>("initial")));
-							std::cerr << "initial" << std::endl;
-						}
-						break;
-				}
-
-				switch (gameState->mode) {
-					case messages::input::gameevents::Mode::PENALTY_SHOOTOUT:
-						currentState.secondaryGameState = GameStateSecondary::PENALTY_SHOOTOUT;
-						if(currentState.secondaryGameState != previousState.secondaryGameState) {
-							emit(std::move(std::make_unique<messages::output::Say>("penalty shoot out")));
-							std::cerr << "penalty shootout" << std::endl;
-						}
-						break;
-
-					case messages::input::gameevents::Mode::OVERTIME:
-						currentState.secondaryGameState = GameStateSecondary::OVERTIME;
-						if(currentState.secondaryGameState != previousState.secondaryGameState) {
-							emit(std::move(std::make_unique<messages::output::Say>("over time")));
-							std::cerr << "overtime" << std::endl;
-						}
-						break;
-
-					case messages::input::gameevents::Mode::NORMAL:
-					default:
-						currentState.secondaryGameState = GameStateSecondary::NORMAL;
-						if(currentState.secondaryGameState != previousState.secondaryGameState) {
-							emit(std::move(std::make_unique<messages::output::Say>("normal")));
-							std::cerr << "normal" << std::endl;
-						}
-						break;
-				}
-			}
-
-			arma::vec2 SoccerStrategy::findOptimalPosition(const Polygon& zone, const arma::vec2& point) {
-				try {
-					return(zone.projectPointToPolygon(point));
-				}
-
-				catch (const std::domain_error& e) {
-					return(ZONES.at(MY_ZONE).defaultPosition);
-				}
-			}
-
-			// Walk directly to a position on the field with the robot facing the specified heading
-			void SoccerStrategy::goToPoint(const arma::vec2& position, const arma::vec2& heading) {
-				auto approach = std::make_unique<messages::behaviour::WalkStrategy>();
-				approach->targetPositionType = WalkTarget::WayPoint;
-				approach->targetHeadingType = WalkTarget::WayPoint;
-				approach->walkMovementType = WalkApproach::WalkToPoint;
-				approach->heading = heading;
-				approach->target = position;
-
-				currentState.targetPosition = approach->target;
-				currentState.targetHeading = approach->heading;
-
-				emit(std::move(approach));
-			}
-
-			// Side step directly to a position on the field with the robot facing the specified heading
-			void SoccerStrategy::sideStepToPoint(const arma::vec2& position) {
-				auto approach = std::make_unique<messages::behaviour::WalkStrategy>();
-				approach->targetPositionType = WalkTarget::WayPoint;
-				approach->targetHeadingType = WalkTarget::Ball;
-				approach->walkMovementType = WalkApproach::OmnidirectionalReposition;
-				approach->heading = utility::localisation::transform::RobotToWorldTransform(currentState.position, currentState.heading, currentState.ball.position) - currentState.position;
-				approach->target = position;
-
-				currentState.targetPosition = approach->target;
-				currentState.targetHeading = approach->heading;
-
-				std::cerr << "I Am side stepping to: (" << position[0] << ", " << position[1] << ")" << std::endl; //test the position
-
-				emit(std::move(approach));
-			}
-
-			// Approach the ball from the direction of a specified heading
-			void SoccerStrategy::approachBall(const arma::vec2& heading) {
-				auto approach = std::make_unique<messages::behaviour::WalkStrategy>();
-				approach->targetPositionType = WalkTarget::Ball;
-				approach->targetHeadingType = WalkTarget::WayPoint;
-				approach->walkMovementType = WalkApproach::ApproachFromDirection;
-				approach->heading = heading;
-				approach->target = utility::localisation::transform::RobotToWorldTransform(currentState.position, currentState.heading, currentState.ball.position);
-
-				currentState.targetPosition = approach->target;
-				currentState.targetHeading = approach->heading;
-
-				emit(std::move(approach));
-			}
-
-			// Send kick command. Allow kick planner to determine when to kick
-			void SoccerStrategy::kickBall(const arma::vec2& target) {
-				auto kick = std::make_unique<messages::behaviour::KickPlan>();
-				kick->target = target;
-
-				emit(std::move(kick));
-			}
-
-
-			//NEW
-
-			void SoccerStrategy::diveForBall(const arma::vec2& target) {
-
-				auto dive = std::make_unique<messages::behaviour::DivePlan>();
-				dive->target = target;
-				emit(std::move(dive));
-			}
-
-			void SoccerStrategy::playSoccer(const arma::vec2& localisationBall, const VisionBall& visionBall, const messages::localisation::Self& self, const std::shared_ptr<const messages::input::gameevents::GameState>& gameState){
-//std::cerr << __func__ << std::endl;
-				// TODO: What are these for?
-				(void)visionBall;
-				(void)self;
-				(void)gameState;
-
-				arma::vec2 goalPosition = ZONES.at(MY_ZONE).zone.projectPointToPolygon(localisationBall);
-
-				if(arma::norm(goalPosition - localisationBall) < 0.1){
-					approachBall(enemyGoal);
-				} else {
-					goToPoint(goalPosition, localisationBall - goalPosition);
-				}
-			}
-
-			void SoccerStrategy::playGoalie(const arma::vec2& localisationBall, const Self& self) {
-
-				arma::vec2 zoned_point;
-				double heading = 0;
-
-				// Limit ballGoalieIntersection to within goal box
-				if(currentState.ballGoalieIntersection[1] > 0) {
-					zoned_point = {currentState.ballGoalieIntersection[0], std::min(currentState.ballGoalieIntersection[1], FIELD_DESCRIPTION.dimensions.goal_width / 2)};
-				} else {
-					zoned_point = {currentState.ballGoalieIntersection[0], std::max(currentState.ballGoalieIntersection[1], -FIELD_DESCRIPTION.dimensions.goal_width / 2)};
-				}
-
-			/*	if(isWalking && arma::norm(self.position - zoned_point) < POSITION_THRESHOLD_TIGHT
-							 && std::fabs(heading - std::atan2(currentState.heading[0])) < ANGLE_THRESHOLD) {
-					stopWalking();
-				} else if(arma::norm(self.position - zoned_point) > POSITION_THRESHOLD_LOOSE
-						|| std::fabs(heading - std::atan2(currentState.heading[1], currentState.heading[0])) > ANGLE_THRESHOLD) {
-					sideStepToPoint(zoned_point);
-				} */
-
-				if(isWalking && arma::norm(self.position - ZONES.at(MY_ZONE).defaultPosition) < POSITION_THRESHOLD_TIGHT
-							 && std::fabs(heading - std::atan2(currentState.heading[1], currentState.heading[0])) < ANGLE_THRESHOLD) {
-					stopWalking();
-				} else if(arma::norm(self.position - ZONES.at(MY_ZONE).defaultPosition) > POSITION_THRESHOLD_LOOSE
-						|| std::fabs(heading - std::atan2(currentState.heading[1], currentState.heading[0]) > ANGLE_THRESHOLD)) {
-					sideStepToPoint(ZONES.at(MY_ZONE).defaultPosition);
-				}
-				
-				diveForBall(localisationBall);
-			}
-
-			void SoccerStrategy::searchForBall(const messages::localisation::Ball& localisationBall, const Self& self, const std::shared_ptr<const messages::input::gameevents::GameState>& gameState){
-//std::cerr << __func__ << std::endl;
-				(void)localisationBall;
-				(void)gameState;
-
-				//TODO enhance this behaviour
-				if (isWalking && arma::norm(self.position - ZONES.at(MY_ZONE).defaultPosition) < POSITION_THRESHOLD_TIGHT) 
-				{
-
-					if (utility::time::TimeDifferenceSeconds(NUClear::clock::now(), currentState.timeBallLastSeen) > BALL_TIMEOUT_THRESHOLD) {
-						spin();
-					} else {
-						findBall();
-					}
-				} else if(arma::norm(self.position - ZONES.at(MY_ZONE).defaultPosition) > POSITION_THRESHOLD_LOOSE) {
-					goToPoint(ZONES.at(MY_ZONE).defaultPosition, self.position-ZONES.at(MY_ZONE).defaultPosition);
-				}
-			}
-
-			void SoccerStrategy::walkToStartPosition(const Self& self) {
-				double heading = 0;
-				arma::vec2 startPosition;
-
-				if(!currentState.kickOff && currentState.kicker){
-					startPosition = ZONES.at(MY_ZONE).startPosition - arma::vec2{-FIELD_DESCRIPTION.dimensions.center_circle_diameter * 1.5, 0};
-				} else { 
-					startPosition = ZONES.at(MY_ZONE).startPosition;
-				}
-
-				// Warning Oscillation with bad localisation
-				// Was arma::norm(self.position - )
-				if (isWalking && arma::norm(self.position - startPosition) < POSITION_THRESHOLD_TIGHT
-							  && std::fabs(heading - std::atan2(currentState.heading[1], currentState.heading[0])) < ANGLE_THRESHOLD) {
-					stopWalking();
-				} else if(arma::norm(self.position - ZONES.at(MY_ZONE).startPosition) > POSITION_THRESHOLD_LOOSE
-						||std::fabs(heading - std::atan2(currentState.heading[1], currentState.heading[0])) > ANGLE_THRESHOLD) 
-				{
-					goToPoint(ZONES.at(MY_ZONE).startPosition, arma::vec2{std::cos(heading), std::sin(heading)});
-				}
-			}
-
-			void SoccerStrategy::stopWalking(){
-				auto command = std::make_unique<WalkStrategy>();
-				command->walkMovementType = messages::behaviour::WalkApproach::StandStill;
-				emit(std::move(command));
-			}
-
-			//TODO figure out what these should do
-
-			void SoccerStrategy::findSelfAndBall(){
-std::cerr << __FILE__ << ", " << __LINE__ << ": " << __func__ << std::endl;
-				// If we haven't seen the ball for some time now, look for the ball.
-				// Otherwise look for the goal.
-				// Try to mix these two actions nicely so we can get good localisation as well as adequate knowledge of the ball location.
-				if (!lookingAtBall && (utility::time::TimeDifferenceSeconds(NUClear::clock::now(), currentState.timeBallLastSeen) > BALL_TIMEOUT_THRESHOLD)) {
-					// We can't be looking at both the ball and goal simulatenously.
-					if (lookingAtGoal) {
-						emit(std::make_unique<LookAtGoalStop>());
-					}
-
-					// Prevent spamming.
-					if (!lookingAtGoal) {
-						emit(std::make_unique<LookAtGoalStart>());
-					}
-				}
-
-				else {
-					// We can't be looking at both the ball and goal simulatenously.
-					if (lookingAtBall) {
-						emit(std::make_unique<LookAtBallStop>());
-					}
-
-					// Looking for the goals should help localisation to converge on our position.
-					// Prevent spamming.
-					if (!lookingAtGoal) {
-						emit(std::make_unique<LookAtGoalStart>());
-					}
-				}
-			}
-
-			void SoccerStrategy::findSelf() {
-std::cerr << __FILE__ << ", " << __LINE__ << ": " << __func__ << std::endl;
-				// We can't be looking at both the ball and goal simulatenously.
-				if (lookingAtBall) {
-std::cerr << __FILE__ << ", " << __LINE__ << ": " << __func__ << std::endl;
-					emit(std::make_unique<LookAtBallStop>());
-				}
-
-				// Looking for the goals should help localisation to converge on our position.
-				// Prevent spamming.
-				if (!lookingAtGoal) {
-std::cerr << __FILE__ << ", " << __LINE__ << ": " << __func__ << std::endl;
-					emit(std::make_unique<LookAtGoalStart>());
-				}
-			}
-
-			void SoccerStrategy::findBall() {
-std::cerr << __FILE__ << ", " << __LINE__ << ": " << __func__ << std::endl;
-				// We can't be looking at both the ball and goal simulatenously.
-				if (lookingAtGoal) {
-					emit(std::make_unique<LookAtGoalStop>());
-				}
-
-				// Prevent spamming.
-				if (!lookingAtBall) {
-					emit(std::make_unique<LookAtBallStart>());
-				}
-			}
-
-			void SoccerStrategy::spin(){
-//std::cerr << __func__ << std::endl;
-				auto command = std::make_unique<WalkStrategy>();
-				command->walkMovementType = messages::behaviour::WalkApproach::DirectCommand;
-				command->target = {0,0};
-				command->heading = {1,0};
-				emit(std::move(command));
-			}
-
-
-		}  // strategy
-	}  // behaviours
-=======
 namespace behaviour {
 namespace strategy {
 
@@ -1275,5 +478,4 @@
 
 }  // strategy
 }  // behaviours
->>>>>>> 095dd49e
 } // modules