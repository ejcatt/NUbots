--- conflicted
+++ resolved
@@ -58,14 +58,11 @@
             using messages::input::gameevents::Phase;
             using messages::input::gameevents::Mode;
             using messages::input::gameevents::PenaltyReason;
-<<<<<<< HEAD
             using messages::behaviour::LookAtAngle;
             using messages::behaviour::LookAtPosition;
-=======
             using messages::motion::KickCommand;
             using messages::motion::KickFinished;
             using messages::behaviour::LimbID;
->>>>>>> 538c5ff1
 
             double triangle_wave(double t, double period) {
                 auto a = period; // / 2.0;
@@ -403,14 +400,9 @@
                         auto goals = std::make_unique<std::vector<messages::vision::Goal>>();
 
                         // Only observe goals that are in front of the robot
-<<<<<<< HEAD
 std::cerr << __FILE__ << ", " << __LINE__ << ": " << __func__ << std::endl;
                         arma::vec3 goal_l_pos;
                         arma::vec3 goal_r_pos;
-=======
-                        arma::vec3 goal_l_pos = {0, 0, 0};
-                        arma::vec3 goal_r_pos = {0, 0, 0};
->>>>>>> 538c5ff1
 
                         if (robot_heading_ < -M_PI * 0.5 || robot_heading_ > M_PI * 0.5) {
                             goal_l_pos.rows(0, 1) = field_description_->goalpost_bl;
@@ -598,7 +590,6 @@
                     }
                 });
 
-<<<<<<< HEAD
                 // Simulate head motion.
                 on<Trigger<Every<1, std::chrono::milliseconds>>>("Mock Head Motion Simulator", [this](const time_t&) {
                         // s = s_0 + vt + a*t*t*0.5
@@ -725,7 +716,8 @@
                             speed = cfg_.fast_speed;
                         }
                     }
-=======
+                });
+                    
                 // Give the ball velocity when it is kicked
                 on<Trigger<KickCommand>>([this] (const KickCommand& kickCommand) {
                     auto direction = kickCommand.direction;
@@ -757,7 +749,6 @@
                     }
 
                     emit(std::move(std::make_unique<KickFinished>()));
->>>>>>> 538c5ff1
                 });
             }
         }
