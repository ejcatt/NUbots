ADD_ROLE(
    NAME cameratest
    MODULES
        support::SignalCatcher
        support::logging::ConsoleLogHandler
        support::configuration::ConfigSystem
        support::configuration::GlobalConfig
<<<<<<< HEAD
        input::LinuxCamera
=======
        #platform::darwin::HardwareIO
        # input::LinuxCamera
        input::FlycapCamera
        # input::DC1394Camera
>>>>>>> c7389ee4
        support::NUbugger
        support::configuration::SoccerConfig
)<|MERGE_RESOLUTION|>--- conflicted
+++ resolved
@@ -1,18 +1,15 @@
 ADD_ROLE(
     NAME cameratest
     MODULES
+        # Support
         support::SignalCatcher
         support::logging::ConsoleLogHandler
         support::configuration::ConfigSystem
         support::configuration::GlobalConfig
-<<<<<<< HEAD
-        input::LinuxCamera
-=======
-        #platform::darwin::HardwareIO
-        # input::LinuxCamera
+
+        # Vision
         input::FlycapCamera
-        # input::DC1394Camera
->>>>>>> c7389ee4
+
+        # Debugging
         support::NUbugger
-        support::configuration::SoccerConfig
 )