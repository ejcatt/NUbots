--- conflicted
+++ resolved
@@ -12,21 +12,6 @@
 class Kinematics
 {
 public:
-<<<<<<< HEAD
-    enum Effector
-    {
-        bottomCamera,
-        topCamera,
-        leftFoot,
-        rightFoot,
-        numEffectors
-    }; 
-
-    bool LoadModel(const std::string& fileName = "Default");
-    bool LoadFromFile(const std::string& fileName);
-    Matrix CalculateTransform(Effector effectorId, const std::vector<float>& jointValues);
-
-=======
     typedef std::vector<EndEffector> RobotModel; 
 
     /*!
@@ -114,7 +99,7 @@
     * @param origin2Camera The transform from the origin to the camera space
     * @return Transform matrix from the camera to the ground space.
     */
->>>>>>> 65e0c60a
+
     static Matrix CalculateCamera2GroundTransform(const Matrix& origin2SupportLegTransform, const Matrix& origin2Camera);
 
     /*!
