--- conflicted
+++ resolved
@@ -5,22 +5,9 @@
 
 Vagrant.configure("2") do |config|
 
-<<<<<<< HEAD
-# Determine the base box to use by checking the hostname.
-# Add your hostname to the list to opt-out of nubots-14.04.
-# # 'precise32' was used prior to 2014-04-30.
-# config.vm.box = "precise32"
-# config.vm.box_url = "http://files.vagrantup.com/precise32.box"
-
-# The NUbots changed to 'trusty32' on 2014-04-30.
-config.vm.box = "trusty32"
-config.vm.box_url = "https://cloud-images.ubuntu.com/vagrant/trusty/current/trusty-server-cloudimg-i386-vagrant-disk1.box"
-
-=======
   # Use trusty32 as our base image
   config.vm.box = "trusty32"
   config.vm.box_url = "https://cloud-images.ubuntu.com/vagrant/trusty/current/trusty-server-cloudimg-i386-vagrant-disk1.box"
->>>>>>> b2731bd8
 
   # Create a public network, which generally matched to bridged network.
   # Bridged networks make the machine appear as another physical device on
