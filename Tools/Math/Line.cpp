--- conflicted
+++ resolved
@@ -215,15 +215,10 @@
 
 double Line::getLinePointDistance(Vector2<double> point) const
 {
-<<<<<<< HEAD
-  if(!isValid()) return 0.0;
-  return std::abs(m_A * point.x + m_B * point.y - m_C) / m_normaliser;
-=======
     double d = (m_A * point.x + m_B * point.y - m_C) * m_inv_normaliser;
     long b = *((long*)&d) & 0x7FFFFFFFFFFFFFFF;
     d = *( (double*) &b );
     return std::abs(m_A * point.x + m_B * point.y - m_C) * m_inv_normaliser;
->>>>>>> ed89c74b
 }
 
 double Line::getSignedLinePointDistance(Vector2<double> point) const
