/*! @file WalkOptimisationProvider.cpp
    @brief Implementation of chase ball behaviour class

    @author Jason Kulk
 
 Copyright (c) 2010 Jason Kulk
 
 This file is free software: you can redistribute it and/or modify
 it under the terms of the GNU General Public License as published by
 the Free Software Foundation, either version 3 of the License, or
 (at your option) any later version.
 
 This file is distributed in the hope that it will be useful,
 but WITHOUT ANY WARRANTY; without even the implied warranty of
 MERCHANTABILITY or FITNESS FOR A PARTICULAR PURPOSE.  See the
 GNU General Public License for more details.
 
 You should have received a copy of the GNU General Public License
 along with NUbot.  If not, see <http://www.gnu.org/licenses/>.
 */

#include "WalkOptimisationProvider.h"
#include "GenerateWalkParametersState.h"
#include "EvaluateWalkParametersState.h"
#include "PausedWalkOptimisationState.h"

#include "Tools/Optimisation/EHCLSOptimiser.h"
#include "Tools/Optimisation/PGRLOptimiser.h"
#include "Tools/Optimisation/PSOOptimiser.h"
#include "Tools/Math/StlVector.h"

#include "Infrastructure/Jobs/JobList.h"
#include "Infrastructure/NUSensorsData/NUSensorsData.h"
#include "Infrastructure/NUActionatorsData/NUActionatorsData.h"
#include "Infrastructure/FieldObjects/FieldObjects.h"
#include "NUPlatform/NUPlatform.h"

#include "Infrastructure/Jobs/MotionJobs/HeadJob.h"
#include "Infrastructure/Jobs/MotionJobs/HeadPanJob.h"
#include "Infrastructure/Jobs/MotionJobs/HeadNodJob.h"
#include "Infrastructure/Jobs/MotionJobs/WalkJob.h"
#include "Infrastructure/Jobs/MotionJobs/WalkParametersJob.h"

#include "debug.h"
#include "debugverbositybehaviour.h"
#include "nubotconfig.h"
#include "nubotdataconfig.h"
#include "targetconfig.h"

#include <boost/random.hpp>
#include <sys/types.h>
#include <unistd.h>
#include <signal.h>
<<<<<<< HEAD
=======

#define USE_PGRL
#define USE_MO
#define USE_COST
#define USE_STIFFNESS
>>>>>>> 87040a7f

WalkOptimisationProvider::WalkOptimisationProvider(Behaviour* manager) : BehaviourFSMProvider(manager)
{
    #if DEBUG_BEHAVIOUR_VERBOSITY > 1
        debug << "WalkOptimisationProvider::WalkOptimisationProvider" << endl;
    #endif
<<<<<<< HEAD
    fstream id_file((DATA_DIR + "/Optimisation/Count.txt").c_str());
    stringstream id;
    if (id_file.is_open())
    {
        int instance_id = 0;
        id_file >> instance_id;
        instance_id++;
        id << instance_id;
        id_file.seekp(0, fstream::beg);
        id_file << instance_id << endl;
        id_file.close();
    } 
    
    m_parameters.load("NBWalkStart");
    vector<Parameter> parameters = m_parameters.getAsParameters();
    //parameters.resize(parameters.size() - 6);           // remove the stiffnesses from the parameter set!
    //m_optimiser = new EHCLSOptimiser(id.str() + "EHCLS", parameters);
    //m_optimiser = new PGRLOptimiser(id.str() + "PGRL", parameters);    
    //m_optimiser = new PSOOptimiser(id.str() + "PSO", parameters);
    m_optimiser = NULL;    
    if (not m_optimiser)
        m_log.open((DATA_DIR + "/Optimisation/" + m_parameters.getName() + ".log").c_str(), fstream::out);
    else
        m_log.open((DATA_DIR + "/Optimisation/" + id.str() + "Log.log").c_str(), fstream::out | fstream::app);
    
    if (m_optimiser)
        m_parameters.set(m_optimiser->getNextParameters());
=======
    loadId();
    loadWayPoints();
    loadParameters("ALWalkStart");
    initOptimiser();
>>>>>>> 87040a7f

    if (not m_optimiser)
        m_log.open((DATA_DIR + "/Optimisation/" + m_parameters.getName() + ".log").c_str(), fstream::out);
    else
        m_log.open((DATA_DIR + "/Optimisation/" + m_id + "Log.log").c_str(), fstream::out | fstream::app);

    m_generate = new GenerateWalkParametersState(this);
    m_evaluate = new EvaluateWalkParametersState(this);
    m_paused = new PausedWalkOptimisationState(this);
    m_state = m_paused;
    
    m_iteration_count = 0;
    m_fall_count = 0;
<<<<<<< HEAD
    m_duration = 0;
    m_energy = 0;	
    m_stability = 0;

    if (m_optimiser)
        cout << m_optimiser->getName() << " " << id.str() << endl;
=======
>>>>>>> 87040a7f
}

WalkOptimisationProvider::~WalkOptimisationProvider()
{
    delete m_generate;
    delete m_evaluate;
    delete m_paused;
    
    delete m_optimiser;
}

/*! @brief Handles state transitions common to all walk optimisation states
 * 				- In webots this includes the timely termination of the simulation, and the automatix transition from paused to generate
 * 				- On a real robot this handles the automatic transition from paused to generate
 */
BehaviourState* WalkOptimisationProvider::nextStateCommons()
{
    while (m_game_info->getCurrentState() != GameInformation::PlayingState)
        m_game_info->doManualStateChange();
    
    #ifdef TARGET_IS_NAOWEBOTS
		if (not m_optimiser and Platform->getTime() > 20*60*1e3)
		{
			kill(getppid(), SIGKILL);
			kill(getpid(), SIGKILL);
		}
		else if (m_iteration_count + 9*m_fall_count > 2000)
		{
			kill(getppid(), SIGKILL);
			kill(getpid(), SIGKILL);
		}

		if (m_state == m_paused and Platform->getTime() > 1000)
			return m_generate;
		else
			return m_state;
	#else
        if (m_state == m_paused and Platform->getTime() > 5000)
            return m_generate;
        else
            return m_state;
<<<<<<< HEAD
    #else
        if (not m_optimiser and Platform->getTime() > 20*60*1e3)
            kill(getppid(), SIGKILL);
        else if (m_iteration_count + 9*m_fall_count > 3000)
            kill(getppid(), SIGKILL);
        
        if (m_state == m_paused and Platform->getTime() > 1000)
            return m_generate;
        else
            return m_state;
=======
>>>>>>> 87040a7f
    #endif
}

/*! @brief Does behaviour common to all walk optimisations states */
void WalkOptimisationProvider::doBehaviourCommons()
{;
    if (m_previous_state == m_paused and m_state == m_generate)
        m_jobs->addMotionJob(new WalkParametersJob(m_parameters)); 
	#ifndef USE_VISION		// if there is no vision then just fix the head in (0,0) position
		m_jobs->addMotionJob(new HeadJob(0,vector<float>(2,0)));
	#endif
}

void WalkOptimisationProvider::tickOptimiser()
{    
    #if DEBUG_BEHAVIOUR_VERBOSITY > 1
        debug << "WalkOptimisationProvider::tickOptimiser" << endl;
    #endif 
    // update the optimiser and give the next set of parameters to the walk engine
	#ifdef USE_MO
        vector<float> fitness = calculateFitnesses();
	#else
        float fitness = calculateFitness();
	#endif
    if (m_optimiser)
    {            
		m_optimiser->setParametersResult(fitness);
        vector<float> nextparameters = m_optimiser->getNextParameters();
        m_parameters.set(nextparameters);
    }
    m_jobs->addMotionJob(new WalkParametersJob(m_parameters));
    
    #if DEBUG_BEHAVIOUR_VERBOSITY > 1
			debug << "WalkOptimisationProvider::tickOptimiser() new parameters: " << m_parameters.getAsVector() << endl;
    #endif

    // save the state of the optimiser, and the walk parameters in case of hardware failure.
    if (m_optimiser)
        m_optimiser->save();
    m_iteration_count++;
}

vector<float> WalkOptimisationProvider::calculateFitnesses()
{
    vector<float> fitness(2,0);
    float speed = 0;
    float cost = 0;
    bool unstable = true;

    if (not m_generate->success())
    {
		#if DEBUG_BEHAVIOUR_VERBOSITY > 2
			debug << "WalkOptimisationProvider::calculateFitness() Generate state was not successful" << endl;
		#endif
		float distance = max(10.0f, m_generate->distance());
		float duration = max(300.0f, m_generate->duration());
		float energy = max(20.0f, m_generate->energy());
		speed = 1000*distance/duration;
		cost = 100*energy/(9.81*4.6*distance);

		// penalise for falling
		speed *= 0.5*distance/333.0;
		cost /= 0.5*distance/333.0;
    }
    else if (not m_evaluate->success())
    {
		#if DEBUG_BEHAVIOUR_VERBOSITY > 2
			debug << "WalkOptimisationProvider::calculateFitness() Evaluate state was not successful" << endl;
		#endif
		float distance = max(10.0f, m_generate->distance() + m_evaluate->distance());
		float duration = max(300.0f, m_generate->duration() + m_evaluate->duration());
		float energy = max(20.0f, m_generate->energy() + m_evaluate->energy());
		speed = 1000*distance/duration;
		cost = 100*energy/(9.81*4.6*distance);

		// penalise for falling
		speed *= 0.5*distance/333.0;
		cost /= 0.5*distance/333.0;
    }
    else
    {
		#if DEBUG_BEHAVIOUR_VERBOSITY > 2
			debug << "WalkOptimisationProvider::calculateFitness() Evaluate state was successful" << endl;
		#endif
    	speed = 1000*m_evaluate->distance()/m_evaluate->duration();
    	cost = 100*m_evaluate->energy()/(9.81*4.6*m_evaluate->distance());
    	unstable = false;
    }

	#if DEBUG_BEHAVIOUR_VERBOSITY > 2
		debug << "WalkOptimisationProvider::calculateFitness() speed: " << speed << " " << cost << endl;
	#endif

    #ifdef TARGET_IS_NAOWEBOTS
<<<<<<< HEAD
        speed *= normalDistribution(1, 0.105);      // 0.045, 0.055, 0.065
        cost *= normalDistribution(1, 0.105);
=======
        //speed *= normalDistribution(1, 0.105);      // 0.045, 0.055, 0.065
        //cost *= normalDistribution(1, 0.105);
>>>>>>> 87040a7f
    #endif
    
    fitness[0] = speed;                      	// speed--based fitness
    fitness[1] = 180/(4+cost);                  // cost--based fitness
    //fitness = 20*pow(speed,2)/(9.81*m_parameters.getAsVector()[18]);      // froude--based fitness
<<<<<<< HEAD
    m_log << m_iteration_count << ", " << fitness << ", " << speed << ", " << cost << ", " << m_stability << ", " << m_parameters.getAsVector() << endl << flush;

    // update fall count    
    if (speed < 1.5 or cost > 40)
        m_fall_count++;    

    return fitness;
}
=======
    m_log << m_iteration_count << ", " << fitness[1] << ", " << speed << ", " << cost << ", " << unstable << ", " << m_parameters.getAsVector() << endl << flush;
>>>>>>> 87040a7f

    // update fall count    
    if (unstable)
        m_fall_count++;    

	#if DEBUG_BEHAVIOUR_VERBOSITY > 1
        debug << "WalkOptimisationProvider::calculateFitness() " << fitness << " for " << m_parameters.getAsVector() << endl;
    #endif

    return fitness;
}

float WalkOptimisationProvider::calculateFitness()
{
	#if defined(USE_SPEED)
		return calculateFitnesses()[0];
	#elif defined(USE_COST)
		return calculateFitnesses()[1];
	#endif
}

/*! @brief Returns the distance required to stop for the current walk parameters */
float WalkOptimisationProvider::stoppingDistance()
{
    vector<float>& speeds = m_parameters.getMaxSpeeds();
    vector<float>& accels = m_parameters.getMaxAccelerations();
    float xd = pow(1.1*speeds[0],2)/(2*accels[0]);          // s = u^2/2a with a 10% margin for error
    float yd = pow(1.1*speeds[1],2)/(2*accels[1]);
    return sqrt(xd*xd + yd*yd);              
}

/*! @brief Loads the way points from WayPoints.cfg into m_way_points
 */
void WalkOptimisationProvider::loadWayPoints()
{
	ifstream points_file((CONFIG_DIR + string("Motion/Optimisation/WayPoints.cfg")).c_str());
	if (points_file.is_open())
	{
		points_file >> m_way_points;
		#if DEBUG_BEHAVIOUR_VERBOSITY > 0
			debug << "WalkOptimisationProvider::m_way_points " << m_way_points << endl;
		#endif
		points_file.close();
	}
	else
		errorlog << "WalkOptimisationProvider::WalkOptimsationProvider. Unable to load WalkPoints.cfg" << endl;
}

/* @brief Loads the optimisation episode's id from Count.txt. The id is stored in m_id
 */
void WalkOptimisationProvider::loadId()
{
	fstream id_file((DATA_DIR + "/Optimisation/Count.txt").c_str());
	if (id_file.is_open())
	{
		int int_id = 0;
		id_file >> int_id;
		int_id++;
		stringstream ss;
		ss << int_id;
		m_id = ss.str();
		id_file.seekp(0, fstream::beg);
		id_file << int_id << endl;
		id_file.close();
	}
	#if DEBUG_BEHAVIOUR_VERBOSITY > 0
		debug << "Episode Id: " << m_id << endl;
	#endif
	cout << m_id << endl;
}

/*! @brief Loads the initial set of walk parameters for the optimisation episode
 *  @param name the name of the parameters to load
 */
void WalkOptimisationProvider::loadParameters(const string& name)
{
	m_parameters.load(name);
	#if DEBUG_BEHAVIOUR_VERBOSITY > 1
		debug << "Initial Parameters: " << m_parameters << endl;
	#endif
}

/*! @brief Initialises the optimiser
 */
void WalkOptimisationProvider::initOptimiser()
{
	vector<Parameter> parameters = m_parameters.getAsParameters();
	#if not defined(USE_STIFFNESS)
		parameters.resize(parameters.size() - 6);           // remove the stiffnesses from the parameter set
	#endif

	#if defined(USE_EHCLS)
		m_optimiser = new EHCLSOptimiser(m_id + "EHCLS", parameters);
	#elif defined(USE_PGRL)
		m_optimiser = new PGRLOptimiser(m_id + "PGRL", parameters);
	#elif defined(USE_PSO)
		m_optimiser = new PSOOptimiser(m_id + "PSO", parameters);
	#else
		m_optimiser = NULL;
	#endif

	if (m_optimiser)
		m_parameters.set(m_optimiser->getNextParameters());
}

/*! @brief Returns a normal random variable from the normal distribution with mean and sigma
 */
float WalkOptimisationProvider::normalDistribution(float mean, float sigma)
{
    static unsigned int seed = 1e6*Platform->getRealTime()*Platform->getRealTime()*Platform->getRealTime();          // I am hoping that at least one of the three calls is different for each process
    static boost::mt19937 generator(seed);                       // you need to seed it here with an unsigned int!
    static boost::normal_distribution<float> distribution(0,1);
    static boost::variate_generator<boost::mt19937, boost::normal_distribution<float> > standardnorm(generator, distribution);
    
    float z = standardnorm();       // take a random variable from the standard normal distribution
    float x = mean + z*sigma;       // then scale it to belong to the specified normal distribution
    
    return x;
}
<|MERGE_RESOLUTION|>--- conflicted
+++ resolved
@@ -51,54 +51,21 @@
 #include <sys/types.h>
 #include <unistd.h>
 #include <signal.h>
-<<<<<<< HEAD
-=======
 
 #define USE_PGRL
 #define USE_MO
 #define USE_COST
 #define USE_STIFFNESS
->>>>>>> 87040a7f
 
 WalkOptimisationProvider::WalkOptimisationProvider(Behaviour* manager) : BehaviourFSMProvider(manager)
 {
     #if DEBUG_BEHAVIOUR_VERBOSITY > 1
         debug << "WalkOptimisationProvider::WalkOptimisationProvider" << endl;
     #endif
-<<<<<<< HEAD
-    fstream id_file((DATA_DIR + "/Optimisation/Count.txt").c_str());
-    stringstream id;
-    if (id_file.is_open())
-    {
-        int instance_id = 0;
-        id_file >> instance_id;
-        instance_id++;
-        id << instance_id;
-        id_file.seekp(0, fstream::beg);
-        id_file << instance_id << endl;
-        id_file.close();
-    } 
-    
-    m_parameters.load("NBWalkStart");
-    vector<Parameter> parameters = m_parameters.getAsParameters();
-    //parameters.resize(parameters.size() - 6);           // remove the stiffnesses from the parameter set!
-    //m_optimiser = new EHCLSOptimiser(id.str() + "EHCLS", parameters);
-    //m_optimiser = new PGRLOptimiser(id.str() + "PGRL", parameters);    
-    //m_optimiser = new PSOOptimiser(id.str() + "PSO", parameters);
-    m_optimiser = NULL;    
-    if (not m_optimiser)
-        m_log.open((DATA_DIR + "/Optimisation/" + m_parameters.getName() + ".log").c_str(), fstream::out);
-    else
-        m_log.open((DATA_DIR + "/Optimisation/" + id.str() + "Log.log").c_str(), fstream::out | fstream::app);
-    
-    if (m_optimiser)
-        m_parameters.set(m_optimiser->getNextParameters());
-=======
     loadId();
     loadWayPoints();
     loadParameters("ALWalkStart");
     initOptimiser();
->>>>>>> 87040a7f
 
     if (not m_optimiser)
         m_log.open((DATA_DIR + "/Optimisation/" + m_parameters.getName() + ".log").c_str(), fstream::out);
@@ -112,15 +79,6 @@
     
     m_iteration_count = 0;
     m_fall_count = 0;
-<<<<<<< HEAD
-    m_duration = 0;
-    m_energy = 0;	
-    m_stability = 0;
-
-    if (m_optimiser)
-        cout << m_optimiser->getName() << " " << id.str() << endl;
-=======
->>>>>>> 87040a7f
 }
 
 WalkOptimisationProvider::~WalkOptimisationProvider()
@@ -162,19 +120,6 @@
             return m_generate;
         else
             return m_state;
-<<<<<<< HEAD
-    #else
-        if (not m_optimiser and Platform->getTime() > 20*60*1e3)
-            kill(getppid(), SIGKILL);
-        else if (m_iteration_count + 9*m_fall_count > 3000)
-            kill(getppid(), SIGKILL);
-        
-        if (m_state == m_paused and Platform->getTime() > 1000)
-            return m_generate;
-        else
-            return m_state;
-=======
->>>>>>> 87040a7f
     #endif
 }
 
@@ -269,30 +214,14 @@
 	#endif
 
     #ifdef TARGET_IS_NAOWEBOTS
-<<<<<<< HEAD
-        speed *= normalDistribution(1, 0.105);      // 0.045, 0.055, 0.065
-        cost *= normalDistribution(1, 0.105);
-=======
         //speed *= normalDistribution(1, 0.105);      // 0.045, 0.055, 0.065
         //cost *= normalDistribution(1, 0.105);
->>>>>>> 87040a7f
     #endif
     
     fitness[0] = speed;                      	// speed--based fitness
     fitness[1] = 180/(4+cost);                  // cost--based fitness
     //fitness = 20*pow(speed,2)/(9.81*m_parameters.getAsVector()[18]);      // froude--based fitness
-<<<<<<< HEAD
-    m_log << m_iteration_count << ", " << fitness << ", " << speed << ", " << cost << ", " << m_stability << ", " << m_parameters.getAsVector() << endl << flush;
-
-    // update fall count    
-    if (speed < 1.5 or cost > 40)
-        m_fall_count++;    
-
-    return fitness;
-}
-=======
     m_log << m_iteration_count << ", " << fitness[1] << ", " << speed << ", " << cost << ", " << unstable << ", " << m_parameters.getAsVector() << endl << flush;
->>>>>>> 87040a7f
 
     // update fall count    
     if (unstable)
