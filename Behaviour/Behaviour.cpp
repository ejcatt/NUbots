--- conflicted
+++ resolved
@@ -52,29 +52,6 @@
         walkVector.push_back(5);
         walkVector.push_back(0);
         walkVector.push_back(0);
-<<<<<<< HEAD
-        walkVector.push_back(headYaw/2);
-        //WalkJob* walk = new WalkJob(walkVector);
-        //jobs.addMotionJob(walk);
-        //debug << "WalkJob created: Walk to BALL: "<< walkVector[0] << ","<<walkVector[1] <<"," << headYaw/2 << endl;
-
-        
-        float headPitch;
-        data->getJointPosition(NUSensorsData::HeadYaw,headYaw);
-        data->getJointPosition(NUSensorsData::HeadPitch,headPitch);
-        TrackPoint(jobs,headYaw, headPitch, AllObjects->mobileFieldObjects[FieldObjects::FO_BALL].ScreenX(), AllObjects->mobileFieldObjects[FieldObjects::FO_BALL].ScreenY(), height, width);
-    }
-    else
-    {
-        vector<float> walkVector;
-        walkVector.push_back(0);
-        walkVector.push_back(0);
-        walkVector.push_back(0);
-        //WalkJob* walk = new WalkJob(walkVector);
-        //jobs.addMotionJob(walk);
-        //debug << "WalkJob not created: STOP WALKING " << endl;
-        Pan(jobs);
-=======
         WalkJob* walk = new WalkJob(walkVector);
         jobs.addMotionJob(walk);
         runcount++;
@@ -110,7 +87,6 @@
             //debug << "WalkJob not created: STOP WALKING " << endl;
             Pan(jobs);
         }
->>>>>>> 096b24c3
     }
 }
 
@@ -152,20 +128,6 @@
 
 void Behaviour::Pan(JobList& jobs)
 {
-<<<<<<< HEAD
-    
-    vector<float> headVector;
-    
-    float newPan;
-    float newTilt;
-
-    newPan = sin(nusystem->getTime()/1000) * deg2rad(70.0f);
-    newTilt = sin(nusystem->getTime()/200) * PI/10;
-    headVector.push_back(newTilt);
-    headVector.push_back(newPan);
-    HeadJob * head = new HeadJob(10000,headVector);
-    jobs.addMotionJob(head);
-=======
     static double lastpantime = 0;
     if (nusystem->getTime() - lastpantime > 3200)
     {
@@ -205,8 +167,6 @@
         positions[7][1] = 0;
         
         HeadJob* head = new HeadJob(times, positions);
-        
->>>>>>> 096b24c3
 
         jobs.addMotionJob(head);
     }
