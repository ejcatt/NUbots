--- conflicted
+++ resolved
@@ -36,11 +36,10 @@
 #include "MiscBehaviours/ScriptedPoseProvider.h"
 #include "MiscBehaviours/ForwardWalkProvider.h"
 #include "RoboPedestrian/RoboPedestrianProvider.h"
-<<<<<<< HEAD
+
 #include "CameraCalibration/CameraCalibrationProvider.h"
-=======
 #include "EnvironmentalEmotions/EnvironmentalEmotionsProvider.h"
->>>>>>> ec3665f1
+
 
 #ifdef TARGET_IS_BEAR
     #include "BearMode/BearModeProvider.h"
@@ -134,13 +133,10 @@
         return new PoseProvider(this);
     else if (name.compare("robopedestrian") == 0)
         return new RoboPedestrianProvider(this);
-<<<<<<< HEAD
 	else if (name.compare("cameracalibration") == 0)
         return new CameraCalibrationProvider(this);
-=======
     else if (name.find("enviro") != string::npos)
         return new EnvironmentalEmotionsProvider(this);
->>>>>>> ec3665f1
     else
         return NULL;
 }
