--- conflicted
+++ resolved
@@ -103,16 +103,10 @@
     }
     
     void doBallApproachAndKick(BehaviourStateLogic* logic, Navigation* movement,HeadBehaviour* head) {
-        
-<<<<<<< HEAD
+
         movement->goToBall2();
         //head->prioritiseBall();
         head->lookAtBall();
-=======
-
-        movement->goToBall();
-        head->prioritiseBall();
->>>>>>> 64532242
         movement->kick();        
     }
     
