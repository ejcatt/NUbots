--- conflicted
+++ resolved
@@ -427,10 +427,7 @@
         }
         float leftGoalBearing = self.CalculateBearingToStationaryObject(*targetGoalLeftPost);
         float rightGoalBearing = self.CalculateBearingToStationaryObject(*targetGoalRightPost);
-<<<<<<< HEAD
-        float middleBearing = (leftGoalBearing + rightGoalBearing) / 2.0f;
-        return ((leftGoalBearing > 0.2f) && (rightGoalBearing < -0.2f)) || (fabs(middleBearing) < mathGeneral::PI/16.0f);
-=======
+
         Vector2<float> location;
         location.x = (targetGoalLeftPost->X() + targetGoalRightPost->X()) / 2.0f;
         location.y = (targetGoalLeftPost->Y() + targetGoalRightPost->Y()) / 2.0f;
@@ -453,7 +450,6 @@
         }
         */
         return result_posts || result_centre;
->>>>>>> 569fe56a
     }
 };
 
