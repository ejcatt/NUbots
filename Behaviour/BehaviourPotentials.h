--- conflicted
+++ resolved
@@ -133,12 +133,8 @@
         float distance = ball.estimatedDistance()*cos(ball.estimatedElevation());
         float bearing = ball.estimatedBearing();
 
-<<<<<<< HEAD
         float x = distance * cos(bearing);
         float y = distance * sin(bearing);
-=======
-		float x = distance * cos(bearing);
-		float y = distance * sin(bearing);
         
         const float offsetDistance = 5.0f;
         float left_foot_x = x + offsetDistance * cos(heading - mathGeneral::PI/2);
@@ -158,23 +154,6 @@
         {
             x = right_foot_x;
             y = right_foot_y;
-        }
->>>>>>> 21686aa4
-
-        // Shift the ball to the side slightly to line up better for a kick.
-        const float offsetDistance = 5.0f;
-        if(fabs(heading) < mathGeneral::PI / 8.0f)
-        {
-            if(y > 0)
-            {
-                x += offsetDistance * cos(heading - mathGeneral::PI/2);
-                y += offsetDistance * sin(heading - mathGeneral::PI/2);
-            }
-            else
-            {
-                x += offsetDistance * cos(heading + mathGeneral::PI/2);
-                y += offsetDistance * sin(heading + mathGeneral::PI/2);
-            }
         }
 
         distance = sqrt(x*x + y*y);
