/*!  @file HBTStates.h
    @brief Provider of Head behaviour Testing behaviour. Darwin simply stands, observes and localises. Modified from Zombie state.
    @author Jake Fountain

    @author Jake Fountain

    Copyright (c) 2012 Jake Fountain

    This file is free software: you can redistribute it and/or modify
    it under the terms of the GNU General Public License as published by
    the Free Software Foundation, either version 3 of the License, or
    (at your option) any later version.

    This file is distributed in the hope that it will be useful,
    but WITHOUT ANY WARRANTY; without even the implied warranty of
    MERCHANTABILITY or FITNESS FOR A PARTICULAR PURPOSE.  See the
    GNU General Public License for more details.

    You should have received a copy of the GNU General Public License
    along with NUbot.  If not, see <http://www.gnu.org/licenses/>.
*/

#ifndef HBTSTATES_H
#define HBTSTATES_H

#include "Behaviour/BehaviourState.h"
#include "HBTProvider.h"

#include "Infrastructure/Jobs/JobList.h"
#include "Infrastructure/NUSensorsData/NUSensorsData.h"
#include "Infrastructure/NUActionatorsData/NUActionatorsData.h"
#include "Infrastructure/FieldObjects/FieldObjects.h"
#include "Infrastructure/TeamInformation/TeamInformation.h"
#include "Infrastructure/NUBlackboard.h"
#include "Infrastructure/Jobs/MotionJobs/KickJob.h"
#include "Infrastructure/Jobs/MotionJobs/WalkJob.h"
#include "Infrastructure/Jobs/MotionJobs/HeadJob.h"
#include "Infrastructure/Jobs/MotionJobs/HeadTrackJob.h"
#include "Infrastructure/Jobs/MotionJobs/HeadPanJob.h"
#include "Infrastructure/Jobs/MotionJobs/HeadNodJob.h"
#include "Infrastructure/Jobs/MotionJobs/MotionFreezeJob.h"
#include "Infrastructure/GameInformation/GameInformation.h"

#include "Behaviour/Common/HeadBehaviour.h"

#include "debug.h"

class HBTSubState : public BehaviourState
{
public:
    HBTSubState(HBTProvider* provider){m_provider = provider;}
protected:
    HBTProvider* m_provider;
};

// ----------------------------------------------------------------------------------------------------------------------- PausedState
class HBTState : public HBTSubState
{
public:
    float time_last_pressed;
    int head_behaviour_type;
    HeadBehaviour* head_behaviour;
    HBTState(HBTProvider* provider) : HBTSubState(provider) {
        head_behaviour = HeadBehaviour::getInstance();
        head_behaviour_type = 0;
        time_last_pressed = 0;
    }
    BehaviourState* nextState() {return m_provider->m_state;}
    void doState()
    {
        while (m_game_info->getCurrentState() != GameInformation::PlayingState)
            m_game_info->doManualStateChange();

        NUActionatorsData* m_actions = Blackboard->Actions;
        
        // the vectors are all static since they are used often and we wish to reduce memory operations.
        static std::vector<float> joints(20, 0.0f);            // All joints
        static vector<float> nu_nextLeftArmJoints(m_actions->getSize(NUActionatorsData::LArm), 0.0f);   // Left Arm
        static vector<float> nu_nextRightArmJoints(m_actions->getSize(NUActionatorsData::RArm), 0.0f);  // Right Arm
        static vector<float> nu_nextLeftLegJoints(m_actions->getSize(NUActionatorsData::LLeg), 0.0f);   // Left Leg
        static vector<float> nu_nextRightLegJoints(m_actions->getSize(NUActionatorsData::RLeg), 0.0f);  // Right Leg
        static vector<float> nu_nextHeadJoints(m_actions->getSize(NUActionatorsData::Head), 0.0f);  // Right Leg


        // Assign the values to each effector.
        nu_nextHeadJoints.assign(joints.begin(), joints.begin()+2);
        //nu_nextLeftArmJoints.assign(joints.begin()+2, joints.begin()+5);
        //nu_nextRightArmJoints.assign(joints.begin()+5, joints.begin()+8);
        //nu_nextLeftLegJoints.assign(joints.begin()+8, joints.begin()+14);
       // nu_nextRightLegJoints.assign(joints.begin()+14, joints.begin()+20);
        nu_nextRightArmJoints[1]=1.5;
        nu_nextLeftArmJoints[1]=1.5;
        //HEAD TRACK
        //if (m_field_objects->mobileFieldObjects[FieldObjects::FO_BALL].isObjectVisible())
        //    m_jobs->addMotionJob(new HeadTrackJob(m_field_objects->mobileFieldObjects[FieldObjects::FO_BALL]));
        //else if (m_field_objects->mobileFieldObjects[FieldObjects::FO_BALL].TimeSinceLastSeen() > 250)
        //    m_jobs->addMotionJob(new HeadPanJob(HeadPanJob::BallAndLocalisation));
        //UPDATE HEAD
        //m_actions->add(NUActionatorsData::Head, Blackboard->Sensors->GetTimestamp()+6000, nu_nextHeadJoints, 0);

        //UPDATE ARMS:
        m_actions->add(NUActionatorsData::RArm, Blackboard->Sensors->GetTimestamp()+6000, nu_nextRightArmJoints, 30);
        m_actions->add(NUActionatorsData::LArm, Blackboard->Sensors->GetTimestamp()+6000, nu_nextLeftArmJoints, 30);

        //UPDATE LEGS:
        m_actions->add(NUActionatorsData::RLeg, Blackboard->Sensors->GetTimestamp()+6000, nu_nextRightLegJoints, 65);
        m_actions->add(NUActionatorsData::LLeg, Blackboard->Sensors->GetTimestamp()+6000, nu_nextLeftLegJoints, 65);


<<<<<<< HEAD
        //Head behaviour testing:
        head_behaviour->makeVisionChoice(HeadBehaviour::RLAgentPolicy);//or pass HeadBehaviour::(M)RLAgentPolicy, HeadBehaviour::TimeVSCostPriority
=======

        float button_state;
        Blackboard->Sensors->getButton(NUSensorsData::MainButton,button_state);
        if(button_state > 0 and Blackboard->Sensors->GetTimestamp()-time_last_pressed>1000){
             head_behaviour_type = (head_behaviour_type+1)%5;
             time_last_pressed = Blackboard->Sensors->GetTimestamp();
        }

        //Head behaviour testing:        
        switch(head_behaviour_type){
            case 0:
                cout << "Testing Head Behaviour - prioritiseLocalisation"<< endl;
                head_behaviour->prioritiseLocalisation();
                break;
            case 1:
                cout << "Testing Head Behaviour - prioritiseBall"<< endl;
                head_behaviour->prioritiseBall();
                break;
            case 2:
                cout << "Testing Head Behaviour - lookAtBall"<< endl;
                head_behaviour->lookAtBall();
                break;
            case 3:
                cout << "Testing Head Behaviour - lookForBall"<< endl;
                head_behaviour->lookForBall();
                break;
            case 4:
                cout << "Testing Head Behaviour - lookForFieldObjects"<< endl;
                head_behaviour->lookForFieldObjects();
                break;
        }
        head_behaviour->update();
>>>>>>> bc57c390
    };
};

#endif
<|MERGE_RESOLUTION|>--- conflicted
+++ resolved
@@ -107,10 +107,6 @@
         m_actions->add(NUActionatorsData::LLeg, Blackboard->Sensors->GetTimestamp()+6000, nu_nextLeftLegJoints, 65);
 
 
-<<<<<<< HEAD
-        //Head behaviour testing:
-        head_behaviour->makeVisionChoice(HeadBehaviour::RLAgentPolicy);//or pass HeadBehaviour::(M)RLAgentPolicy, HeadBehaviour::TimeVSCostPriority
-=======
 
         float button_state;
         Blackboard->Sensors->getButton(NUSensorsData::MainButton,button_state);
@@ -143,7 +139,6 @@
                 break;
         }
         head_behaviour->update();
->>>>>>> bc57c390
     };
 };
 
