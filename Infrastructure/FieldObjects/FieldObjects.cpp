#include "FieldObjects.h"
#include <string>
#include <debug.h>
#include "Tools/Math/FieldCalculations.h"
#include <sstream>
#include "Tools/FileFormats/FileFormatException.h"
#include "Tools/Math/General.h"

FieldObjects::FieldObjects()
{
	InitStationaryFieldObjects();
	InitMobileFieldObjects();
	m_timestamp = 0.0;
}

FieldObjects::~FieldObjects()
{

}

FieldObjects::FieldObjects(const FieldObjects& source): TimestampedData(), m_timestamp(source.m_timestamp), self(source.self),
stationaryFieldObjects(source.stationaryFieldObjects), mobileFieldObjects(source.mobileFieldObjects), ambiguousFieldObjects(source.ambiguousFieldObjects)
{
}

/*! @brief Preprocesses each field object
	@param timestamp the current timestamp in ms
 
	This calls preprocess on each object, and clears all of the ambiguous objects
 */
void FieldObjects::preProcess(const float timestamp)
{
	for (unsigned int i = 0; i < stationaryFieldObjects.size(); i++)
	{
		stationaryFieldObjects[i].preProcess(timestamp);
	}
	for (unsigned int i = 0; i < mobileFieldObjects.size(); i++)
	{
		mobileFieldObjects[i].preProcess(timestamp);
	}
	ambiguousFieldObjects.clear();
}

/*! @brief Postprocesses each field object
	@brief timestamp the current timestamp in ms
 
	This calls the postprocess on each object, including the ambiguous objects
 */
void FieldObjects::postProcess(const float timestamp)
{
	m_timestamp = timestamp;
	for (unsigned int i = 0; i < stationaryFieldObjects.size(); i++)
		stationaryFieldObjects[i].postProcess(timestamp);
	for (unsigned int i = 0; i < mobileFieldObjects.size(); i++)
		mobileFieldObjects[i].postProcess(timestamp);
	for (unsigned int i = 0; i < ambiguousFieldObjects.size(); i++)
		ambiguousFieldObjects[i].postProcess(timestamp);
}

void FieldObjects::InitStationaryFieldObjects()
{
	float x, y;
	std::string objectName;
	for (int ID = 0; ID < NUM_STAT_FIELD_OBJECTS; ID++)
	{
		switch (ID)
		{
<<<<<<< HEAD
				// Blue Goal.
				//case FO_BLUE_GOAL:
				//    x = -300.0f;
				//    y = 0.0f;
				//    break;
			case FO_BLUE_LEFT_GOALPOST:
				x = -300.0f;
				y = -70.0f;
				objectName = "Left Blue Goal Post";
				break;
			case FO_BLUE_RIGHT_GOALPOST:
				x = -300.0f;
				y = 70.0f;
				objectName = "Right Blue Goal Post";
				break;
				// Yellow Goal.
				//case FO_YELLOW_GOAL:
				//    x = 300.0f;
				//    y = 0.0f;
				//    break;
			case FO_YELLOW_LEFT_GOALPOST:
				x = 300.0f;
				y = 70.0f;
				objectName = "Left Yellow Goal Post";
				break;
			case FO_YELLOW_RIGHT_GOALPOST:
				x = 300.0f;
				y = -70.0f;
				objectName = "Right Yellow Goal Post";
				break;
				// Corners
				// Yellow half
				// Back Line
			case FO_CORNER_YELLOW_FIELD_LEFT:
				x = 300.0f;
				y = 200.0f;
				objectName = "Left Yellow Field Corner";
				break;
			case FO_CORNER_YELLOW_T_LEFT:
				x = 300.0f;
				y = 150.0f;
				objectName = "Left Yellow T Intersect";
				break;
			case FO_CORNER_YELLOW_T_RIGHT:
				x = 300.0f;
				y = -150.0f;
				objectName = "Right Yellow T Intersect";
				break;
			case FO_CORNER_YELLOW_FIELD_RIGHT:
				x = 300.0f;
				y = -200.0f;
				objectName = "Right Yellow Field Corner";
				break;
				// Yellow Penalty Box
			case FO_CORNER_YELLOW_PEN_LEFT:
				x = 237.5f;
				y = 150.0f;
				objectName = "Left Yellow Penalty Box Corner";
				break;
			case FO_CORNER_YELLOW_PEN_RIGHT:
				x = 237.5f;
				y = -150.0f;
				objectName = "Right Yellow Penalty Box Corner";
				break;
				// Half-Way Line
			case FO_CORNER_CENTRE_T_LEFT:
				x = 0.0f;
				y = 200.0f;
				objectName = "Left Half-Way T Intersect";
				y = 0.0f;
				break;
			case FO_CORNER_CENTRE_T_RIGHT:
				x = 0.0f;
				y = -200.0f;
				objectName = "Right Half-Way T Intersect";
				break;
				// Blue half
				// Back Line
			case FO_CORNER_BLUE_FIELD_LEFT:
				x = -300.0f;
				y = -200.0f;
				objectName = "Left Blue Field Corner";
				break;
			case FO_CORNER_BLUE_T_LEFT:
				x = -300.0f;
				y = -150.0f;
				objectName = "Left Blue T intersect";
				break;
			case FO_CORNER_BLUE_T_RIGHT:
				x = -300.0f;
				y = 150.0f;
				objectName = "Right Blue T intersect";
				break;
			case FO_CORNER_BLUE_FIELD_RIGHT:
				x = -300.0f;
				y = 200.0f;
				objectName = "Left Blue Field Corner";
				break;
				// Yellow Penalty Box
			case FO_CORNER_BLUE_PEN_LEFT:
				x = -237.5f;
				y = -150.0f;
				objectName = "Left Blue Penalty Box Corner";
				break;
			case FO_CORNER_BLUE_PEN_RIGHT:
				x = -237.5f;
				y = 150.0f;
				objectName = "Right Blue Penalty Box Corner";
				break;
			case FO_PENALTY_BLUE:
				x = -120.0f;
				y = 0.0f;
				objectName = "Blue Penalty Spot";
				break;
			case FO_PENALTY_YELLOW:
				x = 120.0f;
				y = 0.0f;
				objectName = "Yellow Penalty Spot";
				break;
			case FO_CORNER_CENTRE_CIRCLE:
				x = 0.0f;
				y = 0.0f;
				objectName = "Centre Circle";
				break;
			case FO_CORNER_PROJECTED_T_YELLOW_LEFT:
				x = 240.0f;
				y = 200.0f;
				objectName = "Projected T Yellow Left";
				break;
			case FO_CORNER_PROJECTED_T_YELLOW_RIGHT:
				x = 240.0f;
				y = -200.0f;
				objectName = "Projected T Yellow Right";
				break;
			case FO_CORNER_PROJECTED_T_BLUE_LEFT:
				x = -240.0f;
				y = -200.0f;
				objectName = "Projected T Blue Left";
				break;
			case FO_CORNER_PROJECTED_T_BLUE_RIGHT:
				x = -240.0f;
				y = 200.0f;
				objectName = "Projected T Blue Right";
				break;
			case FO_BLUE_BEACON:
				x = 0.0f;
				y = -240.f; // NOTE: This is not to field spec - should be 240
				objectName = "Blue Beacon";
				break;
			case FO_YELLOW_BEACON:
				x = 0.0f;
				y = 240.0f; // NOTE: This is not to field spec - should be 240
				objectName = "Yellow Beacon";
				break;
			default:
				x = y = 0.0f;
				objectName = "Undefined";
				break;
=======
		// Blue Goal.
                //case FO_BLUE_GOAL:
                //    x = -300.0f;
                //    y = 0.0f;
                //    break;
		case FO_BLUE_LEFT_GOALPOST:
                    x = -300.0f;
                    y = -70.0f;
                    objectName = "Left Blue Goal Post";
                    break;
		case FO_BLUE_RIGHT_GOALPOST:
                    x = -300.0f;
                    y = 70.0f;
                    objectName = "Right Blue Goal Post";
                    break;
		// Yellow Goal.
                //case FO_YELLOW_GOAL:
                //    x = 300.0f;
                //    y = 0.0f;
                //    break;
		case FO_YELLOW_LEFT_GOALPOST:
                    x = 300.0f;
                    y = 70.0f;
                    objectName = "Left Yellow Goal Post";
                    break;
		case FO_YELLOW_RIGHT_GOALPOST:
                    x = 300.0f;
                    y = -70.0f;
                    objectName = "Right Yellow Goal Post";
                    break;
		// Corners
		// Yellow half
		// Back Line
		case FO_CORNER_YELLOW_FIELD_LEFT:
                    x = 300.0f;
                    y = 200.0f;
                    objectName = "Left Yellow Field Corner";
                    break;
		case FO_CORNER_YELLOW_T_LEFT:
                    x = 300.0f;
                    y = 110.0f;
                    objectName = "Left Yellow T Intersect";
                    break;
		case FO_CORNER_YELLOW_T_RIGHT:
                    x = 300.0f;
                    y = -110.0f;
                    objectName = "Right Yellow T Intersect";
                    break;
		case FO_CORNER_YELLOW_FIELD_RIGHT:
                    x = 300.0f;
                    y = -200.0f;
                    objectName = "Right Yellow Field Corner";
                    break;
		// Yellow Penalty Box
		case FO_CORNER_YELLOW_PEN_LEFT:
                    x = 240.f;
                    y = 110.0f;
                    objectName = "Left Yellow Penalty Box Corner";
                    break;
		case FO_CORNER_YELLOW_PEN_RIGHT:
                    x = 240.f;
                    y = -110.0f;
                    objectName = "Right Yellow Penalty Box Corner";
                    break;
		// Half-Way Line
		case FO_CORNER_CENTRE_T_LEFT:
                    x = 0.0f;
                    y = 200.0f;
                    objectName = "Left Half-Way T Intersect";
                    break;
		case FO_CORNER_CENTRE_T_RIGHT:
                    x = 0.0f;
                    y = -200.0f;
                    objectName = "Right Half-Way T Intersect";
                    break;
		// Blue half
		// Back Line
		case FO_CORNER_BLUE_FIELD_LEFT:
                    x = -300.0f;
                    y = -200.0f;
                    objectName = "Left Blue Field Corner";
                    break;
		case FO_CORNER_BLUE_T_LEFT:
                    x = -300.0f;
                    y = -110.0f;
                    objectName = "Left Blue T intersect";
                    break;
		case FO_CORNER_BLUE_T_RIGHT:
                    x = -300.0f;
                    y = 110.0f;
                    objectName = "Right Blue T intersect";
                    break;
		case FO_CORNER_BLUE_FIELD_RIGHT:
                    x = -300.0f;
                    y = 200.0f;
                    objectName = "Right Blue Field Corner";
                    break;
        // Blue Penalty Box
		case FO_CORNER_BLUE_PEN_LEFT:
                    x = -240.f;
                    y = -110.0f;
                    objectName = "Left Blue Penalty Box Corner";
                    break;
		case FO_CORNER_BLUE_PEN_RIGHT:
                    x = -240.f;
                    y = 110.0f;
                    objectName = "Right Blue Penalty Box Corner";
                    break;
                case FO_PENALTY_BLUE:
                    x = -120.0f;
                    y = 0.0f;
                    objectName = "Blue Penalty Spot";
                    break;
                case FO_PENALTY_YELLOW:
                    x = 120.0f;
                    y = 0.0f;
                    objectName = "Yellow Penalty Spot";
                    break;
                case FO_CORNER_CENTRE_CIRCLE:
                    x = 0.0f;
                    y = 0.0f;
                    objectName = "Centre Circle";
                    break;
                case FO_CORNER_PROJECTED_T_YELLOW_LEFT:
                    x = 240.0f;
                    y = 200.0f;
                    objectName = "Projected T Yellow Left";
                    break;
                case FO_CORNER_PROJECTED_T_YELLOW_RIGHT:
                    x = 240.0f;
                    y = -200.0f;
                    objectName = "Projected T Yellow Right";
                    break;
                case FO_CORNER_PROJECTED_T_BLUE_LEFT:
                    x = -240.0f;
                    y = -200.0f;
                    objectName = "Projected T Blue Left";
                    break;
                case FO_CORNER_PROJECTED_T_BLUE_RIGHT:
                    x = -240.0f;
                    y = 200.0f;
                    objectName = "Projected T Blue Right";
                    break;
                case FO_BLUE_BEACON:
                    x = 0.0f;
                    y = -240.f; // NOTE: This is not to field spec - should be 240
                    objectName = "Blue Beacon";
                    break;
                case FO_YELLOW_BEACON:
                    x = 0.0f;
                    y = 240.0f; // NOTE: This is not to field spec - should be 240
                    objectName = "Yellow Beacon";
                    break;

                case FO_CORNER_CENTRE_CIRCLE_INTERSECT_LEFT:
                    x = 0.0f;
                    y = 60.f;
                    objectName = "Left Centre Circle Intersect";
                    break;
                case FO_CORNER_CENTRE_CIRCLE_INTERSECT_RIGHT:
                    x = 0.0f;
                    y = -60.f;
                    objectName = "Right Centre Circle Intersect";
                    break;
                default:
                    x = y = 0.0f;
                    objectName = "Undefined";
                    break;
>>>>>>> 250e679c
		}
		stationaryFieldObjects.push_back(StationaryObject(x, y, ID, objectName));
	}
}

void FieldObjects::InitMobileFieldObjects()
{
	for (int ID = 0; ID < NUM_MOBILE_FIELD_OBJECTS; ID++)
	{
		std::string objectName;
		switch (ID)
		{
			case FO_BALL:
				objectName = "Ball";
				break;
			case FO_BLUE_ROBOT_1:
				objectName = "Blue Robot 1";
				break;
			case FO_BLUE_ROBOT_2:
				objectName = "Blue Robot 2";
				break;
			case FO_BLUE_ROBOT_3:
				objectName = "Blue Robot 3";
				break;
			case FO_BLUE_ROBOT_4:
				objectName = "Blue Robot 4";
				break;
			case FO_PINK_ROBOT_1:
				objectName = "Pink Robot 1";
				break;
			case FO_PINK_ROBOT_2:
				objectName = "Pink Robot 2";
				break;
			case FO_PINK_ROBOT_3:
				objectName = "Pink Robot 3";
				break;
			case FO_PINK_ROBOT_4:
				objectName = "Pink Robot 4";
				break;
			default:
				objectName = "Unknown Mobile Object";
				break;
		}

		MobileObject mobileObject = MobileObject(ID, objectName);
		mobileFieldObjects.push_back(mobileObject);
	}
}

/*! @brief Determines the IDs of stationary objects that should be visible for a given field position.
 @param x x position of observer.
 @param y y position of observer.
 @param heading Heading of observer.
 @param headYaw Additional yaw caused by head position relative to body.
 @param headPitch Additional pitch caused by head position relative to body.
 @param FoV_x Horizontal field of view of the observer.
 @param FoV_y Vertical field of view of the observer.
 @return A vector of IDs representing the stationary field objects expected to be visible.
 */
std::vector<FieldObjects::StationaryFieldObjectID> FieldObjects::GetPossibleObservationIds(float x, float y, float heading,
		float headYaw, float headPitch,
		float FoV_x, float FoV_y)
{
	// Calculate limits.
	// Note: These limits assume that the camera is flat horizontally.
	float maxAngle = heading + headYaw + FoV_x / 2.0f; // Radians
	float minAngle = heading + headYaw - FoV_x / 2.0f; // Radians
	float minDistance = 0; // cm
	float maxDistance = 200; // cm

	// Create temporary variables for use inside loop.
	std::vector<StationaryFieldObjectID> visibleIds;
	Vector2<float> basePos(x, y), targetPosition;
	float distance, angle;
	bool expectedVisible;

	visibleIds.clear(); // Make sure list is empty.

	std::vector<StationaryObject>::iterator stat_obj_iterator;

	// Check all objects.
	for (stat_obj_iterator = stationaryFieldObjects.begin();
			stat_obj_iterator != stationaryFieldObjects.end();
			stat_obj_iterator++)
	{
		// Get position of current field object.
		targetPosition = stat_obj_iterator->getFieldLocation();
		// Calculate expected measurments.
		distance = DistanceBetweenPoints(basePos, targetPosition);
		angle = AngleBetweenPoints(basePos, targetPosition);
		// Check if within limits.
		expectedVisible = (angle > minAngle) and (angle < maxAngle) and (distance > minDistance) and (distance < maxDistance);
		// If expected to be visible put on list.
		if (expectedVisible)
			visibleIds.push_back(StationaryFieldObjectID(stat_obj_iterator->getID()));
	}
	return visibleIds;
}

/*! @brief Determines the IDs of mobile objects that should be visible for a given field position.
 @param x x position of observer.
 @param y y position of observer.
 @param heading Heading of observer.
 @param headYaw Additional yaw caused by head position relative to body.
 @param headPitch Additional pitch caused by head position relative to body.
 @param FoV_x Horizontal field of view of the observer.
 @param FoV_y Vertical field of view of the observer.
 @return A vector of IDs representing the stationary field objects expected to be visible.
 */
std::vector<FieldObjects::MobileFieldObjectID> FieldObjects::GetPossibleMobileObservationIds(float x, float y, float heading,
		float headYaw, float headPitch,
		float FoV_x, float FoV_y)
{
	// Calculate limits.
	// Note: These limits assume that the camera is flat horizontally.
	float maxAngle = heading + headYaw + FoV_x / 2.0f; // Radians
	float minAngle = heading + headYaw - FoV_x / 2.0f; // Radians
	float minDistance = 0; // cm
	float maxDistance = 200; // cm

	// Create temporary variables for use inside loop.
	std::vector<MobileFieldObjectID> visibleIds;
	Vector2<float> basePos(x, y), targetPosition;
	float distance, angle;
	bool expectedVisible;

	visibleIds.clear(); // Make sure list is empty.

	std::vector<MobileObject>::iterator stat_obj_iterator;

	// Check all objects.
	for (stat_obj_iterator = mobileFieldObjects.begin();
			stat_obj_iterator != mobileFieldObjects.end();
			stat_obj_iterator++)
	{
		// Get position of current field object.
		targetPosition = stat_obj_iterator->getEstimatedFieldLocation();
		// Calculate expected measurments.
		distance = DistanceBetweenPoints(basePos, targetPosition);
		angle = AngleBetweenPoints(basePos, targetPosition);
		// Check if within limits.
		expectedVisible = (angle > minAngle) and (angle < maxAngle) and (distance > minDistance) and (distance < maxDistance);
		// If expected to be visible put on list.
		if (expectedVisible)
			visibleIds.push_back(MobileFieldObjectID(stat_obj_iterator->getID()));
	}
	return visibleIds;
}

/*! @brief Determines the most likely option for the current ambiguous objects, given a specific field location for the observer.
 @param x x position of observer.
 @param y y position of observer.
 @param heading Heading of observer.
 @return A vector of stationary objects representing the most likely stationary field objects.
 */
std::vector<StationaryObject*> FieldObjects::getExpectedAmbiguousDecisions(float x, float y, float heading)
{
	std::vector<StationaryObject*> expectedObjects;
	const float c_distance_weight = 1.0f;
	const float c_heading_weight = 100.0f;

	// Loop through each of the ambiguous objects and determine the best election option based on the given field position.
	for (std::vector<AmbiguousObject>::iterator amb_it = ambiguousFieldObjects.begin(); amb_it != ambiguousFieldObjects.end(); ++amb_it)
	{
		Self given_location;
		given_location.updateLocationOfSelf(x, y, heading, 1.0f, 1.0f, 1.0f, false);
		float measured_distance = amb_it->measuredDistance();
		float measured_heading = amb_it->measuredBearing();
		float minimum_error = 1000.0f;
		StationaryObject* bestObject = NULL;

		for (std::vector<int>::iterator obj_id_it = amb_it->getPossibleObjectIDs().begin(); obj_id_it != amb_it->getPossibleObjectIDs().end(); ++amb_it)
		{
			StationaryObject* temp_object = &stationaryFieldObjects[(*obj_id_it)];
			float estimated_distance = given_location.CalculateDistanceToStationaryObject(*temp_object);
			float estimated_heading = given_location.CalculateBearingToStationaryObject(*temp_object);

			float distanceError = c_distance_weight * (estimated_distance - measured_distance);
			float headingError = c_heading_weight * (estimated_heading - measured_heading);

			float error_magnitude = sqrt(pow(distanceError, 2) + pow(headingError, 2));
			if ((!bestObject) or (error_magnitude < minimum_error))
			{
				bestObject = temp_object;
				minimum_error = error_magnitude;
			}
		}

		expectedObjects.push_back(bestObject);
	}
	return expectedObjects;
}

int FieldObjects::getClosestStationaryOption(const Self& location, const AmbiguousObject& amb_object)
{
<<<<<<< HEAD
	float min_err = 100000, min_err_id = -1;
	std::vector<int> options = amb_object.getPossibleObjectIDs();

	for (std::vector<int>::const_iterator option_it = options.begin(); option_it != options.end(); ++option_it)
	{
		StationaryObject* obj = &stationaryFieldObjects[*option_it];
		float expectedDist = location.CalculateDistanceToStationaryObject(*obj);
		float expectedBear = location.CalculateBearingToStationaryObject(*obj);

		// Use total distance between the two relative points as the error.
		float x_meas = amb_object.measuredDistance() * cos(amb_object.measuredBearing());
		float y_meas = amb_object.measuredDistance() * sin(amb_object.measuredBearing());

		float x_exp = expectedDist * cos(expectedBear);
		float y_exp = expectedDist * sin(expectedBear);

		float x_diff = x_meas - x_exp;
		float y_diff = y_meas - y_exp;

		float total_error = sqrt(x_diff * x_diff + y_diff * y_diff);

		//        std::cout << "option: " << obj->getName() << std::endl;
		//        std::cout << "error: " << total_weighted_error << " curr min: " << min_err << std::endl;
		// Get smalest value for error
		if (total_error < min_err)
		{
			min_err_id = *option_it;
			min_err = total_error;
		}
	}
	return min_err_id;
=======
    float min_err = 100000, min_err_id = -1;
    std::vector<int> options = amb_object.getPossibleObjectIDs();

    for(std::vector<int>::const_iterator option_it = options.begin(); option_it != options.end(); ++option_it)
    {
        StationaryObject* obj = &stationaryFieldObjects[*option_it];
        float expectedDist = location.CalculateDistanceToStationaryObject(*obj);
        float expectedBear = location.CalculateBearingToStationaryObject(*obj);

        // Use total distance between the two relative points as the error.
        float x_meas = amb_object.measuredDistance() * cos(amb_object.measuredBearing());
        float y_meas = amb_object.measuredDistance() * sin(amb_object.measuredBearing());

        float x_exp = expectedDist * cos(expectedBear);
        float y_exp = expectedDist * sin(expectedBear);

        float x_diff = x_meas - x_exp;
        float y_diff = y_meas - y_exp;

        float total_error = sqrt(x_diff*x_diff + y_diff*y_diff);

//        std::cout << "option: " << obj->getName() << std::endl;
//        std::cout << "error: " << total_error << " curr min: " << min_err << std::endl;
        // Get smalest value for error
        if(total_error < min_err)
        {
            min_err_id = *option_it;
            min_err = total_error;
        }
    }
    return min_err_id;
>>>>>>> 250e679c
}

std::vector<StationaryObject*> FieldObjects::filterToVisible(const Self& location, const AmbiguousObject& amb_object, float headPan, float fovX)
{
<<<<<<< HEAD
	const float c_view_direction = location.Heading() + headPan;
	const float c_view_range = fovX + location.sdHeading();
	const float c_minHeading = c_view_direction - c_view_range;
	const float c_maxHeading = c_view_direction + c_view_range;

	std::vector<int> poss_ids = amb_object.getPossibleObjectIDs();
	std::vector<StationaryObject*> result;

	//    std::cout << "Ambiguous object: " << amb_object.getName() << std::endl;
	//    std::cout << "View direction: " << c_view_direction << " heading: " << location.Heading() << " pan: " << headPan << std::endl;
	//    std::cout << "View range: "<< c_view_range << " sd: " << location.sdHeading() << " fov: " << fovX << std::endl;
	//    std::cout << "Min heading: "<< c_minHeading << " Max heading: " << c_maxHeading << std::endl;
	for (std::vector<int>::iterator pos_it = poss_ids.begin(); pos_it != poss_ids.end(); ++pos_it)
	{
		unsigned int index = *pos_it;
		StationaryObject* object = &stationaryFieldObjects.at(index);
		float obj_heading = self.CalculateBearingToStationaryObject(*object);
		//        std::cout << "* Object - " << object->getName() << " heading: " << obj_heading << " -> ";
		// Calculate the distance from the viewing direction to the object.
		float delta_angle = mathGeneral::normaliseAngle(obj_heading - c_view_direction);

		// If the distance to the object heading is within the viewing range the object may be seen,
		if (fabs(delta_angle) < c_view_range)
		{
			//std::cout << "Visible" << std::endl;
			result.push_back(object);
		}
		else
		{
			//std::cout << "Not visible" << std::endl;
		}
	}
	return result;
=======
    const float c_view_direction = location.Heading() + headPan;
    const float c_view_range = fovX + 2 * location.sdHeading();

    vector<int> poss_ids = amb_object.getPossibleObjectIDs();
    vector<StationaryObject*> result;
    result.reserve(poss_ids.size());

//    std::cout << "Ambiguous object: " << amb_object.getName() << std::endl;
//    std::cout << "View direction: " << c_view_direction << " heading: " << location.Heading() << " pan: " << headPan << std::endl;
//    std::cout << "View range: "<< c_view_range << " sd: " << location.sdHeading() << " fov: " << fovX << std::endl;
//    std::cout << "Min heading: "<< c_minHeading << " Max heading: " << c_maxHeading << std::endl;
    for(vector<int>::iterator pos_it = poss_ids.begin(); pos_it != poss_ids.end(); ++pos_it)
    {
        unsigned int index = *pos_it;
        StationaryObject* object = &stationaryFieldObjects.at(index);
        float obj_heading = self.CalculateBearingToStationaryObject(*object);
//        std::cout << "* Object - " << object->getName() << " heading: " << obj_heading << " -> ";
        // Calculate the distance from the viewing direction to the object.
        float delta_angle = mathGeneral::normaliseAngle(obj_heading - c_view_direction);

        // If the distance to the object heading is within the viewing range the object may be seen,
        if(fabs(delta_angle) < c_view_range)
        {
            //std::cout << "Visible" << std::endl;
            result.push_back(object);
        }
        else
        {
            //std::cout << "Not visible" << std::endl;
        }
    }
    return result;
>>>>>>> 250e679c
}

std::string FieldObjects::ambiguousName(unsigned int id)
{
	std::string name;
	switch (id)
	{
		case FO_ROBOT_UNKNOWN:
			name = "Unknown Robot";
			break;
		case FO_BLUE_ROBOT_UNKNOWN:
			name = "Unknown Blue Robot";
			break;
		case FO_PINK_ROBOT_UNKNOWN:
			name = "Unknown Pink Robot";
			break;
		case FO_BLUE_GOALPOST_UNKNOWN:
			name = "Unknown Blue Goal Post";
			break;
		case FO_YELLOW_GOALPOST_UNKNOWN:
			name = "Unknown Yellow Goal Post";
			break;
		case FO_CORNER_UNKNOWN_INSIDE_L:
			name = "Unknown Inside L";
			break;
		case FO_CORNER_UNKNOWN_OUTSIDE_L:
			name = "Unknown Outside L";
			break;
		case FO_CORNER_UNKNOWN_T:
			name = "Unknown T";
			break;
		case FO_PENALTY_UNKNOWN:
			name = "Unknown Penalty Spot";
			break;
		default:
			name = "Unknown";
	}
	return name;
}

std::string FieldObjects::toString(bool visibleOnly) const
{
	std::stringstream result;
	result << "Timestamp: " << m_timestamp << std::endl;
	result << std::endl << self.toString() << std::endl;
	int printCount;

	result << "Landmarks" << std::endl;
	printCount = 0;
	for (unsigned int i = 0; i < stationaryFieldObjects.size(); i++)
	{
		if (visibleOnly and stationaryFieldObjects[i].isObjectVisible() == false) continue;
		result << stationaryFieldObjects[i].toString() << std::endl;
		++printCount;
	}
	if (printCount <= 0) result << "None" << std::endl;

	result << std::endl << "Objects" << std::endl;
	printCount = 0;
	for (unsigned int i = 0; i < mobileFieldObjects.size(); i++)
	{
		if (visibleOnly and mobileFieldObjects[i].isObjectVisible() == false) continue;
		result << mobileFieldObjects[i].toString() << std::endl;
		++printCount;
	}
	if (printCount <= 0) result << "None" << std::endl;

	result << std::endl << "Ambiguous" << std::endl;
	printCount = 0;
	for (unsigned int i = 0; i < ambiguousFieldObjects.size(); i++)
	{
		result << ambiguousFieldObjects[i].toString();
		result << "Possible Objects: ";
		std::vector<int> poss_ids = ambiguousFieldObjects[i].getPossibleObjectIDs();
		for (std::vector<int>::iterator id_it = poss_ids.begin(); id_it != poss_ids.end(); ++id_it)
		{
			int id = *id_it;
			result << stationaryFieldObjects[id].getName() << "; ";
		}
		if (poss_ids.size() < 1)
		{
			result << "None" << std::endl << std::endl;
		}
		else
		{
			result << std::endl << std::endl;
		}
		++printCount;
	}
	if (printCount <= 0) result << "None" << std::endl;

	return result.str();
}

std::ostream& operator<<(std::ostream& output, const FieldObjects& p_fob)
{
	int size;
	output.write(reinterpret_cast<const char*> (&p_fob.m_timestamp), sizeof (p_fob.m_timestamp));
	output << p_fob.self;
	size = p_fob.stationaryFieldObjects.size();
	output.write(reinterpret_cast<const char*> (&size), sizeof (size));
	for (unsigned int i = 0; i < p_fob.stationaryFieldObjects.size(); i++)
		output << p_fob.stationaryFieldObjects[i];

	size = p_fob.mobileFieldObjects.size();
	output.write(reinterpret_cast<const char*> (&size), sizeof (size));
	for (unsigned int i = 0; i < p_fob.mobileFieldObjects.size(); i++)
		output << p_fob.mobileFieldObjects[i];

	size = p_fob.ambiguousFieldObjects.size();
	output.write(reinterpret_cast<const char*> (&size), sizeof (size));
	for (unsigned int i = 0; i < p_fob.ambiguousFieldObjects.size(); i++)
		output << p_fob.ambiguousFieldObjects[i];
	return output;
}

std::istream& operator>>(std::istream& input, FieldObjects& p_fob)
{
<<<<<<< HEAD
	input.read(reinterpret_cast<char*> (&p_fob.m_timestamp), sizeof (p_fob.m_timestamp));
	input >> p_fob.self;

	int size;
	input.read(reinterpret_cast<char*> (&size), sizeof (size));
	for (int i = 0; i < size; i++)
	{
		if (input.bad() || input.eof())
		{
			std::stringstream error_msg;
			error_msg << "Error loading stationary object " << i << " of " << size << " - end of file reached." << std::endl;
			throw FileFormatException(error_msg.str());
		}
		input >> p_fob.stationaryFieldObjects[i];
	}

	input.read(reinterpret_cast<char*> (&size), sizeof (size));
	for (int i = 0; i < size; i++)
	{
		if (input.bad() || input.eof())
		{
			std::stringstream error_msg;
			error_msg << "Error loading mobile object " << i << " of " << size << " - end of file reached." << std::endl;
			throw FileFormatException(error_msg.str());
		}
		input >> p_fob.mobileFieldObjects[i];
	}

	input.read(reinterpret_cast<char*> (&size), sizeof (size));
	p_fob.ambiguousFieldObjects.resize(size);
	for (int i = 0; i < size; i++)
	{
		if (input.bad() || input.eof())
		{
			std::stringstream error_msg;
			error_msg << "Error loading ambiguous object " << i << " of " << size << " - end of file reached." << std::endl;
			throw FileFormatException(error_msg.str());
		}
		input >> p_fob.ambiguousFieldObjects[i];
	}
	return input;
=======
    input.read(reinterpret_cast<char*>(&p_fob.m_timestamp), sizeof(p_fob.m_timestamp));
    input >> p_fob.self;

    int size;
    input.read(reinterpret_cast<char*>(&size), sizeof(size));
    for(int i=0; i < size; i++)
    {
        if(input.bad() || input.eof())
        {
            std::stringstream error_msg;
            error_msg << "Error loading stationary object " << i << " of " << size << " - end of file reached." << std::endl;
            throw FileFormatException(error_msg.str());
        }
        input >> p_fob.stationaryFieldObjects[i];
//        if(i == FieldObjects::FO_CORNER_CENTRE_T_LEFT)
//        {
//            p_fob.stationaryFieldObjects[i].fieldLocation.x = 0;
//            p_fob.stationaryFieldObjects[i].fieldLocation.y = 200;
//        }
    }

    input.read(reinterpret_cast<char*>(&size), sizeof(size));
    for(int i=0; i < size; i++)
    {
        if(input.bad() || input.eof())
        {
            std::stringstream error_msg;
            error_msg << "Error loading mobile object " << i << " of " << size << " - end of file reached." << std::endl;
            throw FileFormatException(error_msg.str());
        }
        input >> p_fob.mobileFieldObjects[i];
    }

    input.read(reinterpret_cast<char*>(&size), sizeof(size));
    p_fob.ambiguousFieldObjects.resize(size);
    for(int i=0; i < size; i++)
    {
        if(input.bad() || input.eof())
        {
            std::stringstream error_msg;
            error_msg << "Error loading ambiguous object " << i << " of " << size << " - end of file reached." << std::endl;
            throw FileFormatException(error_msg.str());
        }
        input >> p_fob.ambiguousFieldObjects[i];
    }
    //std::cout << p_fob.toString();
    return input;
>>>>>>> 250e679c
}<|MERGE_RESOLUTION|>--- conflicted
+++ resolved
@@ -65,166 +65,6 @@
 	{
 		switch (ID)
 		{
-<<<<<<< HEAD
-				// Blue Goal.
-				//case FO_BLUE_GOAL:
-				//    x = -300.0f;
-				//    y = 0.0f;
-				//    break;
-			case FO_BLUE_LEFT_GOALPOST:
-				x = -300.0f;
-				y = -70.0f;
-				objectName = "Left Blue Goal Post";
-				break;
-			case FO_BLUE_RIGHT_GOALPOST:
-				x = -300.0f;
-				y = 70.0f;
-				objectName = "Right Blue Goal Post";
-				break;
-				// Yellow Goal.
-				//case FO_YELLOW_GOAL:
-				//    x = 300.0f;
-				//    y = 0.0f;
-				//    break;
-			case FO_YELLOW_LEFT_GOALPOST:
-				x = 300.0f;
-				y = 70.0f;
-				objectName = "Left Yellow Goal Post";
-				break;
-			case FO_YELLOW_RIGHT_GOALPOST:
-				x = 300.0f;
-				y = -70.0f;
-				objectName = "Right Yellow Goal Post";
-				break;
-				// Corners
-				// Yellow half
-				// Back Line
-			case FO_CORNER_YELLOW_FIELD_LEFT:
-				x = 300.0f;
-				y = 200.0f;
-				objectName = "Left Yellow Field Corner";
-				break;
-			case FO_CORNER_YELLOW_T_LEFT:
-				x = 300.0f;
-				y = 150.0f;
-				objectName = "Left Yellow T Intersect";
-				break;
-			case FO_CORNER_YELLOW_T_RIGHT:
-				x = 300.0f;
-				y = -150.0f;
-				objectName = "Right Yellow T Intersect";
-				break;
-			case FO_CORNER_YELLOW_FIELD_RIGHT:
-				x = 300.0f;
-				y = -200.0f;
-				objectName = "Right Yellow Field Corner";
-				break;
-				// Yellow Penalty Box
-			case FO_CORNER_YELLOW_PEN_LEFT:
-				x = 237.5f;
-				y = 150.0f;
-				objectName = "Left Yellow Penalty Box Corner";
-				break;
-			case FO_CORNER_YELLOW_PEN_RIGHT:
-				x = 237.5f;
-				y = -150.0f;
-				objectName = "Right Yellow Penalty Box Corner";
-				break;
-				// Half-Way Line
-			case FO_CORNER_CENTRE_T_LEFT:
-				x = 0.0f;
-				y = 200.0f;
-				objectName = "Left Half-Way T Intersect";
-				y = 0.0f;
-				break;
-			case FO_CORNER_CENTRE_T_RIGHT:
-				x = 0.0f;
-				y = -200.0f;
-				objectName = "Right Half-Way T Intersect";
-				break;
-				// Blue half
-				// Back Line
-			case FO_CORNER_BLUE_FIELD_LEFT:
-				x = -300.0f;
-				y = -200.0f;
-				objectName = "Left Blue Field Corner";
-				break;
-			case FO_CORNER_BLUE_T_LEFT:
-				x = -300.0f;
-				y = -150.0f;
-				objectName = "Left Blue T intersect";
-				break;
-			case FO_CORNER_BLUE_T_RIGHT:
-				x = -300.0f;
-				y = 150.0f;
-				objectName = "Right Blue T intersect";
-				break;
-			case FO_CORNER_BLUE_FIELD_RIGHT:
-				x = -300.0f;
-				y = 200.0f;
-				objectName = "Left Blue Field Corner";
-				break;
-				// Yellow Penalty Box
-			case FO_CORNER_BLUE_PEN_LEFT:
-				x = -237.5f;
-				y = -150.0f;
-				objectName = "Left Blue Penalty Box Corner";
-				break;
-			case FO_CORNER_BLUE_PEN_RIGHT:
-				x = -237.5f;
-				y = 150.0f;
-				objectName = "Right Blue Penalty Box Corner";
-				break;
-			case FO_PENALTY_BLUE:
-				x = -120.0f;
-				y = 0.0f;
-				objectName = "Blue Penalty Spot";
-				break;
-			case FO_PENALTY_YELLOW:
-				x = 120.0f;
-				y = 0.0f;
-				objectName = "Yellow Penalty Spot";
-				break;
-			case FO_CORNER_CENTRE_CIRCLE:
-				x = 0.0f;
-				y = 0.0f;
-				objectName = "Centre Circle";
-				break;
-			case FO_CORNER_PROJECTED_T_YELLOW_LEFT:
-				x = 240.0f;
-				y = 200.0f;
-				objectName = "Projected T Yellow Left";
-				break;
-			case FO_CORNER_PROJECTED_T_YELLOW_RIGHT:
-				x = 240.0f;
-				y = -200.0f;
-				objectName = "Projected T Yellow Right";
-				break;
-			case FO_CORNER_PROJECTED_T_BLUE_LEFT:
-				x = -240.0f;
-				y = -200.0f;
-				objectName = "Projected T Blue Left";
-				break;
-			case FO_CORNER_PROJECTED_T_BLUE_RIGHT:
-				x = -240.0f;
-				y = 200.0f;
-				objectName = "Projected T Blue Right";
-				break;
-			case FO_BLUE_BEACON:
-				x = 0.0f;
-				y = -240.f; // NOTE: This is not to field spec - should be 240
-				objectName = "Blue Beacon";
-				break;
-			case FO_YELLOW_BEACON:
-				x = 0.0f;
-				y = 240.0f; // NOTE: This is not to field spec - should be 240
-				objectName = "Yellow Beacon";
-				break;
-			default:
-				x = y = 0.0f;
-				objectName = "Undefined";
-				break;
-=======
 		// Blue Goal.
                 //case FO_BLUE_GOAL:
                 //    x = -300.0f;
@@ -368,7 +208,7 @@
                     y = 200.0f;
                     objectName = "Projected T Blue Right";
                     break;
-                case FO_BLUE_BEACON:
+                /*case FO_BLUE_BEACON:
                     x = 0.0f;
                     y = -240.f; // NOTE: This is not to field spec - should be 240
                     objectName = "Blue Beacon";
@@ -377,7 +217,7 @@
                     x = 0.0f;
                     y = 240.0f; // NOTE: This is not to field spec - should be 240
                     objectName = "Yellow Beacon";
-                    break;
+                    break;*/
 
                 case FO_CORNER_CENTRE_CIRCLE_INTERSECT_LEFT:
                     x = 0.0f;
@@ -393,7 +233,6 @@
                     x = y = 0.0f;
                     objectName = "Undefined";
                     break;
->>>>>>> 250e679c
 		}
 		stationaryFieldObjects.push_back(StationaryObject(x, y, ID, objectName));
 	}
@@ -589,7 +428,6 @@
 
 int FieldObjects::getClosestStationaryOption(const Self& location, const AmbiguousObject& amb_object)
 {
-<<<<<<< HEAD
 	float min_err = 100000, min_err_id = -1;
 	std::vector<int> options = amb_object.getPossibleObjectIDs();
 
@@ -610,38 +448,6 @@
 		float y_diff = y_meas - y_exp;
 
 		float total_error = sqrt(x_diff * x_diff + y_diff * y_diff);
-
-		//        std::cout << "option: " << obj->getName() << std::endl;
-		//        std::cout << "error: " << total_weighted_error << " curr min: " << min_err << std::endl;
-		// Get smalest value for error
-		if (total_error < min_err)
-		{
-			min_err_id = *option_it;
-			min_err = total_error;
-		}
-	}
-	return min_err_id;
-=======
-    float min_err = 100000, min_err_id = -1;
-    std::vector<int> options = amb_object.getPossibleObjectIDs();
-
-    for(std::vector<int>::const_iterator option_it = options.begin(); option_it != options.end(); ++option_it)
-    {
-        StationaryObject* obj = &stationaryFieldObjects[*option_it];
-        float expectedDist = location.CalculateDistanceToStationaryObject(*obj);
-        float expectedBear = location.CalculateBearingToStationaryObject(*obj);
-
-        // Use total distance between the two relative points as the error.
-        float x_meas = amb_object.measuredDistance() * cos(amb_object.measuredBearing());
-        float y_meas = amb_object.measuredDistance() * sin(amb_object.measuredBearing());
-
-        float x_exp = expectedDist * cos(expectedBear);
-        float y_exp = expectedDist * sin(expectedBear);
-
-        float x_diff = x_meas - x_exp;
-        float y_diff = y_meas - y_exp;
-
-        float total_error = sqrt(x_diff*x_diff + y_diff*y_diff);
 
 //        std::cout << "option: " << obj->getName() << std::endl;
 //        std::cout << "error: " << total_error << " curr min: " << min_err << std::endl;
@@ -653,19 +459,16 @@
         }
     }
     return min_err_id;
->>>>>>> 250e679c
 }
 
 std::vector<StationaryObject*> FieldObjects::filterToVisible(const Self& location, const AmbiguousObject& amb_object, float headPan, float fovX)
 {
-<<<<<<< HEAD
-	const float c_view_direction = location.Heading() + headPan;
-	const float c_view_range = fovX + location.sdHeading();
-	const float c_minHeading = c_view_direction - c_view_range;
-	const float c_maxHeading = c_view_direction + c_view_range;
+    const float c_view_direction = location.Heading() + headPan;
+    const float c_view_range = fovX + 2 * location.sdHeading();
 
 	std::vector<int> poss_ids = amb_object.getPossibleObjectIDs();
 	std::vector<StationaryObject*> result;
+    result.reserve(poss_ids.size());
 
 	//    std::cout << "Ambiguous object: " << amb_object.getName() << std::endl;
 	//    std::cout << "View direction: " << c_view_direction << " heading: " << location.Heading() << " pan: " << headPan << std::endl;
@@ -692,40 +495,6 @@
 		}
 	}
 	return result;
-=======
-    const float c_view_direction = location.Heading() + headPan;
-    const float c_view_range = fovX + 2 * location.sdHeading();
-
-    vector<int> poss_ids = amb_object.getPossibleObjectIDs();
-    vector<StationaryObject*> result;
-    result.reserve(poss_ids.size());
-
-//    std::cout << "Ambiguous object: " << amb_object.getName() << std::endl;
-//    std::cout << "View direction: " << c_view_direction << " heading: " << location.Heading() << " pan: " << headPan << std::endl;
-//    std::cout << "View range: "<< c_view_range << " sd: " << location.sdHeading() << " fov: " << fovX << std::endl;
-//    std::cout << "Min heading: "<< c_minHeading << " Max heading: " << c_maxHeading << std::endl;
-    for(vector<int>::iterator pos_it = poss_ids.begin(); pos_it != poss_ids.end(); ++pos_it)
-    {
-        unsigned int index = *pos_it;
-        StationaryObject* object = &stationaryFieldObjects.at(index);
-        float obj_heading = self.CalculateBearingToStationaryObject(*object);
-//        std::cout << "* Object - " << object->getName() << " heading: " << obj_heading << " -> ";
-        // Calculate the distance from the viewing direction to the object.
-        float delta_angle = mathGeneral::normaliseAngle(obj_heading - c_view_direction);
-
-        // If the distance to the object heading is within the viewing range the object may be seen,
-        if(fabs(delta_angle) < c_view_range)
-        {
-            //std::cout << "Visible" << std::endl;
-            result.push_back(object);
-        }
-        else
-        {
-            //std::cout << "Not visible" << std::endl;
-        }
-    }
-    return result;
->>>>>>> 250e679c
 }
 
 std::string FieldObjects::ambiguousName(unsigned int id)
@@ -844,51 +613,8 @@
 
 std::istream& operator>>(std::istream& input, FieldObjects& p_fob)
 {
-<<<<<<< HEAD
 	input.read(reinterpret_cast<char*> (&p_fob.m_timestamp), sizeof (p_fob.m_timestamp));
 	input >> p_fob.self;
-
-	int size;
-	input.read(reinterpret_cast<char*> (&size), sizeof (size));
-	for (int i = 0; i < size; i++)
-	{
-		if (input.bad() || input.eof())
-		{
-			std::stringstream error_msg;
-			error_msg << "Error loading stationary object " << i << " of " << size << " - end of file reached." << std::endl;
-			throw FileFormatException(error_msg.str());
-		}
-		input >> p_fob.stationaryFieldObjects[i];
-	}
-
-	input.read(reinterpret_cast<char*> (&size), sizeof (size));
-	for (int i = 0; i < size; i++)
-	{
-		if (input.bad() || input.eof())
-		{
-			std::stringstream error_msg;
-			error_msg << "Error loading mobile object " << i << " of " << size << " - end of file reached." << std::endl;
-			throw FileFormatException(error_msg.str());
-		}
-		input >> p_fob.mobileFieldObjects[i];
-	}
-
-	input.read(reinterpret_cast<char*> (&size), sizeof (size));
-	p_fob.ambiguousFieldObjects.resize(size);
-	for (int i = 0; i < size; i++)
-	{
-		if (input.bad() || input.eof())
-		{
-			std::stringstream error_msg;
-			error_msg << "Error loading ambiguous object " << i << " of " << size << " - end of file reached." << std::endl;
-			throw FileFormatException(error_msg.str());
-		}
-		input >> p_fob.ambiguousFieldObjects[i];
-	}
-	return input;
-=======
-    input.read(reinterpret_cast<char*>(&p_fob.m_timestamp), sizeof(p_fob.m_timestamp));
-    input >> p_fob.self;
 
     int size;
     input.read(reinterpret_cast<char*>(&size), sizeof(size));
@@ -908,17 +634,17 @@
 //        }
     }
 
-    input.read(reinterpret_cast<char*>(&size), sizeof(size));
-    for(int i=0; i < size; i++)
-    {
-        if(input.bad() || input.eof())
-        {
-            std::stringstream error_msg;
-            error_msg << "Error loading mobile object " << i << " of " << size << " - end of file reached." << std::endl;
-            throw FileFormatException(error_msg.str());
-        }
-        input >> p_fob.mobileFieldObjects[i];
-    }
+	input.read(reinterpret_cast<char*> (&size), sizeof (size));
+	for (int i = 0; i < size; i++)
+	{
+		if (input.bad() || input.eof())
+		{
+			std::stringstream error_msg;
+			error_msg << "Error loading mobile object " << i << " of " << size << " - end of file reached." << std::endl;
+			throw FileFormatException(error_msg.str());
+		}
+		input >> p_fob.mobileFieldObjects[i];
+	}
 
     input.read(reinterpret_cast<char*>(&size), sizeof(size));
     p_fob.ambiguousFieldObjects.resize(size);
@@ -934,5 +660,4 @@
     }
     //std::cout << p_fob.toString();
     return input;
->>>>>>> 250e679c
 }