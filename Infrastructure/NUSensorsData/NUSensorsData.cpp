/*! @file NUSensorsData.cpp
    @brief Implementation of sensor class

    @author Jason Kulk
 
 Copyright (c) 2009 Jason Kulk
 
 This file is free software: you can redistribute it and/or modify
 it under the terms of the GNU General Public License as published by
 the Free Software Foundation, either version 3 of the License, or
 (at your option) any later version.
 
 This file is distributed in the hope that it will be useful,
 but WITHOUT ANY WARRANTY; without even the implied warranty of
 MERCHANTABILITY or FITNESS FOR A PARTICULAR PURPOSE.  See the
 GNU General Public License for more details.
 
 You should have received a copy of the GNU General Public License
 along with NUbot.  If not, see <http://www.gnu.org/licenses/>.
 */

#include "NUSensorsData.h"
#include "Tools/Math/StlVector.h"

#include "debug.h"
#include "debugverbositynusensors.h"

#include <fstream>
#include <limits>

int s_curr_id = NUData::m_num_common_ids+1; 
std::vector<NUSensorsData::id_t*> NUSensorsData::m_ids;

// end effector sensors
const NUSensorsData::id_t NUSensorsData::LArmEndEffector(s_curr_id++, "LArmEndEffector", NUSensorsData::m_ids);
const NUSensorsData::id_t NUSensorsData::RArmEndEffector(s_curr_id++, "RArmEndEffector", NUSensorsData::m_ids);
const NUSensorsData::id_t NUSensorsData::LLegEndEffector(s_curr_id++, "LLegEndEffector", NUSensorsData::m_ids);
const NUSensorsData::id_t NUSensorsData::RLegEndEffector(s_curr_id++, "RLegEndEffector", NUSensorsData::m_ids);
// kinematic sensors
const NUSensorsData::id_t NUSensorsData::LLegTransform(s_curr_id++, "LLegTransform", NUSensorsData::m_ids);
const NUSensorsData::id_t NUSensorsData::RLegTransform(s_curr_id++, "RLegTransform", NUSensorsData::m_ids);
const NUSensorsData::id_t NUSensorsData::SupportLegTransform(s_curr_id++, "SupportLegTransform", NUSensorsData::m_ids);
const NUSensorsData::id_t NUSensorsData::CameraTransform(s_curr_id++, "CameraTransform", NUSensorsData::m_ids);
const NUSensorsData::id_t NUSensorsData::CameraToGroundTransform(s_curr_id++, "CameraToGroundTransform", NUSensorsData::m_ids);
const NUSensorsData::id_t NUSensorsData::CameraHeight(s_curr_id++, "CameraHeight", NUSensorsData::m_ids);
const NUSensorsData::id_t NUSensorsData::Odometry(s_curr_id++, "Odometry", NUSensorsData::m_ids);
// balance sensors
const NUSensorsData::id_t NUSensorsData::Accelerometer(s_curr_id++, "Accelerometer", NUSensorsData::m_ids);
const NUSensorsData::id_t NUSensorsData::Gyro(s_curr_id++, "Gyro", NUSensorsData::m_ids);
const NUSensorsData::id_t NUSensorsData::GyroOffset(s_curr_id++, "GyroOffset", NUSensorsData::m_ids);
const NUSensorsData::id_t NUSensorsData::Orientation(s_curr_id++, "Orientation", NUSensorsData::m_ids);
const NUSensorsData::id_t NUSensorsData::OrientationHardware(s_curr_id++, "OrientationHardware", NUSensorsData::m_ids);
const NUSensorsData::id_t NUSensorsData::Horizon(s_curr_id++, "Horizon", NUSensorsData::m_ids);
const NUSensorsData::id_t NUSensorsData::Zmp(s_curr_id++, "Zmp", NUSensorsData::m_ids);
const NUSensorsData::id_t NUSensorsData::Falling(s_curr_id++, "Falling", NUSensorsData::m_ids);
const NUSensorsData::id_t NUSensorsData::Fallen(s_curr_id++, "Fallen", NUSensorsData::m_ids);
// touch sensors
const NUSensorsData::id_t NUSensorsData::LHandTouch(s_curr_id++, "LHandTouch", NUSensorsData::m_ids);
const NUSensorsData::id_t NUSensorsData::RHandTouch(s_curr_id++, "RHandTouch", NUSensorsData::m_ids);
const NUSensorsData::id_t NUSensorsData::LFootTouch(s_curr_id++, "LFootTouch", NUSensorsData::m_ids);
const NUSensorsData::id_t NUSensorsData::RFootTouch(s_curr_id++, "RFootTouch", NUSensorsData::m_ids);
// button sensors
const NUSensorsData::id_t NUSensorsData::MainButton(s_curr_id++, "MainButton", NUSensorsData::m_ids);
const NUSensorsData::id_t NUSensorsData::LeftButton(s_curr_id++, "LeftButton", NUSensorsData::m_ids);
const NUSensorsData::id_t NUSensorsData::RightButton(s_curr_id++, "RightButton", NUSensorsData::m_ids);
// distance sensors
const NUSensorsData::id_t NUSensorsData::LDistance(s_curr_id++, "LDistance", NUSensorsData::m_ids);
const NUSensorsData::id_t NUSensorsData::RDistance(s_curr_id++, "RDistance", NUSensorsData::m_ids);
const NUSensorsData::id_t NUSensorsData::LaserDistance(s_curr_id++, "LaserDistance", NUSensorsData::m_ids);
// gps sensors
const NUSensorsData::id_t NUSensorsData::Gps(s_curr_id++, "Gps", NUSensorsData::m_ids);
const NUSensorsData::id_t NUSensorsData::Compass(s_curr_id++, "Compass", NUSensorsData::m_ids);
// battery sensors
const NUSensorsData::id_t NUSensorsData::BatteryVoltage(s_curr_id++, "BatteryVoltage", NUSensorsData::m_ids);
const NUSensorsData::id_t NUSensorsData::BatteryCurrent(s_curr_id++, "BatteryCurrent", NUSensorsData::m_ids);
const NUSensorsData::id_t NUSensorsData::BatteryCharge(s_curr_id++, "BatteryCharge", NUSensorsData::m_ids);
// motion sensors
const NUSensorsData::id_t NUSensorsData::MotionFallActive(s_curr_id++, "MotionFallActive", NUSensorsData::m_ids);
const NUSensorsData::id_t NUSensorsData::MotionGetupActive(s_curr_id++, "MotionGetupActive", NUSensorsData::m_ids);
const NUSensorsData::id_t NUSensorsData::MotionKickActive(s_curr_id++, "MotionKickActive", NUSensorsData::m_ids);
const NUSensorsData::id_t NUSensorsData::MotionSaveActive(s_curr_id++, "MotionSaveActive", NUSensorsData::m_ids);
const NUSensorsData::id_t NUSensorsData::MotionScriptActive(s_curr_id++, "MotionScriptActive", NUSensorsData::m_ids);
const NUSensorsData::id_t NUSensorsData::MotionWalkSpeed(s_curr_id++, "MotionWalkSpeed", NUSensorsData::m_ids);
const NUSensorsData::id_t NUSensorsData::MotionWalkMaxSpeed(s_curr_id++, "MotionWalkMaxSpeed", NUSensorsData::m_ids);
const NUSensorsData::id_t NUSensorsData::MotionHeadCompletionTime(s_curr_id++, "MotionHeadCompletionTime", NUSensorsData::m_ids);

const unsigned int NUSensorsData::m_num_sensor_ids = s_curr_id;

/*! @brief Default constructor for NUSensorsData
 */
NUSensorsData::NUSensorsData() : NUData(), TimestampedData()
{
#if DEBUG_NUSENSORS_VERBOSITY > 0
    debug << "NUSensorsData::NUSensorsData" << std::endl;
#endif
    CurrentTime = 0;
    PreviousTime = 0;

    // If this has already been initialised, don't do it again or bad stuff will happen.
    if(m_ids.size() < m_num_sensor_ids)
        m_ids.insert(m_ids.begin(), NUData::m_common_ids.begin(), NUData::m_common_ids.end());

    m_ids_copy = m_ids;
    m_id_to_indices = std::vector<std::vector<int> >(m_ids.size(), std::vector<int>());

    for (size_t i=0; i<m_ids.size(); i++)
        m_sensors.push_back(Sensor(m_ids[i]->Name));
}

NUSensorsData::~NUSensorsData()
{
    #if DEBUG_NUSENSORS_VERBOSITY > 0
        debug << "NUSensorsData::~NUSensorsData" << std::endl;
    #endif
}

void NUSensorsData::addSensors(const std::vector<std::string>& hardwarenames)
{

    // the model we use for sensors, is that every sensor is 'available', but the data may be invalid.
    for (size_t i=NumCommonIds.Id; i<m_ids.size(); i++)
        m_id_to_indices[i].push_back(i);
    
    // the addDevices function will just setup the groups for the joints
    addDevices(hardwarenames);
}

/******************************************************************************************************************************************
                                                                                                          Get Methods For Joint Information
 ******************************************************************************************************************************************/

/*! @brief Gets the joint position
    @param id the id of the joint
    @param data will be updated with the angle
    @return true if valid, false if invalid
 */
bool NUSensorsData::getPosition(const id_t id, float& data) const
{
    return getJointData(id, PositionId, data);
}

/*! @brief Gets the joint positions
    @param id the id of the group of joints
    @param data will be updated with the joint angles
    @return true if valid, false if invalid
 */
<<<<<<< HEAD
bool NUSensorsData::getPosition(const id_t id, std::vector<float>& data)
=======
bool NUSensorsData::getPosition(const id_t id, vector<float>& data) const
>>>>>>> 250e679c
{
    return getJointData(id, PositionId, data);
}

/*! @brief Gets the joint velocity
    @param id the id of the joint
    @param data will be updated with joint velocity
    @return true if valid, false if invalid
 */
bool NUSensorsData::getVelocity(const id_t id, float& data) const
{
    return getJointData(id, VelocityId, data);
}

/*! @brief Gets the joint velocities
    @param id the id of the group of joints
    @param data will be updated with joint velocities
    @return true if valid, false if invalid
 */
<<<<<<< HEAD
bool NUSensorsData::getVelocity(const id_t id, std::vector<float>& data)
=======
bool NUSensorsData::getVelocity(const id_t id, vector<float>& data) const
>>>>>>> 250e679c
{
    return getJointData(id, VelocityId, data);
}

/*! @brief Gets the joint acceleration
    @param id the id of the joint
    @param data will be updated with joint acceleration
    @return true if valid, false if invalid
 */
bool NUSensorsData::getAcceleration(const id_t id, float& data) const
{
    return getJointData(id, AccelerationId, data);
}

/*! @brief Gets the joint accelerations
    @param id the id of the group of joints
    @param data will be updated with joint accelerations
    @return true if valid, false if invalid
 */
<<<<<<< HEAD
bool NUSensorsData::getAcceleration(const id_t id, std::vector<float>& data)
=======
bool NUSensorsData::getAcceleration(const id_t id, vector<float>& data) const
>>>>>>> 250e679c
{
    return getJointData(id, AccelerationId, data);
}

/*! @brief Gets the joint target
    @param id the id of the joint
    @param data will be updated with joint target
    @return true if valid, false if invalid
 */
bool NUSensorsData::getTarget(const id_t id, float& data) const
{
    return getJointData(id, TargetId, data);
}

/*! @brief Gets the joint targets
    @param id the id of the group of joints
    @param data will be updated with joint targets
    @return true if valid, false if invalid
 */
<<<<<<< HEAD
bool NUSensorsData::getTarget(const id_t id, std::vector<float>& data)
=======
bool NUSensorsData::getTarget(const id_t id, vector<float>& data) const
>>>>>>> 250e679c
{
    return getJointData(id, TargetId, data);
}

/*! @brief Gets the joint stiffness
    @param id the id of the joint
    @param data will be updated with joint stiffness
    @return true if valid, false if invalid
 */
bool NUSensorsData::getStiffness(const id_t id, float& data) const
{
    return getJointData(id, StiffnessId, data);
}

/*! @brief Gets the joint stiffnesses
    @param id the id of the group of joints
    @param data will be updated with joint stiffnesses
    @return true if valid, false if invalid
 */
<<<<<<< HEAD
bool NUSensorsData::getStiffness(const id_t id, std::vector<float>& data)
=======
bool NUSensorsData::getStiffness(const id_t id, vector<float>& data) const
>>>>>>> 250e679c
{
    return getJointData(id, StiffnessId, data);
}

/*! @brief Gets the joint current
    @param id the id of the joint
    @param data will be updated with joint current
    @return true if valid, false if invalid
 */
bool NUSensorsData::getCurrent(const id_t id, float& data) const
{
    return getJointData(id, CurrentId, data);
}

/*! @brief Gets the joint currents
    @param id the id of the group of joints
    @param data will be updated with joint currents
    @return true if valid, false if invalid
 */
<<<<<<< HEAD
bool NUSensorsData::getCurrent(const id_t id, std::vector<float>& data)
=======
bool NUSensorsData::getCurrent(const id_t id, vector<float>& data) const
>>>>>>> 250e679c
{
    return getJointData(id, CurrentId, data);
}

/*! @brief Gets the joint torque
    @param id the id of the joint
    @param data will be updated with joint torque
    @return true if valid, false if invalid
 */
bool NUSensorsData::getTorque(const id_t id, float& data) const
{
    return getJointData(id, TorqueId, data);
}

/*! @brief Gets the joint torques
    @param id the id of the group of joints
    @param data will be updated with joint torques
    @return true if valid, false if invalid
 */
<<<<<<< HEAD
bool NUSensorsData::getTorque(const id_t id, std::vector<float>& data)
=======
bool NUSensorsData::getTorque(const id_t id, vector<float>& data) const
>>>>>>> 250e679c
{
    return getJointData(id, TorqueId, data);
}

/*! @brief Gets the joint temperature
    @param id the id of the joint
    @param data will be updated with joint temperature
    @return true if valid, false if invalid
 */
bool NUSensorsData::getTemperature(const id_t id, float& data) const
{
    return getJointData(id, TemperatureId, data);
}

/*! @brief Gets the joint temperatures
    @param id the id of the group of joints
    @param data will be updated with joint temperatures
    @return true if valid, false if invalid
 */
<<<<<<< HEAD
bool NUSensorsData::getTemperature(const id_t id, std::vector<float>& data)
=======
bool NUSensorsData::getTemperature(const id_t id, vector<float>& data) const
>>>>>>> 250e679c
{
    return getJointData(id, TemperatureId, data);
}

/******************************************************************************************************************************************
                                                                                                   Get Methods For End Effector Information
 ******************************************************************************************************************************************/

/*! @brief Gets the bumper value for the end effector
    @param id the id of the end effector
    @param data will be updated with bumper value
    @return true if valid, false if invalid
 */
bool NUSensorsData::getBumper(const id_t& id, float& data) const
{
    return getEndEffectorData(id, BumperId, data);
}

/*! @brief Gets the total force on the end effector
    @param id the id of the end effector
    @param data will be updated with force value
    @return true if valid, false if invalid
 */
bool NUSensorsData::getForce(const id_t& id, float& data) const
{
    return getEndEffectorData(id, ForceId, data);
}

/*! @brief Gets the contact (touching something or not) value for the end effector
    @param id the id of the end effector
    @param data will be updated with contact value (0 means no contact, 1 means there is contact (with the ground))
    @return true if valid, false if invalid
 */
bool NUSensorsData::getContact(const id_t& id, bool& data) const
{
    float buffer;
    bool successful = getEndEffectorData(id, ContactId, buffer);
    data = static_cast<bool>(buffer);
    return successful;
}

/*! @brief Gets the support (supporting the robot) value for the end effector
    @param id the id of the end effector
    @param data will be updated with support value (0 means this end effector is not supporting the robot, 1 means it is)
    @return true if valid, false if invalid
 */
bool NUSensorsData::getSupport(const id_t& id, bool& data) const
{
    float buffer;
    bool successful = getEndEffectorData(id, SupportId, buffer);
    data = static_cast<bool>(buffer);
    return successful;
}

/*! @brief Gets the centre of pressure for the end effector
    @param id the id of the end effector
    @param data will be updated with centre of presssure [x(cm), y(cm)]
    @return true if valid, false if invalid
 */
<<<<<<< HEAD
bool NUSensorsData::getCoP(const id_t& id, std::vector<float>& data)
=======
bool NUSensorsData::getCoP(const id_t& id, vector<float>& data) const
>>>>>>> 250e679c
{
    data = std::vector<float>(2);
    bool successful = true;
    successful &= getEndEffectorData(id, CoPXId, data[0]);
    successful &= getEndEffectorData(id, CoPYId, data[1]);
    return successful;
}


/*! @brief Gets the position of an end effector. For example to get the position of the left leg use getEndPosition(NUSensorsData::LLeg, data)
    @param id the id of the end effector
    @param data will be updated with the position [x, y, z, roll, pitch, yaw]
    @return true if valid, false if invalid
 */
<<<<<<< HEAD
bool NUSensorsData::getEndPosition(const id_t id, std::vector<float>& data)
=======
bool NUSensorsData::getEndPosition(const id_t id, vector<float>& data) const
>>>>>>> 250e679c
{
    data = std::vector<float>(6);
    bool successful = true;
    successful &= getEndEffectorData(id, EndPositionXId, data[0]);
    successful &= getEndEffectorData(id, EndPositionYId, data[1]);
    successful &= getEndEffectorData(id, EndPositionZId, data[2]);
    successful &= getEndEffectorData(id, EndPositionRollId, data[3]);
    successful &= getEndEffectorData(id, EndPositionPitchId, data[4]);
    successful &= getEndEffectorData(id, EndPositionYawId, data[5]);
    return successful;
}

/******************************************************************************************************************************************
                                                                                                      Get Methods For Kinematic Information
 ******************************************************************************************************************************************/

/*! @brief Get the camera height in cm 
 	@param data will be update with the height in cm
 	@return true if valid, false if invalid
 */
bool NUSensorsData::getCameraHeight(float& data) const
{
    return get(CameraHeight, data);
}

/*! @brief Gets the horizon line [A, B, C] where Ax + By = C is the equation of the horizon line
 	@param data will be updated with the [A, B, C] of the line
 	@return true if valid, false if invalid
 */
<<<<<<< HEAD
bool NUSensorsData::getHorizon(std::vector<float>& data)
=======
bool NUSensorsData::getHorizon(vector<float>& data) const
>>>>>>> 250e679c
{
    return get(Horizon, data);
}

/*! @brief Gets the current odometry data [delta_x (cm), delta_y (cm), delta_yaw (rad)]
 	@param data will be updated with the current odometry data [delta_x (cm), delta_y (cm), delta_yaw (rad)] since the last call to getOdometryData
 	@return true if valid, false if invalid
 */
bool NUSensorsData::getOdometry(std::vector<float>& data)
{
    const static std::vector<float> zeros(3,0);
    if (get(Odometry, data))
    {
        set(Odometry, CurrentTime, zeros);			// reset the current odometry value
        return true;
    }
    else
        return false;
}

/******************************************************************************************************************************************
                                                                                                        Get Methods For Balance Information
 ******************************************************************************************************************************************/

/*! @brief Get the accelerometer data [x(cm/s/s), y(cm/s/s), z(cm/s/s)] 
    @param data will be update with the [x(cm/s/s), y(cm/s/s), z(cm/s/s)] 
    @return true if valid, false if invalid
 */
<<<<<<< HEAD
bool NUSensorsData::getAccelerometer(std::vector<float>& data)
=======
bool NUSensorsData::getAccelerometer(vector<float>& data) const
>>>>>>> 250e679c
{
    return get(Accelerometer, data);
}

/*! @brief Get the gyro data [roll(rad/s), pitch(rad/s), yaw(rad/s)] after the gyro offset has been applied
    @param data will be update with the [roll(rad/s), pitch(rad/s), yaw(rad/s)]
    @return true if valid, false if invalid
 */
<<<<<<< HEAD
bool NUSensorsData::getGyro(std::vector<float>& data)
=======
bool NUSensorsData::getGyro(vector<float>& data) const
>>>>>>> 250e679c
{
    std::vector<float> gyro, offset; 
    bool successful = get(Gyro, gyro);
    successful &= get(GyroOffset, offset);
    if (successful)
        data = gyro - offset;
    return successful;
}

/*! @brief Gets the orientation of the torso relative to the gravity vector [x(rad), y(rad), z(rad)]
 	@param data will be updated with the [x(rad), y(rad), z(rad)]
 	@return true is valid, false if invalid
 */
<<<<<<< HEAD
bool NUSensorsData::getOrientation(std::vector<float>& data)
=======
bool NUSensorsData::getOrientation(vector<float>& data) const
>>>>>>> 250e679c
{
    return get(Orientation, data);
}

/*! @brief Gets the falling vector [total, left, right, forward, backward] where each will be 0 if not falling, and 1 if falling in that direction
 	@param data will be updated with the [total, left, right, forward, backward]
 	@return true if valid, false if invalid
 */
<<<<<<< HEAD
bool NUSensorsData::getFalling(std::vector<float>& data)
=======
bool NUSensorsData::getFalling(vector<float>& data) const
>>>>>>> 250e679c
{
    return get(Falling, data);
}

/*! @brief Gets the fallen vector [total, left, right, forward, backward] where each will be 0 if not fallen, and 1 if fallen in that direction
 	@param data will be updated with the [total, left, right, forward, backward]
 	@return true if valid, false if invalid
 */
<<<<<<< HEAD
bool NUSensorsData::getFallen(std::vector<float>& data)
=======
bool NUSensorsData::getFallen(vector<float>& data) const
>>>>>>> 250e679c
{
    return get(Fallen, data);
}

/*! @brief Gets the zmp [x(cm), y(cm)]
 	@param id the id of the zmp you want (All/Body, LFoot, RFoot)
 	@param data will be updated with the [x(cm), y(cm)]
 	@return true if valid, false if invalid
 */
<<<<<<< HEAD
bool NUSensorsData::getZmp(const id_t& id, std::vector<float>& data)
=======
bool NUSensorsData::getZmp(const id_t& id, vector<float>& data) const
>>>>>>> 250e679c
{
    (void)(id); // To stop compiler warnings.
    // TODO: this isn't right, it will always return the 'all' zmp.
    return get(Zmp, data);
}

/******************************************************************************************************************************************
                                                                                                  Get Methods For Other Sensors Information
 ******************************************************************************************************************************************/

/*! @brief Gets the Gps data [x(cm), y(cm), z(cm)] relative to the centre of the 'field'
 	@param data will be updated with the [x(cm), y(cm), z(cm)]
 	@return true if valid, false if invalid
 */
<<<<<<< HEAD
bool NUSensorsData::getGps(std::vector<float>& data)
=======
bool NUSensorsData::getGps(vector<float>& data) const
>>>>>>> 250e679c
{
    return get(Gps, data);
}

/*! @brief Gets the Compass value 0 being 'north' or towards the yellow goal in radians
    @param data will be updated with the bearing
    @return true if valid, false if invalid
 */
bool NUSensorsData::getCompass(float& data) const
{
    return get(Compass, data);
}

/*! @brief Gets the distance data from the selected sensor.
 
 
    Note. The description below is how this SHOULD work, not how it actually is at the moment.
    For now its just a flat list of distances, that is there is no angle information returned.
 
 	For an ultrasonic sensor; the data will be formatted as follows:
 		[[angle_min, angle_max], [echo0,echo1,echo2,....]] where angle_min and angle_max specify the size of the ulrasonic's detection cone
 
 	For a 2d laser scanner or infrared array the data will be formatted as follows:
 		[[angle0,distance0],[angle1,distance1], ... , [angleN,distanceN]] where there are N sensors in the array
 
 	For a 3d laser scanner or infrared array the data will be formatted as follows:
 		[[angleX0,angleY0,distance0],[angleX1,angleY1,distance1], ... , [angleXN,angleYN,distanceN]] where there are N sensors in the array
 
 	@param id the id of the distance sensor you want
 	@param data will be updated the distances
 	@return true if the data is valid, false if not
 */
<<<<<<< HEAD
bool NUSensorsData::getDistance(const id_t& id, std::vector<float>& data)
=======
bool NUSensorsData::getDistance(const id_t& id, vector<float>& data) const
>>>>>>> 250e679c
{
    if (id < LDistance or id > LaserDistance)		// check the id is for a distance sensor
        return false;
	return get(id, data);
}

/*! @brief Gets the button value (0 when not pressed, 1 when pressed)
    @param id the id of the button you want
    @param data will be updated with the value
    @return true if valid, false if invalid
 */
bool NUSensorsData::getButton(const id_t& id, float& data) const
{
    return getButtonData(id, StateId, data);
}

/*! @brief Gets the duration the button was last depressed for in ms
 	@param id the id of the button you want
 	@param data will be updated with the duration
 	@return true if valid, false if invalid
 */
bool NUSensorsData::getButtonDuration(const id_t& id, float& data) const
{
    return getButtonData(id, DurationId, data);
}

/*! @brief Gets the battery voltage in Volts
 	@param data will be updated with the voltage
 	@return true is valid, false if invalid
 */
bool NUSensorsData::getBatteryVoltage(float& data) const
{
    return get(BatteryVoltage, data);
}

/*! @brief Gets the battery current in Amperes
    @param data will be updated with the current
    @return true is valid, false if invalid
 */
bool NUSensorsData::getBatteryCurrent(float& data) const
{
    return get(BatteryCurrent, data);
}

/*! @brief Gets the battery charge in %
    @param data will be updated with the percent charged
    @return true is valid, false if invalid
 */
bool NUSensorsData::getBatteryCharge(float& data) const
{
    return get(BatteryCharge, data);
}

/******************************************************************************************************************************************
                                                                                                          Get Methods For Internal Use Only
 ******************************************************************************************************************************************/

/*! @brief Gets boolean sensor reading for id
    @param id the id of the sensor
    @param data will be updated with the sensor reading
    @return true if the data is valid, false otherwise
 */
bool NUSensorsData::get(const id_t& id, bool& data) const
{
    const std::vector<int>& ids = mapIdToIndices(id);
    float floatBuffer;
    if (ids.size() == 1)
    {
        bool successful = m_sensors[ids[0]].get(floatBuffer);
        data = static_cast<bool>(floatBuffer);
        return successful;
    }
    else
        return false;
}

/*! @brief Gets float sensor reading for id
    @param id the id of the sensor
    @param data will be updated with the sensor reading
    @return true if the data is valid, false otherwise
 */
bool NUSensorsData::get(const id_t& id, float& data) const
{
    const std::vector<int>& ids = mapIdToIndices(id);
    if (ids.size() == 1)
        return m_sensors[ids[0]].get(data);
    else
        return false;
}

/*! @brief Gets double sensor reading for id
    @param id the id of the sensor
    @param data will be updated with the sensor reading
    @return true if the data is valid, false otherwise
 */
bool NUSensorsData::get(const id_t& id, double& data) const
{
    float floatBuffer;
    bool successful = get(id, floatBuffer);
    data = static_cast<double>(floatBuffer);
    return successful;
}

/*! @brief Gets vector of sensor readings for id. If id is a group then each element in data will be a float from each member of the group.
    @param id the id of the sensor(s)
    @param data will be updated with the sensor reading(s)
    @return true if the data is valid, false otherwise
 */
<<<<<<< HEAD
bool NUSensorsData::get(const id_t& id, std::vector<float>& data)
=======
bool NUSensorsData::get(const id_t& id, vector<float>& data) const
>>>>>>> 250e679c
{
    const std::vector<int>& ids = mapIdToIndices(id);
    size_t numids = ids.size();
    if (numids == 0)
        return false;
    else if (numids == 1)
        return m_sensors[ids[0]].get(data);
    else
    {
        data.clear();
        data.reserve(numids);
        bool successful = true;
        float floatBuffer;
        for (size_t i=0; i<ids.size(); i++)
        {
            successful &= m_sensors[ids[i]].get(floatBuffer);
            data.push_back(floatBuffer);
        }
        return successful;
    }
}

/*! @brief Gets matrix of sensor readings for id. If id is a group then each element in data will be a vector from each member of the group.
    @param id the id of the sensor(s)
    @param data will be updated with the sensor reading(s)
    @return true if the data is valid, false otherwise
 */
<<<<<<< HEAD
bool NUSensorsData::get(const id_t& id, std::vector<std::vector<float> >& data)
=======
bool NUSensorsData::get(const id_t& id, vector<vector<float> >& data) const
>>>>>>> 250e679c
{
    const std::vector<int>& ids = mapIdToIndices(id);
    size_t numids = ids.size();
    if (numids == 0)
        return false;
    else if (numids == 1)
        return m_sensors[ids[0]].get(data);
    else
    {
        data.clear();
        data.reserve(numids);
        bool successful = true;
        std::vector<float> vectorBuffer;
        for (size_t i=0; i<ids.size(); i++)
        {
            successful &= m_sensors[ids[i]].get(vectorBuffer);
            data.push_back(vectorBuffer);
        }
        return successful;
    }
}

/*! @brief Gets string sensor reading for id
    @param id the id of the sensor
    @param data will be updated with the sensor reading
    @return true if the data is valid, false otherwise
 */
<<<<<<< HEAD
bool NUSensorsData::get(const id_t& id, std::string& data)
=======
bool NUSensorsData::get(const id_t& id, string& data) const
>>>>>>> 250e679c
{
    const std::vector<int>& ids = mapIdToIndices(id);
    if (ids.size() == 1)
        return m_sensors[ids[0]].get(data);
    else
        return false;
}

/* Gets a single type of joint sensor information, eg. a Temperature with getJointData(NUSensorsData::HeadPitch, NUSensorsData::TemperatureId, data)
   @param id the id of the group of joints
   @param in the index into a joint sensor vector for the desired type of information
   @param data will be updated the the sensor readings
   @return true if the data is valid, false otherwise
 */
bool NUSensorsData::getJointData(const id_t& id, const JointSensorIndices& in, float& data) const
{
    if (id < All or id > NumJointIds) 			// check that the id is actually that of a joint
        return false;
    
    const std::vector<int>& ids = mapIdToIndices(id);
    if (ids.size() == 1)
    {
        std::vector<float> vectorBuffer;
        if (m_sensors[ids[0]].get(vectorBuffer))
        {
            if (static_cast<unsigned>(in) < vectorBuffer.size())
            	data = vectorBuffer[in];
            else
                data = std::numeric_limits<float>::quiet_NaN();
            
            if (isnan(data))
                return false;
            else
                return true;
        }
        else
            return false;
    }
    else
        return false;
}

/* Gets a vector of a single type of joint sensor information, eg. a vector of Temperatures with getJointData(NUSensorsData::RLeg, NUSensorsData:TemperatureId, data).
   @param id the id of the group of joints
   @param in the index into a joint sensor vector for the desired type of information
   @param data will be updated the the sensor readings
   @return true if the data is valid, false otherwise
 */
<<<<<<< HEAD
bool NUSensorsData::getJointData(const id_t& id, const JointSensorIndices& in, std::vector<float>& data)
=======
bool NUSensorsData::getJointData(const id_t& id, const JointSensorIndices& in, vector<float>& data) const
>>>>>>> 250e679c
{
    if (id < All or id > NumJointIds) 			// check that the id is actually that of a joint
        return false;
    
    const std::vector<int>& ids = mapIdToIndices(id);
    size_t numids = ids.size();
    if (numids <= 1)
        return false;
    else
    {
        data.clear();
        data.reserve(numids);
        bool successful = true;
        std::vector<float> vectorBuffer;
        float floatBuffer;
        for (size_t i=0; i<numids; i++)
        {
            successful &= m_sensors[ids[i]].get(vectorBuffer);
            if (static_cast<unsigned>(in) < vectorBuffer.size())
                floatBuffer = vectorBuffer[in];
            else
                floatBuffer = std::numeric_limits<float>::quiet_NaN();
            successful &= not std::isnan(floatBuffer);
            data.push_back(floatBuffer);
        }
        return successful;
    }
}

/* Gets a single type of end effector information, eg. a bumper value with getEndEffectorData(NUSensorsData::LArm, NUSensorsData::BumperId, data)
   @param id the id of the end effector
   @param in the index into a end effector sensor vector for the desired type of information
   @param data will be updated the the sensor readings
   @return true if the data is valid, false otherwise
 */
bool NUSensorsData::getEndEffectorData(const id_t& id, const EndEffectorIndices& in, float& data) const
{
    // map similar ids to the proper EndEffector ids
    id_t e_id = id;
    if (e_id == LArm or e_id == LHand)
        e_id = LArmEndEffector;
    else if (e_id == RArm or e_id == RHand)
        e_id = RArmEndEffector;
    else if (e_id == LLeg or e_id == LFoot)
        e_id = LLegEndEffector;
    else if (e_id == RLeg or e_id == RFoot)
        e_id = RLegEndEffector;
    
    if (e_id != LLegEndEffector and e_id != RLegEndEffector)		// check the id is valid
        return false;
    
    // proceed as usual with the proper end effector id
    const std::vector<int>& ids = mapIdToIndices(e_id);
    if (ids.size() == 1)
    {
        std::vector<float> vectorBuffer;
        if (m_sensors[ids[0]].get(vectorBuffer))
        {
            if (static_cast<size_t>(in) < vectorBuffer.size())
            	data = vectorBuffer[in];
            else
                data = std::numeric_limits<float>::quiet_NaN();
            if (std::isnan(data))
                return false;
            else
                return true;
        }
        else
            return false;
    }
    else
        return false;
}

/* Gets a single type button information, eg. a button state value with getButtonData(NUSensorsData::MainButton, NUSensorsData::StateId, data)
    @param id the id of the button
    @param in the index into a button sensor vector for the desired type of information
    @param data will be updated the the sensor readings
    @return true if the data is valid, false otherwise
 */
bool NUSensorsData::getButtonData(const id_t& id, const ButtonSensorIndices& in, float& data) const
{
    if (id < MainButton or id > RightButton)			// check the id is for a button sensor
        return false;
    
    const std::vector<int>& ids = mapIdToIndices(id);
    if (ids.size() == 1)
    {
        std::vector<float> vectorBuffer;
        if (m_sensors[ids[0]].get(vectorBuffer))
        {
            if (static_cast<unsigned>(in) < vectorBuffer.size())
            	data = vectorBuffer[in];
            else
                data = std::numeric_limits<float>::quiet_NaN();
            if (isnan(data))
                return false;
            else
                return true;
        }
        else
            return false;
    }
    else
        return false;
    
    return get(id, data);
}

/******************************************************************************************************************************************
                                                                                                                 Convienent sub-get Methods
 ******************************************************************************************************************************************/

/*! @brief Returns true if the robot is falling over, false if it is not falling (or it is impossble to tell)
 */
bool NUSensorsData::isFalling() const
{
    std::vector<float> temp;
    if (get(Falling, temp) and temp[0] > 0)
        return true;
    else
        return false;
}

/*! @brief Returns true if the robot has fallen over, false if it hasn't (or it is impossible to tell)
 */
bool NUSensorsData::isFallen() const
{
    std::vector<float> temp;
    if (get(Fallen, temp) and temp[0] > 0)
        return true;
    else
        return false;
}

/*! @brief Returns true if the robot is on the ground or there are insufficient sensors to determine its state, false otherwise
 */
bool NUSensorsData::isOnGround() const
{
    float lf, rf;
    if (getEndEffectorData(LFoot, ContactId, lf) and getEndEffectorData(RFoot, ContactId, rf))
    {
        if((lf > 0 or rf > 0))
        {
            return true;    // Return true if the foot sensors indicate that it is on the ground.
        }
        else
        {   
            return false;   // Return false if the foot sensors indicate that the robot is off the ground.
        } 
    }
    else    // Return true if there are no foot sensors.
    {
        return true;
    }
}

/*! @brief Returns true if the robot is currently incapacitated. A robot is incapacitated if it is falling, fallen, not on the ground or getting up
 */
bool NUSensorsData::isIncapacitated() const
{
    bool gettingup = false;
    get(MotionGetupActive, gettingup);
    bool falling = isFalling();
    bool fallen = isFallen();
    bool onGround = isOnGround();
    return falling or fallen or !onGround or gettingup;
    //return isFalling() or isFallen() or not isOnGround() or gettingup;
}

/******************************************************************************************************************************************
                                                                                                                                Set Methods
 ******************************************************************************************************************************************/

/*! @brief Sets the current sensor reading for id
    @param id the id of the targetted sensor
    @param time the time in ms the value was captured
    @param data the data
 */
void NUSensorsData::set(const id_t& id, double time, bool data)
{
    set(id, time, static_cast<float>(data));
}

/*! @brief Sets the current sensor reading for id
    @param id the id of the targetted sensor
    @param time the time in ms the value was captured
    @param data the data
 */
void NUSensorsData::set(const id_t& id, double time, const float& data)
{
    #if DEBUG_NUSENSORS_VERBOSITY > 4
        debug << "NUSensorsData::set(" << id.Name << "," << time << "," << data << ")" << std::endl;
    #endif
    const std::vector<int>& ids = mapIdToIndices(id);
    for (size_t i=0; i<ids.size(); i++)
        m_sensors[ids[i]].set(time, data);
}

/*! @brief Sets the current sensor reading for id. If id is a group the each element of data will be given to each member of the group
    @param id the id of the targetted sensor
    @param time the time in ms the value was captured
    @param data the data
 */
void NUSensorsData::set(const id_t& id, double time, const std::vector<float>& data)
{
    #if DEBUG_NUSENSORS_VERBOSITY > 4
        debug << "NUSensorsData::set(" << id.Name << "," << time << "," << data << ")" << std::endl;
    #endif
    const std::vector<int>& ids = mapIdToIndices(id);
    size_t numids = ids.size();
    if (numids == 0)
        return;
    else if (numids == 1)
    {   // if id is a single sensor
        m_sensors[ids[0]].set(time, data);
    }
    else if (numids == data.size())
    {   // if id is a group of sensors
        for (size_t i=0; i<numids; i++)
            m_sensors[ids[i]].set(time, data[i]);
    }
    else
    {
        debug << "NUSensors::set(" << id.Name << "," << time << "," << data << "). The data is incorrectly formatted. ";
        debug << "data.size():" << data.size() << " must be ids.size():" << numids << std::endl;
    }
}

/*! @brief Sets the current sensor reading for id. If id is a group the each element of data will be given to each member of the group
    @param id the id of the targetted sensor
    @param time the time in ms the value was captured
    @param data the data
 */
void NUSensorsData::set(const id_t& id, double time, const std::vector<std::vector<float> >& data)
{
    #if DEBUG_NUSENSORS_VERBOSITY > 4
        debug << "NUSensorsData::set(" << id.Name << "," << time << "," << data << ")" << std::endl;
    #endif
    const std::vector<int>& ids = mapIdToIndices(id);
    size_t numids = ids.size();
    if (numids == 0)
        return;
    else if (numids == 1)
    {   // if id is a single sensor
        m_sensors[ids[0]].set(time, data);
    }
    else if (numids == data.size())
    {   // if id is a group of sensors
        for (size_t i=0; i<numids; i++)
            m_sensors[ids[i]].set(time, data[i]);
    }
    else
    {
        debug << "NUSensors::set(" << id.Name << "," << time << "," << data << "). The data is incorrectly formatted. ";
        debug << "data.size():" << data.size() << " must be ids.size():" << numids << std::endl;
    }
}

/*! @brief Sets the current sensor reading for id
    @param id the id of the targetted sensor
    @param time the time in ms the value was captured
    @param data the data
 */
void NUSensorsData::set(const id_t& id, double time, const std::string& data)
{
    #if DEBUG_NUSENSORS_VERBOSITY > 4
        debug << "NUSensorsData::set(" << id.Name << "," << time << ",\"" << data << "\")" << std::endl;
    #endif
    const std::vector<int>& ids = mapIdToIndices(id);
    for (size_t i=0; i<ids.size(); i++)
        m_sensors[ids[i]].set(time, data);
}

/*! @brief Sets the readings for sensor id to be invalid 
    @param id the id of the targetted sensor
 */
void NUSensorsData::setAsInvalid(const id_t& id)
{
    const std::vector<int>& ids = mapIdToIndices(id);
    for (size_t i=0; i<ids.size(); i++)
        m_sensors[ids[i]].setAsInvalid();
}

/*! @brief Modifies existing sensor data. This is especially for updating 'packed' sensors.
 	@param id the id of the targetted sensor
  	@param start the index in the packed sensor the new data should be placed (This should be from the JointSensorIndices, EndEffectorIndices, ButtonSensorIndices)
 	@param time the time is ms the new data was captured
 	@param data the new data
 */
void NUSensorsData::modify(const id_t& id, int start, double time, const float& data)
{
    #if DEBUG_NUSENSORS_VERBOSITY > 4
        debug << "NUSensorsData::modify(" << id.Name << "," << time << "," << start << "," << data << ")" << std::endl;
    #endif
    const std::vector<int>& ids = mapIdToIndices(id);
    for (size_t i=0; i<ids.size(); i++)
        m_sensors[ids[i]].modify(time, start, data);
}

/*! @brief Modifies existing sensor data. This is especially for updating 'packed' sensors.
    @param id the id of the targetted sensor
    @param start the index in the packed sensor the new data should be placed (This should be from the JointSensorIndices, EndEffectorIndices, ButtonSensorIndices)
    @param time the time is ms the new data was captured
    @param data the new data
 */
void NUSensorsData::modify(const id_t& id, int start, double time, const std::vector<float>& data)
{
    #if DEBUG_NUSENSORS_VERBOSITY > 4
        debug << "NUSensorsData::modify(" << id.Name << "," << time << "," << start << "," << data << ")" << std::endl;
    #endif
    const std::vector<int>& ids = mapIdToIndices(id);
    size_t numids = ids.size();
    if (numids == 0)
        return;
    else if (numids == 1)
    {   // if id is a single sensor
        m_sensors[ids[0]].modify(time, start, data);
    }
    else if (numids == data.size())
    {   // if id is a group of sensors
        for (size_t i=0; i<numids; i++)
            m_sensors[ids[i]].modify(time, start, data[i]);
    }
    else
    {
        debug << "NUSensors::modify(" << id.Name << "," << time << "," << start << "," << data << "). The data is incorrectly formatted. ";
        debug << "data.size():" << data.size() << " must be ids.size():" << numids << std::endl;
    }
}

/******************************************************************************************************************************************
                                                                                                      Displaying Contents and Serialisation
 ******************************************************************************************************************************************/

/*! @brief Puts a user readable summary of the contents of the NUSensorsData class
    @param output the stream in which to put the summary
 */
void NUSensorsData::summaryTo(std::ostream& output) const
{
    for (unsigned int i=0; i<m_sensors.size(); i++)
        m_sensors[i].summaryTo(output);
}

/*! @todo Implement this function
 */
void NUSensorsData::csvTo(std::ostream& output)
{
    (void)(output); // To stop compiler warnings.
}

/*! @brief Returns the number of sensors in the NUSensorsData
 */
int NUSensorsData::size() const
{
    return m_sensors.size();
}

void NUSensorsData::setLocSensors(const NULocalisationSensors& locsensors)
{
    int gps_id,compass_id,odom_id,falling_id,fallen_id,getup_id,lf_id,rf_id;
    const std::vector<int>& gps_ids = mapIdToIndices(Gps);
    if (gps_ids.size() == 1)
    {
        gps_id = gps_ids[0];
        m_sensors[gps_id] = locsensors.gps();
    }
    const std::vector<int>& compass_ids = mapIdToIndices(Compass);
    if (compass_ids.size() == 1)
    {
        compass_id = compass_ids[0];
        m_sensors[compass_id] = locsensors.compass();
    }
    const std::vector<int>& odom_ids = mapIdToIndices(Odometry);
    if (odom_ids.size() == 1)
    {
        odom_id = odom_ids[0];
        m_sensors[odom_id] = locsensors.odometry();
    }
    const std::vector<int>& falling_ids = mapIdToIndices(Falling);
    if (falling_ids.size() == 1)
    {
        falling_id = falling_ids[0];
        m_sensors[falling_id] = locsensors.falling();
    }
    const std::vector<int>& fallen_ids = mapIdToIndices(Fallen);
    if (fallen_ids.size() == 1)
    {
        fallen_id = fallen_ids[0];
        m_sensors[fallen_id] = locsensors.fallen();
    }
    const std::vector<int>& getup_ids = mapIdToIndices(MotionGetupActive);
    if (fallen_ids.size() == 1)
    {
        getup_id = getup_ids[0];
        m_sensors[getup_id] = locsensors.getup();
    }
    const std::vector<int>& lf_ids = mapIdToIndices(LLegEndEffector);
    if (lf_ids.size() == 1)
    {
        lf_id = lf_ids[0];
        m_sensors[lf_id] = locsensors.leftFoot();
    }
    const std::vector<int>& rf_ids = mapIdToIndices(RLegEndEffector);
    if (rf_ids.size() == 1)
    {
        rf_id = rf_ids[0];
        m_sensors[rf_id] = locsensors.rightFoot();
    }
    CurrentTime = locsensors.GetTimestamp();
    return;
}

NULocalisationSensors NUSensorsData::getLocSensors()
{
    int gps_id,compass_id,odom_id,falling_id,fallen_id,getup_id,lf_id,rf_id;
    const std::vector<int>& gps_ids = mapIdToIndices(Gps);
    if (gps_ids.size() == 1)
    {
        gps_id = gps_ids[0];
    }
    const std::vector<int>& compass_ids = mapIdToIndices(Compass);
    if (compass_ids.size() == 1)
    {
        compass_id = compass_ids[0];
    }
    const std::vector<int>& odom_ids = mapIdToIndices(Odometry);
    if (odom_ids.size() == 1)
    {
        odom_id = odom_ids[0];
    }
    const std::vector<int>& falling_ids = mapIdToIndices(Falling);
    if (falling_ids.size() == 1)
    {
        falling_id = falling_ids[0];
    }
    const std::vector<int>& fallen_ids = mapIdToIndices(Fallen);
    if (fallen_ids.size() == 1)
    {
        fallen_id = fallen_ids[0];
    }

    const std::vector<int>& getup_ids = mapIdToIndices(MotionGetupActive);
    if (fallen_ids.size() == 1)
    {
        getup_id = getup_ids[0];
    }
    const std::vector<int>& lf_ids = mapIdToIndices(LLegEndEffector);
    if (lf_ids.size() == 1)
    {
        lf_id = lf_ids[0];
    }
    const std::vector<int>& rf_ids = mapIdToIndices(RLegEndEffector);
    if (rf_ids.size() == 1)
    {
        rf_id = rf_ids[0];
    }

    return NULocalisationSensors(GetTimestamp(), m_sensors[gps_id], m_sensors[compass_id], m_sensors[odom_id], m_sensors[falling_id],
                                 m_sensors[fallen_id], m_sensors[getup_id], m_sensors[lf_id], m_sensors[rf_id]);
}

/*! @brief Put the entire contents of the NUSensorsData class into a stream
 */
std::ostream& operator<< (std::ostream& output, const NUSensorsData& p_data)
{    
    output << p_data.m_common_ids << std::endl;
    output << p_data.m_ids_copy << std::endl;
    output << p_data.m_id_to_indices << std::endl;
    output << p_data.m_available_ids << std::endl;
    output << p_data.size() << " ";
    for (int i=0; i<p_data.size(); i++)
<<<<<<< HEAD
        output << p_data.m_sensors[i] << std::endl;
=======
        output << p_data.m_sensors[i];// << endl;
>>>>>>> 250e679c
    return output;
}

/*! @brief Get the entire contents of the NUSensorsData class from a stream
 */
std::istream& operator>> (std::istream& input, NUSensorsData& p_data)
{
    //input >> p_data.m_common_ids;
    readIdList(input, p_data.m_common_ids);
    //input >> p_data.m_ids_copy;
    readIdList(input, p_data.m_ids_copy);
    input >> p_data.m_id_to_indices;
    input >> p_data.m_available_ids;
    p_data.m_sensors.clear();
    int numsensors;
    input >> numsensors;
    double lastUpdateTime = 0;
    Sensor tempSensor("temp");
    for (int i=0; i<numsensors; i++)
    {
        if(!input.good()) throw std::exception();
        input >> tempSensor;
        p_data.m_sensors.push_back(Sensor(tempSensor));
        if(tempSensor.Time > lastUpdateTime) lastUpdateTime = tempSensor.Time;
    }
    p_data.CurrentTime = lastUpdateTime;
//    //force eofbit
//    input.ignore(128, '\n');
//    input.peek();
    return input;
}

void readIdList(std::istream& input, std::vector<NUData::id_t*>& list)
{
    std::stringstream wholevector;
    //std::list.clear();
    // get all of the data between [ ... ]
    input.ignore(128, '[');
    char c;
    int brackets = 1;
    while (brackets != 0 and input.good())
    {
        input.get(c);
        wholevector << c;
        if (c == '[')
            brackets++;
        else if (c == ']')
            brackets--;
    }

    NUData::id_t* buffer;
    unsigned int counter = 0;
    // now split the data based on the commas
    while (wholevector.peek() != ']' and wholevector.good())
    {
        buffer = list[counter++];
        wholevector >> buffer;
        wholevector.ignore(128, ',');
        //list.push_back(buffer);
    }
}
<|MERGE_RESOLUTION|>--- conflicted
+++ resolved
@@ -144,11 +144,7 @@
     @param data will be updated with the joint angles
     @return true if valid, false if invalid
  */
-<<<<<<< HEAD
-bool NUSensorsData::getPosition(const id_t id, std::vector<float>& data)
-=======
-bool NUSensorsData::getPosition(const id_t id, vector<float>& data) const
->>>>>>> 250e679c
+bool NUSensorsData::getPosition(const id_t id, std::vector<float>& data) const
 {
     return getJointData(id, PositionId, data);
 }
@@ -168,11 +164,7 @@
     @param data will be updated with joint velocities
     @return true if valid, false if invalid
  */
-<<<<<<< HEAD
-bool NUSensorsData::getVelocity(const id_t id, std::vector<float>& data)
-=======
-bool NUSensorsData::getVelocity(const id_t id, vector<float>& data) const
->>>>>>> 250e679c
+bool NUSensorsData::getVelocity(const id_t id, std::vector<float>& data) const
 {
     return getJointData(id, VelocityId, data);
 }
@@ -192,11 +184,7 @@
     @param data will be updated with joint accelerations
     @return true if valid, false if invalid
  */
-<<<<<<< HEAD
-bool NUSensorsData::getAcceleration(const id_t id, std::vector<float>& data)
-=======
-bool NUSensorsData::getAcceleration(const id_t id, vector<float>& data) const
->>>>>>> 250e679c
+bool NUSensorsData::getAcceleration(const id_t id, std::vector<float>& data) const
 {
     return getJointData(id, AccelerationId, data);
 }
@@ -216,11 +204,7 @@
     @param data will be updated with joint targets
     @return true if valid, false if invalid
  */
-<<<<<<< HEAD
-bool NUSensorsData::getTarget(const id_t id, std::vector<float>& data)
-=======
-bool NUSensorsData::getTarget(const id_t id, vector<float>& data) const
->>>>>>> 250e679c
+bool NUSensorsData::getTarget(const id_t id, std::vector<float>& data) const
 {
     return getJointData(id, TargetId, data);
 }
@@ -240,11 +224,7 @@
     @param data will be updated with joint stiffnesses
     @return true if valid, false if invalid
  */
-<<<<<<< HEAD
-bool NUSensorsData::getStiffness(const id_t id, std::vector<float>& data)
-=======
-bool NUSensorsData::getStiffness(const id_t id, vector<float>& data) const
->>>>>>> 250e679c
+bool NUSensorsData::getStiffness(const id_t id, std::vector<float>& data) const
 {
     return getJointData(id, StiffnessId, data);
 }
@@ -264,11 +244,7 @@
     @param data will be updated with joint currents
     @return true if valid, false if invalid
  */
-<<<<<<< HEAD
-bool NUSensorsData::getCurrent(const id_t id, std::vector<float>& data)
-=======
-bool NUSensorsData::getCurrent(const id_t id, vector<float>& data) const
->>>>>>> 250e679c
+bool NUSensorsData::getCurrent(const id_t id, std::vector<float>& data) const
 {
     return getJointData(id, CurrentId, data);
 }
@@ -288,11 +264,7 @@
     @param data will be updated with joint torques
     @return true if valid, false if invalid
  */
-<<<<<<< HEAD
-bool NUSensorsData::getTorque(const id_t id, std::vector<float>& data)
-=======
-bool NUSensorsData::getTorque(const id_t id, vector<float>& data) const
->>>>>>> 250e679c
+bool NUSensorsData::getTorque(const id_t id, std::vector<float>& data) const
 {
     return getJointData(id, TorqueId, data);
 }
@@ -312,11 +284,7 @@
     @param data will be updated with joint temperatures
     @return true if valid, false if invalid
  */
-<<<<<<< HEAD
-bool NUSensorsData::getTemperature(const id_t id, std::vector<float>& data)
-=======
-bool NUSensorsData::getTemperature(const id_t id, vector<float>& data) const
->>>>>>> 250e679c
+bool NUSensorsData::getTemperature(const id_t id, std::vector<float>& data) const
 {
     return getJointData(id, TemperatureId, data);
 }
@@ -376,11 +344,7 @@
     @param data will be updated with centre of presssure [x(cm), y(cm)]
     @return true if valid, false if invalid
  */
-<<<<<<< HEAD
-bool NUSensorsData::getCoP(const id_t& id, std::vector<float>& data)
-=======
-bool NUSensorsData::getCoP(const id_t& id, vector<float>& data) const
->>>>>>> 250e679c
+bool NUSensorsData::getCoP(const id_t& id, std::vector<float>& data) const
 {
     data = std::vector<float>(2);
     bool successful = true;
@@ -395,11 +359,7 @@
     @param data will be updated with the position [x, y, z, roll, pitch, yaw]
     @return true if valid, false if invalid
  */
-<<<<<<< HEAD
-bool NUSensorsData::getEndPosition(const id_t id, std::vector<float>& data)
-=======
-bool NUSensorsData::getEndPosition(const id_t id, vector<float>& data) const
->>>>>>> 250e679c
+bool NUSensorsData::getEndPosition(const id_t id, std::vector<float>& data) const
 {
     data = std::vector<float>(6);
     bool successful = true;
@@ -429,11 +389,7 @@
  	@param data will be updated with the [A, B, C] of the line
  	@return true if valid, false if invalid
  */
-<<<<<<< HEAD
-bool NUSensorsData::getHorizon(std::vector<float>& data)
-=======
-bool NUSensorsData::getHorizon(vector<float>& data) const
->>>>>>> 250e679c
+bool NUSensorsData::getHorizon(std::vector<float>& data) const
 {
     return get(Horizon, data);
 }
@@ -462,11 +418,7 @@
     @param data will be update with the [x(cm/s/s), y(cm/s/s), z(cm/s/s)] 
     @return true if valid, false if invalid
  */
-<<<<<<< HEAD
-bool NUSensorsData::getAccelerometer(std::vector<float>& data)
-=======
-bool NUSensorsData::getAccelerometer(vector<float>& data) const
->>>>>>> 250e679c
+bool NUSensorsData::getAccelerometer(std::vector<float>& data) const
 {
     return get(Accelerometer, data);
 }
@@ -475,11 +427,7 @@
     @param data will be update with the [roll(rad/s), pitch(rad/s), yaw(rad/s)]
     @return true if valid, false if invalid
  */
-<<<<<<< HEAD
-bool NUSensorsData::getGyro(std::vector<float>& data)
-=======
-bool NUSensorsData::getGyro(vector<float>& data) const
->>>>>>> 250e679c
+bool NUSensorsData::getGyro(std::vector<float>& data) const
 {
     std::vector<float> gyro, offset; 
     bool successful = get(Gyro, gyro);
@@ -493,11 +441,7 @@
  	@param data will be updated with the [x(rad), y(rad), z(rad)]
  	@return true is valid, false if invalid
  */
-<<<<<<< HEAD
-bool NUSensorsData::getOrientation(std::vector<float>& data)
-=======
-bool NUSensorsData::getOrientation(vector<float>& data) const
->>>>>>> 250e679c
+bool NUSensorsData::getOrientation(std::vector<float>& data) const
 {
     return get(Orientation, data);
 }
@@ -506,11 +450,7 @@
  	@param data will be updated with the [total, left, right, forward, backward]
  	@return true if valid, false if invalid
  */
-<<<<<<< HEAD
-bool NUSensorsData::getFalling(std::vector<float>& data)
-=======
-bool NUSensorsData::getFalling(vector<float>& data) const
->>>>>>> 250e679c
+bool NUSensorsData::getFalling(std::vector<float>& data) const
 {
     return get(Falling, data);
 }
@@ -519,11 +459,7 @@
  	@param data will be updated with the [total, left, right, forward, backward]
  	@return true if valid, false if invalid
  */
-<<<<<<< HEAD
-bool NUSensorsData::getFallen(std::vector<float>& data)
-=======
-bool NUSensorsData::getFallen(vector<float>& data) const
->>>>>>> 250e679c
+bool NUSensorsData::getFallen(std::vector<float>& data) const
 {
     return get(Fallen, data);
 }
@@ -533,11 +469,7 @@
  	@param data will be updated with the [x(cm), y(cm)]
  	@return true if valid, false if invalid
  */
-<<<<<<< HEAD
-bool NUSensorsData::getZmp(const id_t& id, std::vector<float>& data)
-=======
-bool NUSensorsData::getZmp(const id_t& id, vector<float>& data) const
->>>>>>> 250e679c
+bool NUSensorsData::getZmp(const id_t& id, std::vector<float>& data) const
 {
     (void)(id); // To stop compiler warnings.
     // TODO: this isn't right, it will always return the 'all' zmp.
@@ -552,11 +484,7 @@
  	@param data will be updated with the [x(cm), y(cm), z(cm)]
  	@return true if valid, false if invalid
  */
-<<<<<<< HEAD
-bool NUSensorsData::getGps(std::vector<float>& data)
-=======
-bool NUSensorsData::getGps(vector<float>& data) const
->>>>>>> 250e679c
+bool NUSensorsData::getGps(std::vector<float>& data) const
 {
     return get(Gps, data);
 }
@@ -589,11 +517,7 @@
  	@param data will be updated the distances
  	@return true if the data is valid, false if not
  */
-<<<<<<< HEAD
-bool NUSensorsData::getDistance(const id_t& id, std::vector<float>& data)
-=======
-bool NUSensorsData::getDistance(const id_t& id, vector<float>& data) const
->>>>>>> 250e679c
+bool NUSensorsData::getDistance(const id_t& id, std::vector<float>& data) const
 {
     if (id < LDistance or id > LaserDistance)		// check the id is for a distance sensor
         return false;
@@ -702,11 +626,7 @@
     @param data will be updated with the sensor reading(s)
     @return true if the data is valid, false otherwise
  */
-<<<<<<< HEAD
-bool NUSensorsData::get(const id_t& id, std::vector<float>& data)
-=======
-bool NUSensorsData::get(const id_t& id, vector<float>& data) const
->>>>>>> 250e679c
+bool NUSensorsData::get(const id_t& id, std::vector<float>& data) const
 {
     const std::vector<int>& ids = mapIdToIndices(id);
     size_t numids = ids.size();
@@ -734,11 +654,7 @@
     @param data will be updated with the sensor reading(s)
     @return true if the data is valid, false otherwise
  */
-<<<<<<< HEAD
-bool NUSensorsData::get(const id_t& id, std::vector<std::vector<float> >& data)
-=======
-bool NUSensorsData::get(const id_t& id, vector<vector<float> >& data) const
->>>>>>> 250e679c
+bool NUSensorsData::get(const id_t& id, std::vector<std::vector<float> >& data) const
 {
     const std::vector<int>& ids = mapIdToIndices(id);
     size_t numids = ids.size();
@@ -766,11 +682,7 @@
     @param data will be updated with the sensor reading
     @return true if the data is valid, false otherwise
  */
-<<<<<<< HEAD
-bool NUSensorsData::get(const id_t& id, std::string& data)
-=======
-bool NUSensorsData::get(const id_t& id, string& data) const
->>>>>>> 250e679c
+bool NUSensorsData::get(const id_t& id, std::string& data) const
 {
     const std::vector<int>& ids = mapIdToIndices(id);
     if (ids.size() == 1)
@@ -819,11 +731,7 @@
    @param data will be updated the the sensor readings
    @return true if the data is valid, false otherwise
  */
-<<<<<<< HEAD
-bool NUSensorsData::getJointData(const id_t& id, const JointSensorIndices& in, std::vector<float>& data)
-=======
-bool NUSensorsData::getJointData(const id_t& id, const JointSensorIndices& in, vector<float>& data) const
->>>>>>> 250e679c
+bool NUSensorsData::getJointData(const id_t& id, const JointSensorIndices& in, std::vector<float>& data) const
 {
     if (id < All or id > NumJointIds) 			// check that the id is actually that of a joint
         return false;
@@ -1296,11 +1204,7 @@
     output << p_data.m_available_ids << std::endl;
     output << p_data.size() << " ";
     for (int i=0; i<p_data.size(); i++)
-<<<<<<< HEAD
-        output << p_data.m_sensors[i] << std::endl;
-=======
-        output << p_data.m_sensors[i];// << endl;
->>>>>>> 250e679c
+        output << p_data.m_sensors[i];// << std::endl;
     return output;
 }
 
