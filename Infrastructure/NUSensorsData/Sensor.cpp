/*! @file Sensor.cpp
    @brief Implementation of a single set of sensor class
    @author Jason Kulk
 
  Copyright (c) 2010 Jason Kulk
 
    This file is free software: you can redistribute it and/or modify
    it under the terms of the GNU General Public License as published by
    the Free Software Foundation, either version 3 of the License, or
    (at your option) any later version.

    This file is distributed in the hope that it will be useful,
    but WITHOUT ANY WARRANTY; without even the implied warranty of
    MERCHANTABILITY or FITNESS FOR A PARTICULAR PURPOSE.  See the
    GNU General Public License for more details.

    You should have received a copy of the GNU General Public License
    along with NUbot.  If not, see <http://www.gnu.org/licenses/>.
*/

#include "Sensor.h"

#include "Tools/Math/StlVector.h"

#include "debug.h"
#include "debugverbositynusensors.h"
    
/*! @brief Constructor for a Sensor
    @param sensorname the name of the sensor
 */
Sensor::Sensor(string sensorname)
{
    Name = sensorname;
    Time = 0.0;
    ValidFloat = false;
    ValidVector = false;
    ValidMatrix = false;
    ValidString = false;
    
    VectorData.reserve(128);
    MatrixData.reserve(64);
}

/*! @brief Copy constructor for a Sensor
    @param source The source of the copy
 */
Sensor::Sensor(const Sensor& source)
{
    Name = source.Name;
    Time = source.Time;
    ValidFloat = source.ValidFloat;
    ValidVector = source.ValidVector;
    ValidMatrix = source.ValidMatrix;
    ValidString = source.ValidString;

    FloatData = source.FloatData;
    VectorData = source.VectorData;
    MatrixData = source.MatrixData;
    StringData = source.StringData;
}

Sensor& Sensor::operator= (const Sensor & source)
{
    Name = source.Name;
    Time = source.Time;
    ValidFloat = source.ValidFloat;
    ValidVector = source.ValidVector;
    ValidMatrix = source.ValidMatrix;
    ValidString = source.ValidString;

    FloatData = source.FloatData;
    VectorData = source.VectorData;
    MatrixData = source.MatrixData;
    StringData = source.StringData;
<<<<<<< HEAD

    return *this;
=======
    return (*this);
>>>>>>> 9c75b7dc
}

/*! @brief Gets float sensor reading, returns true if sucessful, false otherwise 
    @param data will be updated with reading
    @return true if valid sensor reading, false otherwise
 */
bool Sensor::get(float& data) const
{
    if (ValidFloat)
    {
        data = FloatData;
        return true;
    }
    else
        return false;
}

/*! @brief Gets vector sensor reading, returns true if sucessful, false otherwise 
    @param data will be updated with reading
    @return true if valid sensor reading, false otherwise
 */
bool Sensor::get(vector<float>& data) const
{
    if (ValidVector)
    {
        data = VectorData;
        return true;
    }
    else
        return false;
}

/*! @brief Gets matrix sensor reading, returns true if sucessful, false otherwise 
    @param data will be updated with reading
    @return true if valid sensor reading, false otherwise
 */
bool Sensor::get(vector<vector<float> >& data) const
{
    if (ValidMatrix)
    {
        data = MatrixData;
        return true;
    }
    else
        return false;
}

/*! @brief Gets string sensor reading, returns true if sucessful, false otherwise 
    @param data will be updated with reading
    @return true if valid sensor reading, false otherwise
 */
bool Sensor::get(string& data) const
{
    if (ValidString)
    {
        data = StringData;
        return true;
    }
    else
        return false;
}

/*! @brief Updates the sensors data
    @param time the time in milliseconds the data was captured
    @param data the new sensor data
 */
void Sensor::set(double time, const float& data)
{
    Time = time;
    FloatData = data;
    ValidFloat = true;
    ValidVector = false;
    ValidMatrix = false;
    ValidString = false;
}

/*! @brief Updates the sensors data
    @param time the time in milliseconds the data was captured
    @param data the vector of new sensor data
 */
void Sensor::set(double time, const vector<float>& data)
{
    Time = time;
    VectorData = data;
    ValidVector = true;
    ValidFloat = false;
    ValidMatrix = false;
    ValidString = false;
}

/*! @brief Updates the sensors data
    @param time the time in milliseconds the data was captured
    @param data the matrix of new sensor data
 */
void Sensor::set(double time, const vector<vector<float> >& data)
{
    Time = time;
    MatrixData = data;
    ValidMatrix = true;
    ValidFloat = false;
    ValidVector = false;
    ValidString = false;
}

/*! @brief Updates the sensors data
    @param time the time in milliseconds the data was captured
    @param data the string of new sensor data
 */
void Sensor::set(double time, const string& data)
{
    Time = time;
    StringData = data;
    ValidString = true;
    ValidFloat = false;
    ValidVector = false;
    ValidMatrix = false;
}

/*! @brief Sets all of the sensor data as being invalid */
void Sensor::setAsInvalid()
{
    ValidFloat = false;
    ValidVector = false;
    ValidMatrix = false;
    ValidString = false;
}

/*! @brief Modify existing vector sensor data. This is especially for packed sensors which are share the same Sensor instance.
 	@param time the new sensor data time in ms
 	@param start the position in which the new data will be inserted 
 	@param data the data to insert 
 */
void Sensor::modify(double time, unsigned int start, const float& data)
{
    Time = time;
    if (ValidVector)
    {
        size_t s = VectorData.size();
        if (start < s)
        	VectorData[start] = data;
        else if (s == start)
            VectorData.push_back(data);
    }
    else if (ValidFloat)
    {
        ValidFloat = false;
        ValidVector = true;
        VectorData = vector<float>(2, FloatData);
        VectorData[1] = data;
    }
    else if (start == 0)
    {
        ValidVector = true;
        VectorData = vector<float>(1, data);
	}
}

/*! @brief Modify existing vector sensor data. This is especially for packed sensors which are share the same Sensor instance.
 	@param time the new sensor data time in ms
 	@param start the first position in which the new data will be inserted 
 	@param data the data to insert 
 */
void Sensor::modify(double time, unsigned int start, const vector<float>& data)
{
    Time = time;
    if (ValidVector)
    {
        for (size_t i=0; i<data.size(); i++)
        {
            size_t s = VectorData.size();
            if (start+i < s)
                VectorData[start+i] = data[i];
            else if (s == start+i)
                VectorData.push_back(data[i]);
        }
    }
    else if (start == 0)
    {
        ValidVector = true;
        VectorData = data;
	}
}

/*! @brief Provides a text summary of the contents of the Sensor
 
    The idea is to use this function when writing to a debug log. I guarentee that the 
    output will be human readable.
 
    @param output the ostream in which to put the string
 */
void Sensor::summaryTo(ostream& output) const
{
    if (ValidFloat or ValidVector or ValidMatrix or ValidString)
    {
        output << Name << ": " << Time << " ";
        if (ValidFloat)
            output << FloatData;
        else if (ValidVector)
            output << VectorData;
        else if (ValidMatrix)
            output << MatrixData;
        else if (ValidString)
            output << "\"" << StringData << "\"";
    }
}

/*! @brief Saves the entire contents of the Sensor into the stream
 
    The data in the stream will not be human readable as some of the data
    is written in binary mode.
 */
ostream& operator<< (ostream& output, const Sensor& p_sensor)
{
    output << p_sensor.Name << " ";
    output << p_sensor.Time << " ";
    output << p_sensor.ValidFloat << " " << p_sensor.ValidVector << " " << p_sensor.ValidMatrix << " " << p_sensor.ValidString << " ";
    if (p_sensor.ValidFloat)
        output << p_sensor.FloatData;
    else if (p_sensor.ValidVector)
        output << p_sensor.VectorData;
    else if (p_sensor.ValidMatrix)
        output << p_sensor.MatrixData;
    else if (p_sensor.ValidString)
        output << p_sensor.StringData;
    return output;
}

/*! @brief Loads the entire contents of the Sensor into the stream
 
     The data in the stream will not be human readable as some of the data
     is written in binary mode.
 */
istream& operator>> (istream& input, Sensor& p_sensor)
{
    input >> p_sensor.Name;
    input >> p_sensor.Time;
    input >> p_sensor.ValidFloat >> p_sensor.ValidVector >> p_sensor.ValidMatrix >> p_sensor.ValidString;
    if (p_sensor.ValidFloat)
        input >> p_sensor.FloatData;
    else if (p_sensor.ValidVector)
        input >> p_sensor.VectorData;
    else if (p_sensor.ValidMatrix)
        input >> p_sensor.MatrixData;
    else if (p_sensor.ValidString)
        input >> p_sensor.StringData;
    return input;
}

<|MERGE_RESOLUTION|>--- conflicted
+++ resolved
@@ -72,12 +72,7 @@
     VectorData = source.VectorData;
     MatrixData = source.MatrixData;
     StringData = source.StringData;
-<<<<<<< HEAD
-
-    return *this;
-=======
     return (*this);
->>>>>>> 9c75b7dc
 }
 
 /*! @brief Gets float sensor reading, returns true if sucessful, false otherwise 
