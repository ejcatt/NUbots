/*! @file NUSensorsData.h
    @brief Declaration of a sensor data storage class to store sensor data in a platform independent way
    @author Jason Kulk
 
    @class NUSensorsData
    @brief A sensor class to store sensor data in a platform independent way
 
    @author Jason Kulk
 
  Copyright (c) 2009, 2010 Jason Kulk
 
    This file is free software: you can redistribute it and/or modify
    it under the terms of the GNU General Public License as published by
    the Free Software Foundation, either version 3 of the License, or
    (at your option) any later version.

    This file is distributed in the hope that it will be useful,
    but WITHOUT ANY WARRANTY; without even the implied warranty of
    MERCHANTABILITY or FITNESS FOR A PARTICULAR PURPOSE.  See the
    GNU General Public License for more details.

    You should have received a copy of the GNU General Public License
    along with NUbot.  If not, see <http://www.gnu.org/licenses/>.
*/

#ifndef NUSENSORSDATA_H
#define NUSENSORSDATA_H

#include "Sensor.h"
#include "Infrastructure/NUData.h"
#include "Tools/FileFormats/TimestampedData.h"
#include "NULocalisationSensors.h"

#include <vector>
#include <string>


class NUSensorsData: public NUData, public TimestampedData
{
public:
    // end effector sensors
    const static id_t LArmEndEffector;                  // internal use only: Compactly stores the Bumper, Force, Contact, Support, Impact and Centre of Pressure of the end effector
    const static id_t RArmEndEffector;                  // internal use only: If an end effector does not have a particular sub-sensor, then it will be NaN (like the joint informations).                  
    const static id_t LLegEndEffector;                  // internal use only
    const static id_t RLegEndEffector;                  // internal use only
    // kinematic sensors
    const static id_t LLegTransform;                    // internal use only
    const static id_t RLegTransform;                    // internal use only
    const static id_t SupportLegTransform;              // internal use only
    const static id_t CameraTransform;                  // internal use only
    const static id_t CameraToGroundTransform;          // internal use only
    const static id_t CameraHeight;
    const static id_t Odometry;
    // balance sensors
    const static id_t Accelerometer;
    const static id_t Gyro;                             // raw gyro readings
    const static id_t GyroOffset;                       // gyro offset such that the filtered gyro values are gyro - gyro_offset
    const static id_t Orientation;                      // orientation sensor
    const static id_t OrientationHardware;              // a hardware orientation sensor
    const static id_t Horizon;                          // a sensor for the horizon line
    const static id_t Zmp;                              // a zero moment point sensor
    const static id_t Falling;                          // Compactly stores Falling, Falling Left, Falling Right, Falling Forward, Falling Backward
    const static id_t Fallen;                           // Compactly stores Fallen, Fallen Left, Fallen Right, Fallen Forward, Fallen Backward
    // touch sensors
    const static id_t LHandTouch;                       // internal use only: Stores raw force readings from hardware array in left hand
    const static id_t RHandTouch;                       // internal use only: Stores raw force readings from hardware array in right hand
    const static id_t LFootTouch;                       // internal use only: Stores raw force readings from hardware array in left foot
    const static id_t RFootTouch;                       // internal use only: Stores raw force readings from hardware array in right foot
    // button sensors
    const static id_t MainButton;						// Compactly stores the [state, duration] for the main button
    const static id_t LeftButton;						// Compactly stores the [state, duration] for the left button
    const static id_t RightButton;						// Compactly stores the [state, duration] for the right button
    // distance sensors
    const static id_t LDistance;						// Leftward facing ultrasonic sensor
    const static id_t RDistance;						// Rightward facing ultrasonic sensor
    const static id_t LaserDistance;					// Laser scanner or similar sensor (infrared array, 2d laser, 3d laser/infrared)
    // gps sensors
    const static id_t Gps;
    const static id_t Compass;
    // battery sensors
    const static id_t BatteryVoltage;
    const static id_t BatteryCurrent;
    const static id_t BatteryCharge;
    // motion sensors
    const static id_t MotionFallActive;
    const static id_t MotionGetupActive;
    const static id_t MotionKickActive;
    const static id_t MotionSaveActive;
    const static id_t MotionScriptActive;
    const static id_t MotionWalkSpeed;
    const static id_t MotionWalkMaxSpeed;
    const static id_t MotionHeadCompletionTime;
    
    const static unsigned int m_num_sensor_ids;                  //!< internal use only.
    
    enum JointSensorIndices 
    {   // indices into the single joint std::vector
        PositionId = 0,
        VelocityId = 1,
        AccelerationId = 2,
        TargetId = 3,
        StiffnessId = 4,
        CurrentId = 5,
        TorqueId = 6,
        TemperatureId = 7,
        NumJointSensorIndices = 8
    };
    enum EndEffectorIndices
    {   // indices into a single end effector std::vector
        BumperId = 0,
        ForceId = 1,
        ContactId = 2, 
        SupportId = 3, 
        CoPXId = 4,
        CoPYId = 5,
        EndPositionXId = 6,
        EndPositionYId = 7, 
        EndPositionZId = 8,
        EndPositionRollId = 9,
        EndPositionPitchId = 10,
        EndPositionYawId = 11,
        NumEndEffectorIndices = 12
    };
    enum ButtonSensorIndices
    {	// indices into a single button std::vector
        StateId = 0,	
        DurationId = 1,
        NumButtonIndices = 3
    };
public:
    NUSensorsData();
    ~NUSensorsData();
    
    void addSensors(const std::vector<std::string>& hardwarenames);
    
    // Get methods for joint information
<<<<<<< HEAD
    bool getPosition(const id_t id, float& data);
    bool getPosition(const id_t id, std::vector<float>& data);
    bool getVelocity(const id_t id, float& data);
    bool getVelocity(const id_t id, std::vector<float>& data);
    bool getAcceleration(const id_t id, float& data);
    bool getAcceleration(const id_t id, std::vector<float>& data);
    bool getTarget(const id_t id, float& data);
    bool getTarget(const id_t id, std::vector<float>& data);
    bool getStiffness(const id_t id, float& data);
    bool getStiffness(const id_t id, std::vector<float>& data);
    bool getCurrent(const id_t id, float& data);
    bool getCurrent(const id_t id, std::vector<float>& data);
    bool getTorque(const id_t id, float& data);
    bool getTorque(const id_t id, std::vector<float>& data);
    bool getTemperature(const id_t id, float& data);
    bool getTemperature(const id_t id, std::vector<float>& data);
    
    // Get methods for end effector information
    bool getBumper(const id_t& id, float& data);
    bool getForce(const id_t& id, float& data);
    bool getContact(const id_t& id, bool& data);
    bool getSupport(const id_t& id, bool& data);
    bool getCoP(const id_t& id, std::vector<float>& data);
    bool getEndPosition(const id_t id, std::vector<float>& data);
    
    // Get methods for kinematic based information
    bool getCameraHeight(float& data);
    bool getHorizon(std::vector<float>& data);
    bool getOdometry(std::vector<float>& data);
    
    // Get methods for balance information
    bool getAccelerometer(std::vector<float>& data);
    bool getGyro(std::vector<float>& data);
    bool getOrientation(std::vector<float>& data);
    bool getFalling(std::vector<float>& data);
    bool getFallen(std::vector<float>& data);
    bool getZmp(const id_t& id, std::vector<float>& data);
    
    // Get methods for other sensors
    bool getGps(std::vector<float>& data);
    bool getCompass(float& data);
    bool getDistance(const id_t& id, std::vector<float>& data);
=======
    bool getPosition(const id_t id, float& data) const;
    bool getPosition(const id_t id, vector<float>& data) const;
    bool getVelocity(const id_t id, float& data) const;
    bool getVelocity(const id_t id, vector<float>& data) const;
    bool getAcceleration(const id_t id, float& data) const;
    bool getAcceleration(const id_t id, vector<float>& data) const;
    bool getTarget(const id_t id, float& data) const;
    bool getTarget(const id_t id, vector<float>& data) const;
    bool getStiffness(const id_t id, float& data) const;
    bool getStiffness(const id_t id, vector<float>& data) const;
    bool getCurrent(const id_t id, float& data) const;
    bool getCurrent(const id_t id, vector<float>& data) const;
    bool getTorque(const id_t id, float& data) const;
    bool getTorque(const id_t id, vector<float>& data) const;
    bool getTemperature(const id_t id, float& data) const;
    bool getTemperature(const id_t id, vector<float>& data) const;
    
    // Get methods for end effector information
    bool getBumper(const id_t& id, float& data) const;
    bool getForce(const id_t& id, float& data) const;
    bool getContact(const id_t& id, bool& data) const;
    bool getSupport(const id_t& id, bool& data) const;
    bool getCoP(const id_t& id, vector<float>& data) const;
    bool getEndPosition(const id_t id, vector<float>& data) const;
    
    // Get methods for kinematic based information
    bool getCameraHeight(float& data) const;
    bool getHorizon(vector<float>& data) const;
    bool getOdometry(vector<float>& data);
    
    // Get methods for balance information
    bool getAccelerometer(vector<float>& data) const;
    bool getGyro(vector<float>& data) const;
    bool getOrientation(vector<float>& data) const;
    bool getFalling(vector<float>& data) const;
    bool getFallen(vector<float>& data) const;
    bool getZmp(const id_t& id, vector<float>& data) const;
    
    // Get methods for other sensors
    bool getGps(vector<float>& data) const;
    bool getCompass(float& data) const;
    bool getDistance(const id_t& id, vector<float>& data) const;
>>>>>>> 250e679c
    
    bool getButton(const id_t& id, float& data) const;
    bool getButtonDuration(const id_t& id, float& data) const;
    
    bool getBatteryVoltage(float& data) const;
    bool getBatteryCurrent(float& data) const;
    bool getBatteryCharge(float& data) const;

    // Common sub-get methods
    bool isFalling() const;
    bool isFallen() const;
    bool isOnGround() const;
    bool isIncapacitated() const;
    
    // Get Methods (generic) internal use only
<<<<<<< HEAD
    bool get(const id_t& id, bool& data);
    bool get(const id_t& id, float& data);
    bool get(const id_t& id, double& data);
    bool get(const id_t& id, std::vector<float>& data);
    bool get(const id_t& id, std::vector<std::vector<float> >& data);
    bool get(const id_t& id, std::string& data);
=======
    bool get(const id_t& id, bool& data) const;
    bool get(const id_t& id, float& data) const;
    bool get(const id_t& id, double& data) const;
    bool get(const id_t& id, vector<float>& data) const;
    bool get(const id_t& id, vector<vector<float> >& data) const;
    bool get(const id_t& id, string& data) const;
>>>>>>> 250e679c
    
    
    
    // Set methods (generic) internal use only
    void set(const id_t& id, double time, bool data);
    void set(const id_t& id, double time, const float& data);
    void set(const id_t& id, double time, const std::vector<float>& data);
    void set(const id_t& id, double time, const std::vector<std::vector<float> >& data);
    void set(const id_t& id, double time, const std::string& data);
    void setAsInvalid(const id_t& id);    
    void modify(const id_t& id, int start, double time, const float& data);
    void modify(const id_t& id, int start, double time, const std::vector<float>& data);
    
    void summaryTo(std::ostream& output) const;
    void csvTo(std::ostream& output);
    
    friend std::ostream& operator<< (std::ostream& output, const NUSensorsData& p_sensor);
    friend std::istream& operator>> (std::istream& input, NUSensorsData& p_sensor);
    
    int size() const;
    double GetTimestamp() const {return CurrentTime;}
    void setLocSensors(const NULocalisationSensors& locsensors);
    NULocalisationSensors getLocSensors();
private:
<<<<<<< HEAD
    bool getJointData(const id_t& id, const JointSensorIndices& in, float& data);
    bool getJointData(const id_t& id, const JointSensorIndices& in, std::vector<float>& data);
    bool getEndEffectorData(const id_t& id, const EndEffectorIndices& in, float& data);
    bool getButtonData(const id_t& id, const ButtonSensorIndices& in, float& data);
=======
    bool getJointData(const id_t& id, const JointSensorIndices& in, float& data) const;
    bool getJointData(const id_t& id, const JointSensorIndices& in, vector<float>& data) const;
    bool getEndEffectorData(const id_t& id, const EndEffectorIndices& in, float& data) const;
    bool getButtonData(const id_t& id, const ButtonSensorIndices& in, float& data) const;
>>>>>>> 250e679c

private:
    static std::vector<id_t*> m_ids;				 //!< a vector containing all of the actionator ids
    std::vector<Sensor> m_sensors;                //!< a vector of all of the sensors
};

void readIdList(std::istream& input, std::vector<NUData::id_t*>& list);

#endif
<|MERGE_RESOLUTION|>--- conflicted
+++ resolved
@@ -134,93 +134,48 @@
     void addSensors(const std::vector<std::string>& hardwarenames);
     
     // Get methods for joint information
-<<<<<<< HEAD
-    bool getPosition(const id_t id, float& data);
-    bool getPosition(const id_t id, std::vector<float>& data);
-    bool getVelocity(const id_t id, float& data);
-    bool getVelocity(const id_t id, std::vector<float>& data);
-    bool getAcceleration(const id_t id, float& data);
-    bool getAcceleration(const id_t id, std::vector<float>& data);
-    bool getTarget(const id_t id, float& data);
-    bool getTarget(const id_t id, std::vector<float>& data);
-    bool getStiffness(const id_t id, float& data);
-    bool getStiffness(const id_t id, std::vector<float>& data);
-    bool getCurrent(const id_t id, float& data);
-    bool getCurrent(const id_t id, std::vector<float>& data);
-    bool getTorque(const id_t id, float& data);
-    bool getTorque(const id_t id, std::vector<float>& data);
-    bool getTemperature(const id_t id, float& data);
-    bool getTemperature(const id_t id, std::vector<float>& data);
-    
-    // Get methods for end effector information
-    bool getBumper(const id_t& id, float& data);
-    bool getForce(const id_t& id, float& data);
-    bool getContact(const id_t& id, bool& data);
-    bool getSupport(const id_t& id, bool& data);
-    bool getCoP(const id_t& id, std::vector<float>& data);
-    bool getEndPosition(const id_t id, std::vector<float>& data);
-    
-    // Get methods for kinematic based information
-    bool getCameraHeight(float& data);
-    bool getHorizon(std::vector<float>& data);
-    bool getOdometry(std::vector<float>& data);
-    
-    // Get methods for balance information
-    bool getAccelerometer(std::vector<float>& data);
-    bool getGyro(std::vector<float>& data);
-    bool getOrientation(std::vector<float>& data);
-    bool getFalling(std::vector<float>& data);
-    bool getFallen(std::vector<float>& data);
-    bool getZmp(const id_t& id, std::vector<float>& data);
-    
-    // Get methods for other sensors
-    bool getGps(std::vector<float>& data);
-    bool getCompass(float& data);
-    bool getDistance(const id_t& id, std::vector<float>& data);
-=======
     bool getPosition(const id_t id, float& data) const;
-    bool getPosition(const id_t id, vector<float>& data) const;
+    bool getPosition(const id_t id, std::vector<float>& data) const;
     bool getVelocity(const id_t id, float& data) const;
-    bool getVelocity(const id_t id, vector<float>& data) const;
+    bool getVelocity(const id_t id, std::vector<float>& data) const;
     bool getAcceleration(const id_t id, float& data) const;
-    bool getAcceleration(const id_t id, vector<float>& data) const;
+    bool getAcceleration(const id_t id, std::vector<float>& data) const;
     bool getTarget(const id_t id, float& data) const;
-    bool getTarget(const id_t id, vector<float>& data) const;
+    bool getTarget(const id_t id, std::vector<float>& data) const;
     bool getStiffness(const id_t id, float& data) const;
-    bool getStiffness(const id_t id, vector<float>& data) const;
+    bool getStiffness(const id_t id, std::vector<float>& data) const;
     bool getCurrent(const id_t id, float& data) const;
-    bool getCurrent(const id_t id, vector<float>& data) const;
+    bool getCurrent(const id_t id, std::vector<float>& data) const;
     bool getTorque(const id_t id, float& data) const;
-    bool getTorque(const id_t id, vector<float>& data) const;
+    bool getTorque(const id_t id, std::vector<float>& data) const;
     bool getTemperature(const id_t id, float& data) const;
-    bool getTemperature(const id_t id, vector<float>& data) const;
+    bool getTemperature(const id_t id, std::vector<float>& data) const;
     
     // Get methods for end effector information
     bool getBumper(const id_t& id, float& data) const;
     bool getForce(const id_t& id, float& data) const;
     bool getContact(const id_t& id, bool& data) const;
     bool getSupport(const id_t& id, bool& data) const;
-    bool getCoP(const id_t& id, vector<float>& data) const;
-    bool getEndPosition(const id_t id, vector<float>& data) const;
+    bool getCoP(const id_t& id, std::vector<float>& data) const;
+    bool getEndPosition(const id_t id, std::vector<float>& data) const;
     
     // Get methods for kinematic based information
     bool getCameraHeight(float& data) const;
-    bool getHorizon(vector<float>& data) const;
-    bool getOdometry(vector<float>& data);
+    bool getHorizon(std::vector<float>& data) const;
+    bool getOdometry(std::vector<float>& data);
     
     // Get methods for balance information
-    bool getAccelerometer(vector<float>& data) const;
-    bool getGyro(vector<float>& data) const;
-    bool getOrientation(vector<float>& data) const;
-    bool getFalling(vector<float>& data) const;
-    bool getFallen(vector<float>& data) const;
-    bool getZmp(const id_t& id, vector<float>& data) const;
+    bool getAccelerometer(std::vector<float>& data) const;
+    bool getGyro(std::vector<float>& data) const;
+    bool getOrientation(std::vector<float>& data) const;
+    bool getFalling(std::vector<float>& data) const;
+    bool getFallen(std::vector<float>& data) const;
+    bool getZmp(const id_t& id, std::vector<float>& data) const;
     
     // Get methods for other sensors
-    bool getGps(vector<float>& data) const;
+    bool getGps(std::vector<float>& data) const;
     bool getCompass(float& data) const;
-    bool getDistance(const id_t& id, vector<float>& data) const;
->>>>>>> 250e679c
+    bool getDistance(const id_t& id, std::vector<float>& data) const;
     
     bool getButton(const id_t& id, float& data) const;
     bool getButtonDuration(const id_t& id, float& data) const;
@@ -236,21 +191,12 @@
     bool isIncapacitated() const;
     
     // Get Methods (generic) internal use only
-<<<<<<< HEAD
-    bool get(const id_t& id, bool& data);
-    bool get(const id_t& id, float& data);
-    bool get(const id_t& id, double& data);
-    bool get(const id_t& id, std::vector<float>& data);
-    bool get(const id_t& id, std::vector<std::vector<float> >& data);
-    bool get(const id_t& id, std::string& data);
-=======
     bool get(const id_t& id, bool& data) const;
     bool get(const id_t& id, float& data) const;
     bool get(const id_t& id, double& data) const;
-    bool get(const id_t& id, vector<float>& data) const;
-    bool get(const id_t& id, vector<vector<float> >& data) const;
-    bool get(const id_t& id, string& data) const;
->>>>>>> 250e679c
+    bool get(const id_t& id, std::vector<float>& data) const;
+    bool get(const id_t& id, std::vector<std::vector<float> >& data) const;
+    bool get(const id_t& id, std::string& data) const;
     
     
     
@@ -275,17 +221,10 @@
     void setLocSensors(const NULocalisationSensors& locsensors);
     NULocalisationSensors getLocSensors();
 private:
-<<<<<<< HEAD
-    bool getJointData(const id_t& id, const JointSensorIndices& in, float& data);
-    bool getJointData(const id_t& id, const JointSensorIndices& in, std::vector<float>& data);
-    bool getEndEffectorData(const id_t& id, const EndEffectorIndices& in, float& data);
-    bool getButtonData(const id_t& id, const ButtonSensorIndices& in, float& data);
-=======
     bool getJointData(const id_t& id, const JointSensorIndices& in, float& data) const;
-    bool getJointData(const id_t& id, const JointSensorIndices& in, vector<float>& data) const;
+    bool getJointData(const id_t& id, const JointSensorIndices& in, std::vector<float>& data) const;
     bool getEndEffectorData(const id_t& id, const EndEffectorIndices& in, float& data) const;
     bool getButtonData(const id_t& id, const ButtonSensorIndices& in, float& data) const;
->>>>>>> 250e679c
 
 private:
     static std::vector<id_t*> m_ids;				 //!< a vector containing all of the actionator ids
