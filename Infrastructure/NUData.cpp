/*! @file NUData.cpp
    @brief Implementation of an abstract NUData class
    @author Jason Kulk
<<<<<<< HEAD
 
    @author Jason Kulk
 
  Copyright (c) 2009, 2010 Jason Kulk
 
=======

    @author Jason Kulk

  Copyright (c) 2009, 2010 Jason Kulk

>>>>>>> 250e679c
    This file is free software: you can redistribute it and/or modify
    it under the terms of the GNU General Public License as published by
    the Free Software Foundation, either version 3 of the License, or
    (at your option) any later version.

    This file is distributed in the hope that it will be useful,
    but WITHOUT ANY WARRANTY; without even the implied warranty of
    MERCHANTABILITY or FITNESS FOR A PARTICULAR PURPOSE.  See the
    GNU General Public License for more details.

    You should have received a copy of the GNU General Public License
    along with NUbot.  If not, see <http://www.gnu.org/licenses/>.
*/

#include "NUData.h"
#include <algorithm>
#include <cctype>

#include "debug.h"
#include "debugverbositynuactionators.h"
#include "debugverbositynusensors.h"
<<<<<<< HEAD
=======
#include <iostream>
>>>>>>> 250e679c

/*! @brief Streaming operator for id_t* objects. Copies the object at the pointer location.
    @param output The output stream on which to write.
    @param id The object to be written to the stream.
    @return The output stream with the object written to it.
 */
<<<<<<< HEAD
std::ostream& operator << (std::ostream& output, const NUData::id_t* id)
=======
ostream& operator << (ostream& output, const NUData::id_t* id)
>>>>>>> 250e679c
{
    output << id->Id << " ";
    output << id->Name << " ";
    return output;
}

/*! @brief Streaming operator for id_t* objects. Reads the object to a new object.
    @param input The input stream containing the data.
    @param id The pointer where the new object will be written.
    @return The input stream post read.
 */
<<<<<<< HEAD
std::istream& operator >> (std::istream& input, NUData::id_t* id)
=======
istream& operator >> (istream& input, NUData::id_t* id)
>>>>>>> 250e679c
{
    //id = new NUData::id_t();
    input >> id->Id;
    input >> id->Name;
    return input;
}

int curr_id = 0;
<<<<<<< HEAD
std::vector<NUData::id_t*> NUData::m_common_ids;
const NUData::id_t NUData::All(curr_id++, "All", NUData::m_common_ids);							//0
const NUData::id_t NUData::Head(curr_id++, "Head", NUData::m_common_ids);	
const NUData::id_t NUData::Body(curr_id++, "Body", NUData::m_common_ids);	
const NUData::id_t NUData::LArm(curr_id++, "LArm", NUData::m_common_ids);	
const NUData::id_t NUData::RArm(curr_id++, "RArm", NUData::m_common_ids);	
=======
vector<NUData::id_t*> NUData::m_common_ids;
const NUData::id_t NUData::All(curr_id++, "All", NUData::m_common_ids);							//0
const NUData::id_t NUData::Head(curr_id++, "Head", NUData::m_common_ids);
const NUData::id_t NUData::Body(curr_id++, "Body", NUData::m_common_ids);
const NUData::id_t NUData::LArm(curr_id++, "LArm", NUData::m_common_ids);
const NUData::id_t NUData::RArm(curr_id++, "RArm", NUData::m_common_ids);
>>>>>>> 250e679c
const NUData::id_t NUData::LHand(curr_id++, "LHand", NUData::m_common_ids);
const NUData::id_t NUData::RHand(curr_id++, "RHand", NUData::m_common_ids);
const NUData::id_t NUData::Torso(curr_id++, "Torso", NUData::m_common_ids);
const NUData::id_t NUData::LLeg(curr_id++, "LLeg", NUData::m_common_ids);
const NUData::id_t NUData::RLeg(curr_id++, "RLeg", NUData::m_common_ids);
const NUData::id_t NUData::LFoot(curr_id++, "LFoot", NUData::m_common_ids);
const NUData::id_t NUData::RFoot(curr_id++, "RFoot", NUData::m_common_ids);						//11
const NUData::id_t NUData::NumCommonGroupIds(curr_id++, "NumCommonGroupIds", NUData::m_common_ids);

const NUData::id_t NUData::HeadRoll(curr_id++, "HeadRoll", NUData::m_common_ids);				//13
const NUData::id_t NUData::HeadPitch(curr_id++, "HeadPitch", NUData::m_common_ids);
<<<<<<< HEAD
const NUData::id_t NUData::HeadYaw(curr_id++, "HeadYaw", NUData::m_common_ids);		
const NUData::id_t NUData::NeckRoll(curr_id++, "NeckRoll", NUData::m_common_ids);	
const NUData::id_t NUData::NeckPitch(curr_id++, "NeckPitch", NUData::m_common_ids);	
const NUData::id_t NUData::NeckYaw(curr_id++, "NeckYaw", NUData::m_common_ids);		
=======
const NUData::id_t NUData::HeadYaw(curr_id++, "HeadYaw", NUData::m_common_ids);
const NUData::id_t NUData::NeckRoll(curr_id++, "NeckRoll", NUData::m_common_ids);
const NUData::id_t NUData::NeckPitch(curr_id++, "NeckPitch", NUData::m_common_ids);
const NUData::id_t NUData::NeckYaw(curr_id++, "NeckYaw", NUData::m_common_ids);
>>>>>>> 250e679c
const NUData::id_t NUData::LShoulderRoll(curr_id++, "LShoulderRoll", NUData::m_common_ids);
const NUData::id_t NUData::LShoulderPitch(curr_id++, "LShoulderPitch", NUData::m_common_ids);
const NUData::id_t NUData::LShoulderYaw(curr_id++, "LShoulderYaw", NUData::m_common_ids);
const NUData::id_t NUData::LElbowRoll(curr_id++, "LElbowRoll", NUData::m_common_ids);
const NUData::id_t NUData::LElbowPitch(curr_id++, "LElbowPitch", NUData::m_common_ids);
const NUData::id_t NUData::LElbowYaw(curr_id++, "LElbowYaw", NUData::m_common_ids);
const NUData::id_t NUData::RShoulderRoll(curr_id++, "RShoulderRoll", NUData::m_common_ids);
const NUData::id_t NUData::RShoulderPitch(curr_id++, "RShoulderPitch", NUData::m_common_ids);
const NUData::id_t NUData::RShoulderYaw(curr_id++, "RShoulderYaw", NUData::m_common_ids);
const NUData::id_t NUData::RElbowRoll(curr_id++, "RElbowRoll", NUData::m_common_ids);
const NUData::id_t NUData::RElbowPitch(curr_id++, "RElbowPitch", NUData::m_common_ids);
const NUData::id_t NUData::RElbowYaw(curr_id++, "RElbowYaw", NUData::m_common_ids);
const NUData::id_t NUData::TorsoRoll(curr_id++, "TorsoRoll", NUData::m_common_ids);
const NUData::id_t NUData::TorsoPitch(curr_id++, "TorsoPitch", NUData::m_common_ids);
const NUData::id_t NUData::TorsoYaw(curr_id++, "TorsoYaw", NUData::m_common_ids);
const NUData::id_t NUData::LHipRoll(curr_id++, "LHipRoll", NUData::m_common_ids);
const NUData::id_t NUData::LHipPitch(curr_id++, "LHipPitch", NUData::m_common_ids);
const NUData::id_t NUData::LHipYawPitch(curr_id++, "LHipYawPitch", NUData::m_common_ids);
const NUData::id_t NUData::LHipYaw(curr_id++, "LHipYaw", NUData::m_common_ids);
const NUData::id_t NUData::LKneePitch(curr_id++, "LKneePitch", NUData::m_common_ids);
const NUData::id_t NUData::LAnkleRoll(curr_id++, "LAnkleRoll", NUData::m_common_ids);
const NUData::id_t NUData::LAnklePitch(curr_id++, "LAnklePitch", NUData::m_common_ids);
const NUData::id_t NUData::RHipRoll(curr_id++, "RHipRoll", NUData::m_common_ids);
const NUData::id_t NUData::RHipPitch(curr_id++, "RHipPitch", NUData::m_common_ids);
const NUData::id_t NUData::RHipYawPitch(curr_id++, "RHipYawPitch", NUData::m_common_ids);
const NUData::id_t NUData::RHipYaw(curr_id++, "RHipYaw", NUData::m_common_ids);
const NUData::id_t NUData::RKneePitch(curr_id++, "RKneePitch", NUData::m_common_ids);
const NUData::id_t NUData::RAnkleRoll(curr_id++, "RAnkleRoll", NUData::m_common_ids);
const NUData::id_t NUData::RAnklePitch(curr_id++, "RAnklePitch", NUData::m_common_ids);
const NUData::id_t NUData::NumJointIds(curr_id++, "NumJointIds", NUData::m_common_ids);			//48

const NUData::id_t NUData::NumCommonIds(curr_id++, "NumCommonIds", NUData::m_common_ids);		//49 Remember that m_num_common_ids needs to be manually set to this value

<<<<<<< HEAD
void NUData::addDevices(const std::vector<std::string>& hardwarenames)
{
    std::vector<std::string> names = standardiseNames(hardwarenames);
    std::vector<id_t*>& ids = m_ids_copy;
    
=======
void NUData::addDevices(const vector<string>& hardwarenames)
{
    vector<string> names = standardiseNames(hardwarenames);
    vector<id_t*>& ids = m_ids_copy;

>>>>>>> 250e679c
    for (size_t i=0; i<names.size(); i++)
    {	// for each name compare it to the name of every id
        for (size_t j=NumCommonGroupIds.Id+1; j<ids.size(); j++)
        {
            id_t& id = *(ids[j]);
            if (id == names[i])
            {   // if the name matches the id, then add the actionator to m_available_ids and update the map
                #if DEBUG_NUSENSORS_VERBOSITY > 4 or DEBUG_NUACTIONATORS_VERBOSITY > 4
<<<<<<< HEAD
                    debug << id.Name << " == " << names[i] << std::endl;
=======
                    debug << id.Name << " == " << names[i] << endl;
>>>>>>> 250e679c
                #endif
                if (find(m_available_ids.begin(), m_available_ids.end(), id.Id) == m_available_ids.end())
                    m_available_ids.push_back(id.Id);
                if (find(m_id_to_indices[id.Id].begin(), m_id_to_indices[id.Id].end(), id.Id) == m_id_to_indices[id.Id].end())
                    m_id_to_indices[id.Id].push_back(id.Id);
                break;
            }
        }
    }
<<<<<<< HEAD
    
=======

>>>>>>> 250e679c
    for (size_t i=0; i<ids.size(); i++)
    {	// fill in the groups
        for (size_t j=0; j<ids.size(); j++)
        {
            if (not m_id_to_indices[j].empty() and belongsToGroup(*ids[j], *ids[i]))
            {
                if (find(m_id_to_indices[i].begin(), m_id_to_indices[i].end(), j) == m_id_to_indices[i].end())
                    m_id_to_indices[i].push_back(j);
            }
        }
    }
<<<<<<< HEAD
    
    #if DEBUG_NUACTIONATORS_VERBOSITY > 0 or DEBUG_NUSENSORS_VERBOSITY > 0
        debug << "NUData::addDevices:" << std::endl;
=======

    #if DEBUG_NUACTIONATORS_VERBOSITY > 0 or DEBUG_NUSENSORS_VERBOSITY > 0
        debug << "NUData::addDevices:" << endl;
>>>>>>> 250e679c
        printMap(debug);
    #endif
}

<<<<<<< HEAD
/*! @brief Returns a vector containing the standardised versions of the vector containing hardware names 
    @param hardwarenames a list of hardwarenames
    @return a vector with the simplified names
 */
std::vector<std::string> NUData::standardiseNames(const std::vector<std::string>& hardwarenames)
{
    std::vector<std::string> simplenames;
    for (size_t i=0; i<hardwarenames.size(); i++)
    {
        std::string simplename = getStandardName(hardwarenames[i]);
        if (simplenames.empty())
            simplenames.push_back(simplename);    
=======
/*! @brief Returns a vector containing the standardised versions of the vector containing hardware names
    @param hardwarenames a list of hardwarenames
    @return a vector with the simplified names
 */
vector<string> NUData::standardiseNames(const vector<string>& hardwarenames)
{
    vector<string> simplenames;
    for (size_t i=0; i<hardwarenames.size(); i++)
    {
        string simplename = getStandardName(hardwarenames[i]);
        if (simplenames.empty())
            simplenames.push_back(simplename);
>>>>>>> 250e679c
        else if (simplename.compare(simplenames.back()) != 0)
            simplenames.push_back(simplename);
    }
    return simplenames;
}

/*! @brief Returns a simplified version of the hardwarename, formatting is removed.
    @param hardwarename the string to simplify
    @return the simplename
*/
<<<<<<< HEAD
std::string NUData::getStandardName(const std::string& hardwarename)
{
    std::string simplename, currentletter;
=======
string NUData::getStandardName(const string& hardwarename)
{
    string simplename, currentletter;
>>>>>>> 250e679c
    // compare each letter to a space, an underscore, a forward slash, a backward slash and a period
    for (size_t j=0; j<hardwarename.size(); j++)
    {
        currentletter = hardwarename.substr(j, 1);
<<<<<<< HEAD
        if (currentletter.compare(std::string(" ")) != 0 && currentletter.compare(std::string("_")) != 0 && currentletter.compare(std::string("/")) != 0 && currentletter.compare(std::string("\\")) != 0 && currentletter.compare(std::string(".")) != 0)
            simplename += currentletter[0];            
=======
        if (currentletter.compare(string(" ")) != 0 && currentletter.compare(string("_")) != 0 && currentletter.compare(string("/")) != 0 && currentletter.compare(string("\\")) != 0 && currentletter.compare(string(".")) != 0)
            simplename += currentletter[0];
>>>>>>> 250e679c
    }

    // Replace "Left"/"Right" with L/R and move to front of name
    size_t Left = simplename.find("Left");
    size_t Right = simplename.find("Right");
<<<<<<< HEAD
    if (Left != std::string::npos)
=======
    if (Left != string::npos)
>>>>>>> 250e679c
    {
        simplename.erase(Left, 4);
        simplename.insert(0, "L");
    }
<<<<<<< HEAD
    if (Right != std::string::npos)
=======
    if (Right != string::npos)
>>>>>>> 250e679c
    {
        simplename.erase(Right, 5);
        simplename.insert(0, "R");
    }
<<<<<<< HEAD
    
    // Replace plurals (ears, eyes)
    size_t Ears = simplename.find("Ears");
    size_t Eyes = simplename.find("Eyes");
    if (Ears != std::string::npos)
        simplename.replace(Ears, 4, "Ear");
    if (Eyes != std::string::npos)
        simplename.replace(Ears, 4, "Eye");
    
    // Replace ChestBoard with Chest
    size_t ChestBoard = simplename.find("ChestBoard");
    if (ChestBoard != std::string::npos)
        simplename.replace(ChestBoard, 10, "Chest");
    
    // Replace LFace with LEye and RFace with REye
    size_t LFace = simplename.find("LFace");
    size_t RFace = simplename.find("RFace");
    if (LFace != std::string::npos)
    	simplename.replace(LFace, 5, "LEye");
    if (RFace != std::string::npos)
    	simplename.replace(RFace, 5, "REye");
    
    // Remove colours
    size_t Red = simplename.find("Red");
    if (Red != std::string::npos)
        simplename.erase(Red, 3);
    size_t Green = simplename.find("Green");
    if (Green != std::string::npos)
        simplename.erase(Green, 5);
    size_t Blue = simplename.find("Blue");
    if (Blue != std::string::npos)
        simplename.erase(Blue, 4);
    
=======

    // Replace plurals (ears, eyes)
    size_t Ears = simplename.find("Ears");
    size_t Eyes = simplename.find("Eyes");
    if (Ears != string::npos)
        simplename.replace(Ears, 4, "Ear");
    if (Eyes != string::npos)
        simplename.replace(Ears, 4, "Eye");

    // Replace ChestBoard with Chest
    size_t ChestBoard = simplename.find("ChestBoard");
    if (ChestBoard != string::npos)
        simplename.replace(ChestBoard, 10, "Chest");

    // Replace LFace with LEye and RFace with REye
    size_t LFace = simplename.find("LFace");
    size_t RFace = simplename.find("RFace");
    if (LFace != string::npos)
        simplename.replace(LFace, 5, "LEye");
    if (RFace != string::npos)
        simplename.replace(RFace, 5, "REye");

    // Remove colours
    size_t Red = simplename.find("Red");
    if (Red != string::npos)
        simplename.erase(Red, 3);
    size_t Green = simplename.find("Green");
    if (Green != string::npos)
        simplename.erase(Green, 5);
    size_t Blue = simplename.find("Blue");
    if (Blue != string::npos)
        simplename.erase(Blue, 4);

>>>>>>> 250e679c
    // Remove everything after a number
    int index = -1;
    for (size_t i=simplename.size()-1; i>0; i--)
    {
        if (isdigit(simplename[i]) and not isdigit(simplename[i-1]))
        {
            index = i;
            break;
        }
    }
    if (index >= 0)
        simplename.erase(index);
<<<<<<< HEAD
    
    return simplename;
}

/*! @brief Returns true if member belongs to group 
 	@param member the single id
 	@param group the group id
 	@return true if member belongs to group 
=======

    return simplename;
}

/*! @brief Returns true if member belongs to group
    @param member the single id
    @param group the group id
    @return true if member belongs to group
>>>>>>> 250e679c
 */
bool NUData::belongsToGroup(const id_t& member, const id_t& group)
{
    return t_belongsToGroup<id_t>(member, group);
}

<<<<<<< HEAD
/*! @brief Returns true if member belongs to group 
    @param member the name of a single id. The name is case sensitive.
    @param group the group id
    @return true if member belongs to group 
 */
bool NUData::belongsToGroup(const std::string& name, const id_t& group)
{
    return t_belongsToGroup<std::string>(name, group);
}

/*! @brief A templated function to determine whether a member belongs to a particular group
 	@param member the single sensornator
 	@param group the group of sensornators you want to see if member belongs to
 	@return true if member belongs to group, false otherwise
=======
/*! @brief Returns true if member belongs to group
    @param member the name of a single id. The name is case sensitive.
    @param group the group id
    @return true if member belongs to group
 */
bool NUData::belongsToGroup(const string& name, const id_t& group)
{
    return t_belongsToGroup<string>(name, group);
}

/*! @brief A templated function to determine whether a member belongs to a particular group
    @param member the single sensornator
    @param group the group of sensornators you want to see if member belongs to
    @return true if member belongs to group, false otherwise
>>>>>>> 250e679c
 */
template<typename T> bool NUData::t_belongsToGroup(const T& member, const id_t& group)
{
    if (group == All)
    {
        for (int i=NumCommonGroupIds.Id+1; i<NumCommonIds.Id; i++)
            if (*m_common_ids[i] == member)
                return true;
        return false;
    }
    else if (group == Head)
    {
        if (HeadRoll == member or HeadPitch == member or HeadYaw == member or NeckRoll == member or NeckPitch == member or NeckYaw == member)
            return true;
        else
            return false;
    }
    else if (group == Body)
    {
        if (belongsToGroup(member, All) and not belongsToGroup(member, Head))
            return true;
        else
            return false;
    }
    else if (group == LArm)
    {
        if (LShoulderRoll == member or LShoulderPitch == member or LShoulderYaw == member or LElbowRoll == member or LElbowPitch == member or LElbowYaw == member)
            return true;
<<<<<<< HEAD
        else 
=======
        else
>>>>>>> 250e679c
            return false;
    }
    else if (group == RArm)
    {
        if (RShoulderRoll == member or RShoulderPitch == member or RShoulderYaw == member or RElbowRoll == member or RElbowPitch == member or RElbowYaw == member)
            return true;
<<<<<<< HEAD
        else 
=======
        else
>>>>>>> 250e679c
            return false;
    }
    else if (group == Torso)
    {
        if (TorsoRoll == member or TorsoPitch == member or TorsoYaw == member)
            return true;
<<<<<<< HEAD
        else 
=======
        else
>>>>>>> 250e679c
            return false;
    }
    else if (group == LLeg)
    {
        if (LHipRoll == member or LHipPitch == member or LHipYaw == member or LHipYawPitch == member or LKneePitch == member or LAnkleRoll == member or LAnklePitch == member)
            return true;
        else
            return false;
    }
    else if (group == RLeg)
    {
        if (RHipRoll == member or RHipPitch == member or RHipYaw == member or RHipYawPitch == member or RKneePitch == member or RAnkleRoll == member or RAnklePitch == member)
            return true;
        else
            return false;
    }
    else
        return false;
}

/*! @brief Returns a list of indices into m_sensors/m_actionators so that
           the sensors/actionators under id can be accessed.
    @param id the id of the sensor/actionator(s) to get the indicies for
 */
<<<<<<< HEAD
const std::vector<int>& NUData::mapIdToIndices(const id_t& id) const
=======
const vector<int>& NUData::mapIdToIndices(const id_t& id) const
>>>>>>> 250e679c
{
    return m_id_to_indices[id.Id];
}

<<<<<<< HEAD
std::vector<NUData::id_t*> NUData::mapIdToIds(const id_t& id)
{
    const std::vector<int>& indicies = mapIdToIndices(id);
    std::vector<id_t*> ids;
=======
vector<NUData::id_t*> NUData::mapIdToIds(const id_t& id)
{
    const vector<int>& indicies = mapIdToIndices(id);
    vector<id_t*> ids;
>>>>>>> 250e679c
    ids.reserve(indicies.size());
    for (size_t i=0; i<indicies.size(); i++)
        ids.push_back(m_ids_copy[indicies[i]]);
    return ids;
}

<<<<<<< HEAD
void NUData::printMap(std::ostream& output)
=======
void NUData::printMap(ostream& output)
>>>>>>> 250e679c
{
    for (size_t j=0; j<m_id_to_indices.size(); j++)
    {
        output << m_ids_copy[j]->Name << "->[";
        for (size_t k=0; k<m_id_to_indices[j].size(); k++)
            output << m_ids_copy[m_id_to_indices[j][k]]->Name << " ";
<<<<<<< HEAD
        output << "]" << std::endl;
=======
        output << "]" << endl;
>>>>>>> 250e679c
    }
}

NUData::id_t* NUData::getId(const std::string& name)
{
    for (size_t j=0; j<m_id_to_indices.size(); j++)
    {
        if(name == m_ids_copy[j]->Name)
        {
            return m_ids_copy[j];
        }
    }
    debug << "NUData::getId(): Name not found: " << name << std::endl;
    errorlog << "NUData::getId(): Name not found: " << name << std::endl;
    return NULL;
<<<<<<< HEAD
}
=======
}
>>>>>>> 250e679c
<|MERGE_RESOLUTION|>--- conflicted
+++ resolved
@@ -1,19 +1,11 @@
 /*! @file NUData.cpp
     @brief Implementation of an abstract NUData class
     @author Jason Kulk
-<<<<<<< HEAD
- 
+
     @author Jason Kulk
- 
+
   Copyright (c) 2009, 2010 Jason Kulk
- 
-=======
-
-    @author Jason Kulk
-
-  Copyright (c) 2009, 2010 Jason Kulk
-
->>>>>>> 250e679c
+
     This file is free software: you can redistribute it and/or modify
     it under the terms of the GNU General Public License as published by
     the Free Software Foundation, either version 3 of the License, or
@@ -35,21 +27,14 @@
 #include "debug.h"
 #include "debugverbositynuactionators.h"
 #include "debugverbositynusensors.h"
-<<<<<<< HEAD
-=======
 #include <iostream>
->>>>>>> 250e679c
 
 /*! @brief Streaming operator for id_t* objects. Copies the object at the pointer location.
     @param output The output stream on which to write.
     @param id The object to be written to the stream.
     @return The output stream with the object written to it.
  */
-<<<<<<< HEAD
 std::ostream& operator << (std::ostream& output, const NUData::id_t* id)
-=======
-ostream& operator << (ostream& output, const NUData::id_t* id)
->>>>>>> 250e679c
 {
     output << id->Id << " ";
     output << id->Name << " ";
@@ -61,11 +46,7 @@
     @param id The pointer where the new object will be written.
     @return The input stream post read.
  */
-<<<<<<< HEAD
 std::istream& operator >> (std::istream& input, NUData::id_t* id)
-=======
-istream& operator >> (istream& input, NUData::id_t* id)
->>>>>>> 250e679c
 {
     //id = new NUData::id_t();
     input >> id->Id;
@@ -74,21 +55,12 @@
 }
 
 int curr_id = 0;
-<<<<<<< HEAD
 std::vector<NUData::id_t*> NUData::m_common_ids;
-const NUData::id_t NUData::All(curr_id++, "All", NUData::m_common_ids);							//0
-const NUData::id_t NUData::Head(curr_id++, "Head", NUData::m_common_ids);	
-const NUData::id_t NUData::Body(curr_id++, "Body", NUData::m_common_ids);	
-const NUData::id_t NUData::LArm(curr_id++, "LArm", NUData::m_common_ids);	
-const NUData::id_t NUData::RArm(curr_id++, "RArm", NUData::m_common_ids);	
-=======
-vector<NUData::id_t*> NUData::m_common_ids;
 const NUData::id_t NUData::All(curr_id++, "All", NUData::m_common_ids);							//0
 const NUData::id_t NUData::Head(curr_id++, "Head", NUData::m_common_ids);
 const NUData::id_t NUData::Body(curr_id++, "Body", NUData::m_common_ids);
 const NUData::id_t NUData::LArm(curr_id++, "LArm", NUData::m_common_ids);
 const NUData::id_t NUData::RArm(curr_id++, "RArm", NUData::m_common_ids);
->>>>>>> 250e679c
 const NUData::id_t NUData::LHand(curr_id++, "LHand", NUData::m_common_ids);
 const NUData::id_t NUData::RHand(curr_id++, "RHand", NUData::m_common_ids);
 const NUData::id_t NUData::Torso(curr_id++, "Torso", NUData::m_common_ids);
@@ -100,17 +72,10 @@
 
 const NUData::id_t NUData::HeadRoll(curr_id++, "HeadRoll", NUData::m_common_ids);				//13
 const NUData::id_t NUData::HeadPitch(curr_id++, "HeadPitch", NUData::m_common_ids);
-<<<<<<< HEAD
-const NUData::id_t NUData::HeadYaw(curr_id++, "HeadYaw", NUData::m_common_ids);		
-const NUData::id_t NUData::NeckRoll(curr_id++, "NeckRoll", NUData::m_common_ids);	
-const NUData::id_t NUData::NeckPitch(curr_id++, "NeckPitch", NUData::m_common_ids);	
-const NUData::id_t NUData::NeckYaw(curr_id++, "NeckYaw", NUData::m_common_ids);		
-=======
 const NUData::id_t NUData::HeadYaw(curr_id++, "HeadYaw", NUData::m_common_ids);
 const NUData::id_t NUData::NeckRoll(curr_id++, "NeckRoll", NUData::m_common_ids);
 const NUData::id_t NUData::NeckPitch(curr_id++, "NeckPitch", NUData::m_common_ids);
 const NUData::id_t NUData::NeckYaw(curr_id++, "NeckYaw", NUData::m_common_ids);
->>>>>>> 250e679c
 const NUData::id_t NUData::LShoulderRoll(curr_id++, "LShoulderRoll", NUData::m_common_ids);
 const NUData::id_t NUData::LShoulderPitch(curr_id++, "LShoulderPitch", NUData::m_common_ids);
 const NUData::id_t NUData::LShoulderYaw(curr_id++, "LShoulderYaw", NUData::m_common_ids);
@@ -144,19 +109,11 @@
 
 const NUData::id_t NUData::NumCommonIds(curr_id++, "NumCommonIds", NUData::m_common_ids);		//49 Remember that m_num_common_ids needs to be manually set to this value
 
-<<<<<<< HEAD
 void NUData::addDevices(const std::vector<std::string>& hardwarenames)
 {
     std::vector<std::string> names = standardiseNames(hardwarenames);
     std::vector<id_t*>& ids = m_ids_copy;
-    
-=======
-void NUData::addDevices(const vector<string>& hardwarenames)
-{
-    vector<string> names = standardiseNames(hardwarenames);
-    vector<id_t*>& ids = m_ids_copy;
-
->>>>>>> 250e679c
+
     for (size_t i=0; i<names.size(); i++)
     {	// for each name compare it to the name of every id
         for (size_t j=NumCommonGroupIds.Id+1; j<ids.size(); j++)
@@ -165,11 +122,7 @@
             if (id == names[i])
             {   // if the name matches the id, then add the actionator to m_available_ids and update the map
                 #if DEBUG_NUSENSORS_VERBOSITY > 4 or DEBUG_NUACTIONATORS_VERBOSITY > 4
-<<<<<<< HEAD
                     debug << id.Name << " == " << names[i] << std::endl;
-=======
-                    debug << id.Name << " == " << names[i] << endl;
->>>>>>> 250e679c
                 #endif
                 if (find(m_available_ids.begin(), m_available_ids.end(), id.Id) == m_available_ids.end())
                     m_available_ids.push_back(id.Id);
@@ -179,11 +132,7 @@
             }
         }
     }
-<<<<<<< HEAD
-    
-=======
-
->>>>>>> 250e679c
+
     for (size_t i=0; i<ids.size(); i++)
     {	// fill in the groups
         for (size_t j=0; j<ids.size(); j++)
@@ -195,46 +144,25 @@
             }
         }
     }
-<<<<<<< HEAD
-    
+
     #if DEBUG_NUACTIONATORS_VERBOSITY > 0 or DEBUG_NUSENSORS_VERBOSITY > 0
         debug << "NUData::addDevices:" << std::endl;
-=======
-
-    #if DEBUG_NUACTIONATORS_VERBOSITY > 0 or DEBUG_NUSENSORS_VERBOSITY > 0
-        debug << "NUData::addDevices:" << endl;
->>>>>>> 250e679c
         printMap(debug);
     #endif
 }
 
-<<<<<<< HEAD
-/*! @brief Returns a vector containing the standardised versions of the vector containing hardware names 
-    @param hardwarenames a list of hardwarenames
-    @return a vector with the simplified names
- */
-std::vector<std::string> NUData::standardiseNames(const std::vector<std::string>& hardwarenames)
-{
-    std::vector<std::string> simplenames;
-    for (size_t i=0; i<hardwarenames.size(); i++)
-    {
-        std::string simplename = getStandardName(hardwarenames[i]);
-        if (simplenames.empty())
-            simplenames.push_back(simplename);    
-=======
 /*! @brief Returns a vector containing the standardised versions of the vector containing hardware names
     @param hardwarenames a list of hardwarenames
     @return a vector with the simplified names
  */
-vector<string> NUData::standardiseNames(const vector<string>& hardwarenames)
-{
-    vector<string> simplenames;
+std::vector<std::string> NUData::standardiseNames(const std::vector<std::string>& hardwarenames)
+{
+    std::vector<std::string> simplenames;
     for (size_t i=0; i<hardwarenames.size(); i++)
     {
-        string simplename = getStandardName(hardwarenames[i]);
+        std::string simplename = getStandardName(hardwarenames[i]);
         if (simplenames.empty())
             simplenames.push_back(simplename);
->>>>>>> 250e679c
         else if (simplename.compare(simplenames.back()) != 0)
             simplenames.push_back(simplename);
     }
@@ -245,51 +173,31 @@
     @param hardwarename the string to simplify
     @return the simplename
 */
-<<<<<<< HEAD
 std::string NUData::getStandardName(const std::string& hardwarename)
 {
     std::string simplename, currentletter;
-=======
-string NUData::getStandardName(const string& hardwarename)
-{
-    string simplename, currentletter;
->>>>>>> 250e679c
     // compare each letter to a space, an underscore, a forward slash, a backward slash and a period
     for (size_t j=0; j<hardwarename.size(); j++)
     {
         currentletter = hardwarename.substr(j, 1);
-<<<<<<< HEAD
         if (currentletter.compare(std::string(" ")) != 0 && currentletter.compare(std::string("_")) != 0 && currentletter.compare(std::string("/")) != 0 && currentletter.compare(std::string("\\")) != 0 && currentletter.compare(std::string(".")) != 0)
-            simplename += currentletter[0];            
-=======
-        if (currentletter.compare(string(" ")) != 0 && currentletter.compare(string("_")) != 0 && currentletter.compare(string("/")) != 0 && currentletter.compare(string("\\")) != 0 && currentletter.compare(string(".")) != 0)
             simplename += currentletter[0];
->>>>>>> 250e679c
     }
 
     // Replace "Left"/"Right" with L/R and move to front of name
     size_t Left = simplename.find("Left");
     size_t Right = simplename.find("Right");
-<<<<<<< HEAD
     if (Left != std::string::npos)
-=======
-    if (Left != string::npos)
->>>>>>> 250e679c
     {
         simplename.erase(Left, 4);
         simplename.insert(0, "L");
     }
-<<<<<<< HEAD
     if (Right != std::string::npos)
-=======
-    if (Right != string::npos)
->>>>>>> 250e679c
     {
         simplename.erase(Right, 5);
         simplename.insert(0, "R");
     }
-<<<<<<< HEAD
-    
+
     // Replace plurals (ears, eyes)
     size_t Ears = simplename.find("Ears");
     size_t Eyes = simplename.find("Eyes");
@@ -297,20 +205,20 @@
         simplename.replace(Ears, 4, "Ear");
     if (Eyes != std::string::npos)
         simplename.replace(Ears, 4, "Eye");
-    
+
     // Replace ChestBoard with Chest
     size_t ChestBoard = simplename.find("ChestBoard");
     if (ChestBoard != std::string::npos)
         simplename.replace(ChestBoard, 10, "Chest");
-    
+
     // Replace LFace with LEye and RFace with REye
     size_t LFace = simplename.find("LFace");
     size_t RFace = simplename.find("RFace");
     if (LFace != std::string::npos)
-    	simplename.replace(LFace, 5, "LEye");
+        simplename.replace(LFace, 5, "LEye");
     if (RFace != std::string::npos)
-    	simplename.replace(RFace, 5, "REye");
-    
+        simplename.replace(RFace, 5, "REye");
+
     // Remove colours
     size_t Red = simplename.find("Red");
     if (Red != std::string::npos)
@@ -321,42 +229,7 @@
     size_t Blue = simplename.find("Blue");
     if (Blue != std::string::npos)
         simplename.erase(Blue, 4);
-    
-=======
-
-    // Replace plurals (ears, eyes)
-    size_t Ears = simplename.find("Ears");
-    size_t Eyes = simplename.find("Eyes");
-    if (Ears != string::npos)
-        simplename.replace(Ears, 4, "Ear");
-    if (Eyes != string::npos)
-        simplename.replace(Ears, 4, "Eye");
-
-    // Replace ChestBoard with Chest
-    size_t ChestBoard = simplename.find("ChestBoard");
-    if (ChestBoard != string::npos)
-        simplename.replace(ChestBoard, 10, "Chest");
-
-    // Replace LFace with LEye and RFace with REye
-    size_t LFace = simplename.find("LFace");
-    size_t RFace = simplename.find("RFace");
-    if (LFace != string::npos)
-        simplename.replace(LFace, 5, "LEye");
-    if (RFace != string::npos)
-        simplename.replace(RFace, 5, "REye");
-
-    // Remove colours
-    size_t Red = simplename.find("Red");
-    if (Red != string::npos)
-        simplename.erase(Red, 3);
-    size_t Green = simplename.find("Green");
-    if (Green != string::npos)
-        simplename.erase(Green, 5);
-    size_t Blue = simplename.find("Blue");
-    if (Blue != string::npos)
-        simplename.erase(Blue, 4);
-
->>>>>>> 250e679c
+
     // Remove everything after a number
     int index = -1;
     for (size_t i=simplename.size()-1; i>0; i--)
@@ -369,16 +242,6 @@
     }
     if (index >= 0)
         simplename.erase(index);
-<<<<<<< HEAD
-    
-    return simplename;
-}
-
-/*! @brief Returns true if member belongs to group 
- 	@param member the single id
- 	@param group the group id
- 	@return true if member belongs to group 
-=======
 
     return simplename;
 }
@@ -387,44 +250,26 @@
     @param member the single id
     @param group the group id
     @return true if member belongs to group
->>>>>>> 250e679c
  */
 bool NUData::belongsToGroup(const id_t& member, const id_t& group)
 {
     return t_belongsToGroup<id_t>(member, group);
 }
 
-<<<<<<< HEAD
-/*! @brief Returns true if member belongs to group 
-    @param member the name of a single id. The name is case sensitive.
-    @param group the group id
-    @return true if member belongs to group 
- */
-bool NUData::belongsToGroup(const std::string& name, const id_t& group)
-{
-    return t_belongsToGroup<std::string>(name, group);
-}
-
-/*! @brief A templated function to determine whether a member belongs to a particular group
- 	@param member the single sensornator
- 	@param group the group of sensornators you want to see if member belongs to
- 	@return true if member belongs to group, false otherwise
-=======
 /*! @brief Returns true if member belongs to group
     @param member the name of a single id. The name is case sensitive.
     @param group the group id
     @return true if member belongs to group
  */
-bool NUData::belongsToGroup(const string& name, const id_t& group)
-{
-    return t_belongsToGroup<string>(name, group);
+bool NUData::belongsToGroup(const std::string& name, const id_t& group)
+{
+    return t_belongsToGroup<std::string>(name, group);
 }
 
 /*! @brief A templated function to determine whether a member belongs to a particular group
     @param member the single sensornator
     @param group the group of sensornators you want to see if member belongs to
     @return true if member belongs to group, false otherwise
->>>>>>> 250e679c
  */
 template<typename T> bool NUData::t_belongsToGroup(const T& member, const id_t& group)
 {
@@ -453,33 +298,21 @@
     {
         if (LShoulderRoll == member or LShoulderPitch == member or LShoulderYaw == member or LElbowRoll == member or LElbowPitch == member or LElbowYaw == member)
             return true;
-<<<<<<< HEAD
-        else 
-=======
-        else
->>>>>>> 250e679c
+        else
             return false;
     }
     else if (group == RArm)
     {
         if (RShoulderRoll == member or RShoulderPitch == member or RShoulderYaw == member or RElbowRoll == member or RElbowPitch == member or RElbowYaw == member)
             return true;
-<<<<<<< HEAD
-        else 
-=======
-        else
->>>>>>> 250e679c
+        else
             return false;
     }
     else if (group == Torso)
     {
         if (TorsoRoll == member or TorsoPitch == member or TorsoYaw == member)
             return true;
-<<<<<<< HEAD
-        else 
-=======
-        else
->>>>>>> 250e679c
+        else
             return false;
     }
     else if (group == LLeg)
@@ -504,48 +337,29 @@
            the sensors/actionators under id can be accessed.
     @param id the id of the sensor/actionator(s) to get the indicies for
  */
-<<<<<<< HEAD
 const std::vector<int>& NUData::mapIdToIndices(const id_t& id) const
-=======
-const vector<int>& NUData::mapIdToIndices(const id_t& id) const
->>>>>>> 250e679c
 {
     return m_id_to_indices[id.Id];
 }
 
-<<<<<<< HEAD
 std::vector<NUData::id_t*> NUData::mapIdToIds(const id_t& id)
 {
     const std::vector<int>& indicies = mapIdToIndices(id);
     std::vector<id_t*> ids;
-=======
-vector<NUData::id_t*> NUData::mapIdToIds(const id_t& id)
-{
-    const vector<int>& indicies = mapIdToIndices(id);
-    vector<id_t*> ids;
->>>>>>> 250e679c
     ids.reserve(indicies.size());
     for (size_t i=0; i<indicies.size(); i++)
         ids.push_back(m_ids_copy[indicies[i]]);
     return ids;
 }
 
-<<<<<<< HEAD
 void NUData::printMap(std::ostream& output)
-=======
-void NUData::printMap(ostream& output)
->>>>>>> 250e679c
 {
     for (size_t j=0; j<m_id_to_indices.size(); j++)
     {
         output << m_ids_copy[j]->Name << "->[";
         for (size_t k=0; k<m_id_to_indices[j].size(); k++)
             output << m_ids_copy[m_id_to_indices[j][k]]->Name << " ";
-<<<<<<< HEAD
         output << "]" << std::endl;
-=======
-        output << "]" << endl;
->>>>>>> 250e679c
     }
 }
 
@@ -561,8 +375,4 @@
     debug << "NUData::getId(): Name not found: " << name << std::endl;
     errorlog << "NUData::getId(): Name not found: " << name << std::endl;
     return NULL;
-<<<<<<< HEAD
-}
-=======
-}
->>>>>>> 250e679c
+}