/*! @file MotionJob.h
    @brief Declaration of base MotionJob class.
 
    @class MotionJob
    @brief A base class to encapsulate jobs issued for the motion module.
 
    All motion jobs should inherit from this base class.
 
    @author Jason Kulk
 
  Copyright (c) 2009, 2010 Jason Kulk
 
    This file is free software: you can redistribute it and/or modify
    it under the terms of the GNU General Public License as published by
    the Free Software Foundation, either version 3 of the License, or
    (at your option) any later version.

    This file is distributed in the hope that it will be useful,
    but WITHOUT ANY WARRANTY; without even the implied warranty of
    MERCHANTABILITY or FITNESS FOR A PARTICULAR PURPOSE.  See the
    GNU General Public License for more details.

    You should have received a copy of the GNU General Public License
    along with NUbot.  If not, see <http://www.gnu.org/licenses/>.
*/

#ifndef MOTIONJOB_H
#define MOTIONJOB_H

#include "Job.h"

class MotionJob : public Job
{
public:
    MotionJob(job_id_t jobid) : Job(Job::MOTION, jobid){}
    virtual ~MotionJob() {}
    
    virtual void summaryTo(std::ostream& output) = 0;
    virtual void csvTo(std::ostream& output) = 0;
    
    friend std::ostream& operator<< (std::ostream& output, const MotionJob& job);
protected:
<<<<<<< HEAD
    virtual void toStream(std::ostream& output) const {};
=======
    virtual void toStream(ostream& output) const {(void)(output); /*To stop compiler warnings*/}
>>>>>>> 250e679c
};

#endif
<|MERGE_RESOLUTION|>--- conflicted
+++ resolved
@@ -40,11 +40,7 @@
     
     friend std::ostream& operator<< (std::ostream& output, const MotionJob& job);
 protected:
-<<<<<<< HEAD
-    virtual void toStream(std::ostream& output) const {};
-=======
-    virtual void toStream(ostream& output) const {(void)(output); /*To stop compiler warnings*/}
->>>>>>> 250e679c
+    virtual void toStream(std::ostream& output) const {(void)(output); /*To stop compiler warnings*/}
 };
 
 #endif
