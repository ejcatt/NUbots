#include "segmentfilter.h"

#include "debug.h"
#include "debugverbosityvision.h"
#include "nubotdataconfig.h"

#include <fstream>
#include <boost/foreach.hpp>


SegmentFilter::SegmentFilter()
{
    loadReplacementRules(RULE_DIR + "ReplacementRules");
    loadTransitionRules(RULE_DIR + "TransitionRules");
}

double averageLength(const SegmentedRegion& scans, Colour colour) {
    const vector<vector<ColourSegment> >& segments = scans.getSegments();
    vector<vector<ColourSegment> >::const_iterator line_it;
    vector<ColourSegment>::const_iterator seg_it;
    double sum = 0,
           num = 0;
    //loop through each scan
    for(line_it = segments.begin(); line_it < segments.end(); line_it++) {
        //move down segments in triplets replacing the middle if necessary
        for(seg_it = line_it->begin(); seg_it < line_it->end(); seg_it++) {
            if(seg_it->getColour() == colour) {
                sum += seg_it->getLength();
                num++;
            }
        }
    }
    return sum/num;
}

void SegmentFilter::run() const
{
    #if VISION_FILTER_VERBOSITY > 1
        debug << "SegmentFilter::run() - Begin" << endl;
    #endif
    VisionBlackboard* vbb = VisionBlackboard::getInstance();
    const SegmentedRegion& h_segments = vbb->getHorizontalSegmentedRegion();
    const SegmentedRegion& v_segments = vbb->getVerticalSegmentedRegion();
    SegmentedRegion h_filtered, v_filtered;
    map<COLOUR_CLASS, vector<ColourSegment> > h_result, v_result;
    
    if(PREFILTER_ON) {

        preFilter(h_segments, h_filtered);
        preFilter(v_segments, v_filtered);
        vbb->setHorizontalFilteredSegments(h_filtered.m_segmented_scans);
        vbb->setVerticalFilteredSegments(v_filtered.m_segmented_scans);

        filter(h_filtered, h_result);
        filter(v_filtered, v_result);

        //count segment length
//        cout << averageLength(h_segments, yellow) << " ";
//        cout << averageLength(v_segments, yellow) << " ";
//        cout << averageLength(h_filtered, yellow) << " ";
//        cout << averageLength(v_filtered, yellow) << endl;
//        cout << averageLength(h_segments, green) << " ";
//        cout << averageLength(v_segments, green) << " ";
//        cout << averageLength(h_filtered, green) << " ";
//        cout << averageLength(v_filtered, green) << endl;
    }
    else {
        //Vision problem should occur in here:
        filter(h_segments, h_result);
        filter(v_segments, v_result);
    }
    
#if VISION_FILTER_VERBOSITY > 1
    ofstream outfile("1.txt");
    outfile << h_segments.getSegments();
    outfile.close();
    outfile.open("1f.txt");
    outfile << h_filtered.getSegments();
    outfile.close();
    outfile.open("2.txt");
    outfile << v_segments.getSegments();
    outfile.close();
    outfile.open("2f.txt");
    outfile << v_filtered.getSegments();
    outfile.close();
#endif
    //push results to BB
    vbb->setHorizontalTransitionsMap(h_result);
    vbb->setVerticalTransitionsMap(v_result);
}

void SegmentFilter::preFilter(const SegmentedRegion &scans, SegmentedRegion &result) const
{
    const vector<vector<ColourSegment> >& segments = scans.getSegments();
    vector<vector<ColourSegment> >& final_segments = result.m_segmented_scans;
    vector<ColourSegment> line;
    
    vector<vector<ColourSegment> >::const_iterator line_it;
    vector<ColourSegment>::const_iterator before_it, middle_it, after_it;
    ScanDirection dir = scans.getDirection();
    
    result.m_direction = dir;

    final_segments.clear();
    
    //loop through each scan
    for(line_it = segments.begin(); line_it < segments.end(); line_it++) {
        if(line_it->size() >= 3) {
            //move down segments in triplets replacing the middle if necessary
            before_it = line_it->begin();
            middle_it = before_it+1;
            line.clear();
            line.push_back(*before_it);         //add the first segment
            for(after_it = before_it+2; after_it < line_it->end(); after_it++) {
                applyReplacements(*before_it, *middle_it, *after_it, line, dir);
                before_it = middle_it;
                middle_it = after_it;
            }
            line.push_back(line_it->back());    //add the last segment
            joinMatchingSegments(line);         //merge any now matching segments
            final_segments.push_back(line);
        }
        else {
            //push the unfiltered line into the result as it is too small to filter
            line.assign(line_it->begin(), line_it->end());
            final_segments.push_back(line);
        }
    }
}

void SegmentFilter::filter(const SegmentedRegion &scans, map<COLOUR_CLASS, vector<ColourSegment> > &result) const
{
    switch(scans.getDirection()) {
<<<<<<< HEAD
    case VERTICAL:
=======
    case VisionID::VERTICAL:
>>>>>>> a6e00cb2
        BOOST_FOREACH(const ColourTransitionRule& rule, rules_v) {
            vector<ColourSegment>& segments = result[rule.getColourClass()];
            checkRuleAgainstRegion(scans, rule, segments);
        }
        break;
    case HORIZONTAL:
        BOOST_FOREACH(const ColourTransitionRule& rule, rules_h) {
            vector<ColourSegment>& segments = result[rule.getColourClass()];
            checkRuleAgainstRegion(scans, rule, segments);
        }
        break;
    default:
        errorlog << "SegmentFilter::filter - invalid direction";
        return;
    }   
}

void SegmentFilter::checkRuleAgainstRegion(const SegmentedRegion &scans, const ColourTransitionRule &rule, vector<ColourSegment> &matches) const
{
    const vector<vector<ColourSegment> >& segments = scans.getSegments();
    vector<ColourSegment>::const_iterator it;
    
    //loop through each scan
    BOOST_FOREACH(const vector<ColourSegment> vs, segments) {
        //move down segments in scan pairwise
        it = vs.begin();
        //first check start pair alone
        if(rule.match(ColourTransitionRule::nomatch, *it, *(it+1))) {
            matches.push_back(*it);
        }
        //then check the rest in triplets
        while(it < vs.end()-1) {
            if(rule.match(*(it-1), *it, *(it+1))) {
                matches.push_back(*it);
            }
            it++;
        }
        //lastly check final pair alone
        if(rule.match(*(it-1), *it, ColourTransitionRule::nomatch)) {
            matches.push_back(*it);
        }
    }
}

void SegmentFilter::applyReplacements(const ColourSegment& before, const ColourSegment& middle, const ColourSegment& after, vector<ColourSegment>& replacements, ScanDirection dir) const
{
    vector<ColourReplacementRule>::const_iterator rules_it, begin, end;
    ColourSegment temp_seg;
    
    switch(dir) {
    case VERTICAL:
        begin = replacement_rules_v.begin();
        end = replacement_rules_v.end();
        break;
    case HORIZONTAL:
        begin = replacement_rules_h.begin();
        end = replacement_rules_h.end();
        break;
    default:
        errorlog << "SegmentFilter::applyReplacements - invalid direction" << endl;
        return;
    }    
    
    temp_seg = middle;
    
    for(rules_it = begin; rules_it < end; rules_it++) {
        if(rules_it->match(before, middle, after)) {
            //replace middle using replacement method
            switch(rules_it->getMethod()) {
            case ColourReplacementRule::BEFORE:
                temp_seg.setColour(before.getColour());
                replacements.push_back(temp_seg);
                break;
            case ColourReplacementRule::AFTER:
                temp_seg.setColour(after.getColour());
                replacements.push_back(temp_seg);
                break;
            case ColourReplacementRule::SPLIT:
            {
                //generate two new segments matching each end and push them both back
                Vector2<double> start_pt = temp_seg.getStart(),
                                end_pt   = temp_seg.getEnd(),
                                mid_pt   = (start_pt + end_pt) * 0.5;
                temp_seg.set(start_pt, mid_pt, before.getColour());
                replacements.push_back(temp_seg);
                temp_seg.set(mid_pt, end_pt, after.getColour());
                replacements.push_back(temp_seg);
                break;
            }
            case ColourReplacementRule::INVALID:
                errorlog << "SegmentFilter::applyReplacements - invalid replacement rule" << endl;
                replacements.push_back(middle);
                break;
            }
            return; //replacements found so exit
        }
    }
    
    replacements.push_back(middle); //no replacement so keep middle
}

void SegmentFilter::joinMatchingSegments(vector<ColourSegment> &line) const
{
    vector<ColourSegment>::iterator before_it, after_it;
    before_it = line.begin();
    after_it=before_it+1;
    while(after_it<line.end()) {
        if(before_it->getColour() == after_it->getColour()) {
            before_it->join(*after_it);
            after_it = line.erase(after_it);
            before_it = after_it-1;
        }
        else {
            after_it++;
            before_it++;
        }
    }
}

void SegmentFilter::loadTransitionRules(string filename)
{
    //load the horizontal rules
    string temp_filename = filename + "_h.txt";
    ifstream input(temp_filename.c_str());
    
    if(input.good()) {
        input >> rules_h;
    }
    else {
        debug << "SegmentFilter::loadTransitionRules - failed to read from " << temp_filename << endl;
    }
    input.close();


    //load the vertical rules
    temp_filename = filename + "_v.txt";
    input.open(temp_filename.c_str());

    if(input.good()) {
        input >> rules_v;
    }
    else {
        debug << "SegmentFilter::loadTransitionRules - failed to read from " << temp_filename << endl;
    }
    input.close();
<<<<<<< HEAD

    if(rules_h.size()  == 0 || rules_v.size() == 0){
        cout <<"=========================WARNING=========================\n"
             << "SegmentFilter::loadTransitionRules - " << filename
             <<"_v.txt or _h.txt empty!\n \n" << "The robot may exhibit blindness."
             <<"=========================WARNING=========================\n" << endl;
    }
        //DEBUG
#if VISION_FILTER_VERBOSITY > 0
    debug << "SegmentFilter::loadTransitionRules()" << endl;
    debug << "rules_h (" << rules_h.size() << ")\n" << rules_h;
    debug << "rules_v (" << rules_v.size() << ")\n" << rules_v;
#endif
=======
	
    if(rules_h.size()  == 0 || rules_v.size() == 0){
        cout <<"=========================WARNING=========================\n"<< 
				"SegmentFilter::loadTransitionRules - "<< filename <<
				"_v.txt or _h.txt empty!\n \n"<<"The robot may exhibit blindness."<<"=========================WARNING=========================\n" <<endl;
    }
        //DEBUG
    #if VISION_FILTER_VERBOSITY > 0
        debug << "SegmentFilter::loadTransitionRules()" << endl;
        debug << "rules_h (" << rules_h.size() << ")\n" << rules_h;
        debug << "rules_v (" << rules_v.size() << ")\n" << rules_v;
    #endif
>>>>>>> a6e00cb2
}

void SegmentFilter::loadReplacementRules(string filename)
{
    //load the horizontal rules
    string temp_filename = filename + "_h.txt";
    ifstream input(temp_filename.c_str());

    if(input.good()) {
        input >> replacement_rules_h;
    }
    else {
        debug << "SegmentFilter::loadReplacementRules - failed to read from " << temp_filename << endl;
    }
    input.close();

    
    //load the vertical rules
    temp_filename = filename + "_v.txt";
    input.open(temp_filename.c_str());

    if(input.good()) {
        input >> replacement_rules_v;
    }
    else {
        debug << "SegmentFilter::loadReplacementRules - failed to read from " << temp_filename << endl;
    }
    input.close();
    
    //DEBUG
#if VISION_FILTER_VERBOSITY > 0
    debug << "SegmentFilter::loadReplacementRules()" << endl;
    debug << "replacement_rules_h (" << replacement_rules_h.size() << ")\n" << replacement_rules_h;
    debug << "replacement_rules_v (" << replacement_rules_v.size() << ")\n" << replacement_rules_v;
#endif
}<|MERGE_RESOLUTION|>--- conflicted
+++ resolved
@@ -131,11 +131,7 @@
 void SegmentFilter::filter(const SegmentedRegion &scans, map<COLOUR_CLASS, vector<ColourSegment> > &result) const
 {
     switch(scans.getDirection()) {
-<<<<<<< HEAD
     case VERTICAL:
-=======
-    case VisionID::VERTICAL:
->>>>>>> a6e00cb2
         BOOST_FOREACH(const ColourTransitionRule& rule, rules_v) {
             vector<ColourSegment>& segments = result[rule.getColourClass()];
             checkRuleAgainstRegion(scans, rule, segments);
@@ -281,7 +277,6 @@
         debug << "SegmentFilter::loadTransitionRules - failed to read from " << temp_filename << endl;
     }
     input.close();
-<<<<<<< HEAD
 
     if(rules_h.size()  == 0 || rules_v.size() == 0){
         cout <<"=========================WARNING=========================\n"
@@ -289,26 +284,12 @@
              <<"_v.txt or _h.txt empty!\n \n" << "The robot may exhibit blindness."
              <<"=========================WARNING=========================\n" << endl;
     }
-        //DEBUG
+    //DEBUG
 #if VISION_FILTER_VERBOSITY > 0
     debug << "SegmentFilter::loadTransitionRules()" << endl;
     debug << "rules_h (" << rules_h.size() << ")\n" << rules_h;
     debug << "rules_v (" << rules_v.size() << ")\n" << rules_v;
 #endif
-=======
-	
-    if(rules_h.size()  == 0 || rules_v.size() == 0){
-        cout <<"=========================WARNING=========================\n"<< 
-				"SegmentFilter::loadTransitionRules - "<< filename <<
-				"_v.txt or _h.txt empty!\n \n"<<"The robot may exhibit blindness."<<"=========================WARNING=========================\n" <<endl;
-    }
-        //DEBUG
-    #if VISION_FILTER_VERBOSITY > 0
-        debug << "SegmentFilter::loadTransitionRules()" << endl;
-        debug << "rules_h (" << rules_h.size() << ")\n" << rules_h;
-        debug << "rules_v (" << rules_v.size() << ")\n" << rules_v;
-    #endif
->>>>>>> a6e00cb2
 }
 
 void SegmentFilter::loadReplacementRules(string filename)
