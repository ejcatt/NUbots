#include "transitionhistogramming1d.h"
#include "Vision/visionblackboard.h"
#include "Vision/visionconstants.h"
#include "Vision/VisionTypes/VisionFieldObjects/goal.h"
#include "Vision/VisionTypes/VisionFieldObjects/beacon.h"

#include <limits>

#include <boost/foreach.hpp>

TransitionHistogramming1D::TransitionHistogramming1D()
{
}

void TransitionHistogramming1D::detectGoals()
{
    VisionBlackboard* vbb = VisionBlackboard::getInstance();
    NUImage img = vbb->getOriginalImage();
    const LookUpTable& lut = vbb->getLUT();

    vector<Quad> yellow_posts = detectPosts();

    //removeInvalidPosts(&yellow_posts);

    // OVERLAP CHECK
    //overlapCheck(&yellow_posts);

    // DENSITY CHECK - fix later: use segment lengths and quad area to calculate rather than
    //                  re-accessing the image
    //DensityCheck(true, false, &yellow_posts, &img, &lut, VisionConstants::GOAL_MIN_PERCENT_YELLOW);
    // YELLOW POSTS
    if (yellow_posts.size() != 2) {
        BOOST_FOREACH(Quad q, yellow_posts) {
//            Goal post(VisionFieldObject::GOAL_Y_U, q);
//            vbb->addGoal(post);
            vbb->addGoal(Goal(VisionFieldObject::GOAL_Y_U, q));
        }
    }
    else {
        Quad post1 = yellow_posts.at(0),
             post2 = yellow_posts.at(1);

        //calculate separation between posts
        int pos1 = std::min(post1.getTopRight().x, post2.getTopRight().x);      // inside right
        int pos2 = std::max(post1.getBottomLeft().x, post2.getBottomLeft().x);  // inside left

        //only publish if the posts are far enough apart
        if(std::abs(pos2 - pos1) >= VisionConstants::MIN_GOAL_SEPARATION) {
            //flip if necessary
            if (post1.getCentre().x > post2.getCentre().x) {
                Quad temp = post2;
                post2 = post1;
                post1 = temp;
            }

            //create left and right goals
            Goal post_left(VisionFieldObject::GOAL_Y_L, post1);
            Goal post_right(VisionFieldObject::GOAL_Y_R, post2);
            //add them to the vision blackboard
            vbb->addGoal(post_left);
            vbb->addGoal(post_right);
        }
    }
}

void TransitionHistogramming1D::DensityCheck(bool yellow, bool beacon, vector<Quad>* posts, NUImage* img, const LookUpTable* lut, const float PERCENT_REQUIRED)
{
    //fix later: use segment lengths and quad area to calculate rather than
    //                  re-accessing the image
    ClassIndex::Colour colour, other_colour;
    if (yellow) {
        colour = ClassIndex::yellow;
        other_colour = ClassIndex::blue;
    }
    else {
        colour = ClassIndex::blue;
        other_colour = ClassIndex::yellow;
    }

    //<< "PERCENT_REQUIRED: " << PERCENT_REQUIRED << endl;

    vector<Quad>::iterator it = posts->begin();
    while (it < posts->end()) {
        Quad candidate = *it;
        int left, right, top, bottom;
        left = candidate.getBottomLeft().x;
        right = candidate.getTopRight().x;
        top = candidate.getTopRight().y;
        bottom = candidate.getBottomLeft().y;

        //cout << "LEFT: " << left << "\tRIGHT: " << right << "\tTOP: " << top << "\tBOTTOM: " << bottom << endl;

        // should probably fix the cause of this at some point...
        if (left > right) {
            int temp = left;
            left = right;
            right = temp;
        }
        if (top > bottom) {
            int temp = top;
            top = bottom;
            bottom = temp;
        }

        int count = 0;
        int other_count = 0;

        for (int i = left; i < right; i++) {
            for (int j = top; j < bottom; j++) {
                if (ClassIndex::getColourFromIndex(lut->classifyPixel((*img)(i, j))) == colour)
                    count++;
                else if (ClassIndex::getColourFromIndex(lut->classifyPixel((*img)(i, j))) == other_colour)
                    other_count++;
            }
        }
        if (((double)count)/((right-left)*(bottom-top)) < PERCENT_REQUIRED) {
            it = posts->erase(it);
            #if VISION_FIELDOBJECT_VERBOSITY > 1
                debug << "TransitionHistogramming1D::yellowDensityCheck - goal thrown out on percentage contained yellow" << endl;
            #endif
        }
        else if (other_count > 0 && !beacon) {
            it = posts->erase(it);
        }
        else {
            it++;
        }
    }
}


void TransitionHistogramming1D::removeInvalidPosts(vector<Quad>* posts)
{
    vector<Quad>::iterator it = posts->begin();
    while (it < posts->end()) {
        Quad candidate = *it;
        int height = candidate.getHeight();
        int width = candidate.getWidth();
//        int height = candidate.val[3] - candidate.val[1],
//            width = candidate.val[2] - candidate.val[0];
        if (width == 0)
            it = posts->erase(it);
        else if (it->getWidth() < VisionConstants::MIN_GOAL_WIDTH)
            it = posts->erase(it);
        else if (height/width < VisionConstants::GOAL_HEIGHT_TO_WIDTH_RATIO_LOW || height/width > VisionConstants::GOAL_HEIGHT_TO_WIDTH_RATIO_HIGH)
            it = posts->erase(it);
        else
            it++;
    }
}

void TransitionHistogramming1D::overlapCheck(vector<Quad>* posts)
{
    //REPLACE THIS WITH SOMETHING THAT MERGES OVERLAPPING POSTS - OR SHOULD WE NOT EVEN GET OVERLAPPING POSTS
    for (unsigned int i = 0; i < posts->size(); i++) {
        cv::Scalar left = posts->at(i).getAsScalar();
        for (unsigned int j = i+1; j < posts->size(); j++) {
            vector<Quad>::iterator it = posts->begin()+j;
            cv::Scalar right = it->getAsScalar();
            if (left.val[2] >= right.val[0] && left.val[0] <= right.val[2])
                posts->erase(it);
        }
    }
}

vector<Quad> TransitionHistogramming1D::detectPosts()
{
    const vector<ColourSegment>& h_segments = VisionBlackboard::getInstance()->getHorizontalTransitions(VisionFieldObject::GOAL_Y_COLOUR);
    const vector<ColourSegment>& v_segments = VisionBlackboard::getInstance()->getVerticalTransitions(VisionFieldObject::GOAL_Y_COLOUR);

    //vector<PointType> start_trans, end_trans, vert_trans;
    //vector<int> start_lengths, end_lengths;

    const int BINS = 20;
    const int WIDTH = VisionBlackboard::getInstance()->getImageWidth();
    const int BIN_WIDTH = WIDTH/BINS;
    const int MIN_THRESHOLD = 1;
    const float SDEV_THRESHOLD = 0.75;
    const int PEAK_THRESHOLD = 10;
<<<<<<< HEAD
    const float ALLOWED_DISSIMILARITY = 0.50;
=======
    const float ALLOWED_DISSIMILARITY = 0.5;
>>>>>>> 444b60a9

    Histogram1D h_start(BINS, BIN_WIDTH),
                h_end(BINS, BIN_WIDTH);

    int MAX_WIDTH = 3;

    // fill histogram bins
    BOOST_FOREACH(ColourSegment seg, h_segments) {
        h_start.addToBin(seg.getStart().x, seg.getLength());
        h_end.addToBin(seg.getEnd().x, seg.getLength());
    }

    Histogram1D h_start_merged = mergePeaks(h_start, MIN_THRESHOLD);
    Histogram1D h_end_merged = mergePeaks(h_end, MIN_THRESHOLD);

    return generateCandidates(h_start_merged, h_end_merged, h_segments, v_segments, PEAK_THRESHOLD, ALLOWED_DISSIMILARITY);
}

Histogram1D TransitionHistogramming1D::mergePeaks(Histogram1D hist, int minimum_size)
{
    hist.mergeAdjacentPeaks(minimum_size);
    return hist;
}

vector<Quad> TransitionHistogramming1D::generateCandidates(const Histogram1D& start, const Histogram1D& end,
                                                           const vector<ColourSegment>& h_segments, const vector<ColourSegment>& v_segments,
                                                           int peak_threshold, float allowed_dissimilarity)
{
    vector<Quad> candidates;

    // pair start transitions and end transitions
    vector<Bin>::const_iterator s_it = start.begin(),
                                e_it = end.begin(),
                                e_holder;

    while (s_it != start.end() && e_it != end.end()) {
        if(s_it->value >= peak_threshold) {
            //consider this peak
            //move the end transition iterator up to the start transition iterator
            //note that the histograms may not line up exactly
            while(e_it->start < s_it->start && e_it != end.end()) {
                e_it++;
            }

            e_holder = e_it; //keep track of where the iterator was

            //now move along the end histogram using e_it until reaching the end or found a bin within allowed_dissimilarity of
            //the current start bin size
            while(e_it != end.end() && !checkBinSimilarity(*e_it, *s_it, allowed_dissimilarity)) {
                e_it++;
            }

            if(e_it != end.end()) {
                //we found a matching bin - generate candidate
                candidates.push_back(generateCandidate(*s_it, *e_it, h_segments, v_segments));

                //move the start iterator until after the end iterator
                while(s_it != start.end() && s_it->start < e_it->start + e_it->width) {
                    s_it++;
                }
            }
            else {
                //no match - move to next start bin
                s_it++;
            }
            e_it = e_holder; //put e_it back to its previous location
        }
        else {
            s_it++;
        }
    }

    return candidates;
}


bool TransitionHistogramming1D::checkBinSimilarity(Bin b1, Bin b2, float allowed_dissimilarity)
{
    return b1.value*(1+allowed_dissimilarity) >= b2.value && b1.value*(1-allowed_dissimilarity) <= b2.value;
}

Quad TransitionHistogramming1D::generateCandidate(Bin start, Bin end, const vector<ColourSegment>& h_segments, const vector<ColourSegment>& v_segments)
{
    // find bounding box from histogram
    int    left = start.start,
           right = end.start + end.width,
           h_min = std::numeric_limits<int>::max(),
           h_max = 0,
           v_min = std::numeric_limits<int>::max(),
           v_max = 0;

    //just use pure bounding box for now, later use stddev thresholding

    //find left and right
    BOOST_FOREACH(ColourSegment seg, h_segments) {
        //check start
        int s_x = seg.getStart().x,
            s_y = seg.getStart().y,
            e_x = seg.getEnd().x,
            e_y = seg.getEnd().y;
        if(s_x >= left && s_x <= right) {
            //segment's left edge is withing the bounding box
            if(s_x < h_min)
                h_min = s_x; //segment h-pos is leftmost, keep track
            if(s_y < v_min)
                v_min = s_y; //segment v-pos is uppermost, keep track
            if(s_y > v_max)
                v_max = s_y; //segment v-pos is lowermost, keep track
        }
        if(e_x >= left && e_x <= right) {
            //segment's right edge is withing the bounding box
            if(e_x > h_max)
                h_max = e_x; //segment h-pos is rightmost, keep track
            if(s_y < v_min)
                v_min = s_y; //segment v-pos is uppermost, keep track
            if(s_y > v_max)
                v_max = s_y; //segment v-pos is lowermost, keep track
        }
    }

    //find top and bottom
    BOOST_FOREACH(ColourSegment seg, v_segments) {
        //check start
        int s_x = seg.getStart().x,
            s_y = seg.getStart().y,
            e_x = seg.getEnd().x,
            e_y = seg.getEnd().y;
        if(s_x >= left && s_x <= right) {
            //segment's left edge is withing the bounding box
            if(s_y < v_min)
                v_min = s_y; //segment is bottommost, keep track
            else if(s_y > v_max)
                v_max = s_y; //segment is uppermost, keep track
        }
        if(e_x >= left && e_x <= right) {
            //segment's left edge is withing the bounding box
            if(e_y < v_min)
                v_min = e_y; //segment is bottommost, keep track
            else if(e_y > v_max)
                v_max = e_y; //segment is uppermost, keep track
        }
    }

    return Quad(h_min, v_min, h_max, v_max);
}
<|MERGE_RESOLUTION|>--- conflicted
+++ resolved
@@ -177,11 +177,7 @@
     const int MIN_THRESHOLD = 1;
     const float SDEV_THRESHOLD = 0.75;
     const int PEAK_THRESHOLD = 10;
-<<<<<<< HEAD
-    const float ALLOWED_DISSIMILARITY = 0.50;
-=======
     const float ALLOWED_DISSIMILARITY = 0.5;
->>>>>>> 444b60a9
 
     Histogram1D h_start(BINS, BIN_WIDTH),
                 h_end(BINS, BIN_WIDTH);
