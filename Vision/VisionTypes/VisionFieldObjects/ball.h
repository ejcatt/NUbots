--- conflicted
+++ resolved
@@ -28,11 +28,7 @@
     bool check() const;
     
     //! @brief Stream output for labelling purposes
-<<<<<<< HEAD
-    void printLabel(std::ostream& out) const {out << VFOName(BALL) << " " << m_location.screen << " " << m_diameter;}
-=======
-    void printLabel(ostream& out) const {out << VFOName(BALL) << " " << m_location << " " << m_diameter;}
->>>>>>> 250e679c
+    void printLabel(std::ostream& out) const {out << VFOName(BALL) << " " << m_location << " " << m_diameter;}
 
     virtual double findScreenError(VisionFieldObject* other) const;
     virtual double findGroundError(VisionFieldObject* other) const;
