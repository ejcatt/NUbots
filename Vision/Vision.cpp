--- conflicted
+++ resolved
@@ -389,15 +389,12 @@
                 {
                     tempTransition = new TransitionSegment(tempStartPoint, currentPoint, beforeColour, currentColour, afterColour);
                     tempLine->addSegement(tempTransition);
-<<<<<<< HEAD
                     int spacing = 16;
                     int segmentlength = currentPoint.y-tempStartPoint.y;
                     if(abs(segmentlength)>spacing)
                     {
                         CloselyClassifyScanline(tempLine, tempStartPoint,currentColour,segmentlength, spacing, direction);
                     }
-=======
->>>>>>> 9446fc09
                 }
                 tempStartPoint = currentPoint;
                 beforeColour = ClassIndex::unclassified;
