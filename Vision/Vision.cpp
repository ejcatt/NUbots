--- conflicted
+++ resolved
@@ -583,7 +583,7 @@
         }
     }
     return true;
-<<<<<<< HEAD
+
 }
 
 void Vision::DetectLines(ClassifiedSection* scanArea)
@@ -593,7 +593,4 @@
     LineDetector->FormLines(scanArea,image_width);
 
     return;
-=======
-
->>>>>>> 44fb7af2
 }