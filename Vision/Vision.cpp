--- conflicted
+++ resolved
@@ -211,11 +211,8 @@
         return scanArea;
     }
 
-<<<<<<< HEAD
-    //Find the minimum Y, and scan above the field borders
-=======
     //! Find the minimum Y, and scan above the field boarders
->>>>>>> 137d04e1
+
     std::vector<Vector2<int> >::const_iterator nextPoint = fieldBorders.begin();
     std::vector<Vector2<int> >::const_iterator prevPoint = nextPoint++;
     int minY = currentImage->height();
@@ -231,10 +228,6 @@
             maxY = nextPoint->y;
         }
     }
-<<<<<<< HEAD
-    //Then calculate horizontal scanlines above the field border
-=======
->>>>>>> 137d04e1
 
     //! Then calculate horizontal scanlines above the field boarder
     //! Generate Scan pattern for above the max of green boarder.
@@ -286,8 +279,7 @@
 
 
     }
-<<<<<<< HEAD
-    return horizontalScanPoints;
+    return;
 }
 
 int Vision::countRobots(std::vector<Vector2<int> > &fieldBorders)
@@ -380,7 +372,4 @@
 
 
     return robotCount;
-=======
-    return;
->>>>>>> 137d04e1
 }