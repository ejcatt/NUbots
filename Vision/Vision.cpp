--- conflicted
+++ resolved
@@ -283,37 +283,6 @@
     //! Identify Field Objects
 
     /**INCLUDED BY SHANNON**/
-<<<<<<< HEAD
-    std::vector< ObjectCandidate > HorizontalLineCandidates1;
-    std::vector< ObjectCandidate > HorizontalLineCandidates2;
-    std::vector< ObjectCandidate > HorizontalLineCandidates3;
-    std::vector< ObjectCandidate > HorizontalLineCandidates;
-    std::vector< ObjectCandidate > VerticalLineCandidates;
-    std::vector< TransitionSegment > LeftoverPoints1;
-    std::vector< TransitionSegment > LeftoverPoints2;
-    std::vector< TransitionSegment > LeftoverPoints3;
-    
-    std::vector< TransitionSegment > LeftoverPoints;
-    std::vector< ObjectCandidate > LineCandidates;
-    validColours.clear();
-    validColours.push_back(ClassIndex::white);
-    //validColours.push_back(ClassIndex::blue);
-    
-    //qDebug() << "PRE-ROBOT";
-    method = Vision::PRIMS;
-    
-    HorizontalLineCandidates1 = classifyCandidates(LineDetector.horizontalLineSegments, points,validColours, spacings, 0.000001, 10000000, 3, LeftoverPoints1);
-    HorizontalLineCandidates2 = classifyCandidates(LeftoverPoints1, points,validColours, spacings*2, 0.000001, 10000000, 3, LeftoverPoints2);
-    HorizontalLineCandidates3 = classifyCandidates(LeftoverPoints2, points,validColours, spacings*4, 0.000001, 10000000, 3, LeftoverPoints3);
-    HorizontalLineCandidates.insert(HorizontalLineCandidates.end(), HorizontalLineCandidates1.begin(),HorizontalLineCandidates1.end());
-    HorizontalLineCandidates.insert(HorizontalLineCandidates.end(), HorizontalLineCandidates2.begin(),HorizontalLineCandidates2.end());
-    HorizontalLineCandidates.insert(HorizontalLineCandidates.end(), HorizontalLineCandidates3.begin(),HorizontalLineCandidates3.end());
-    LeftoverPoints.insert(LeftoverPoints.end(),LeftoverPoints3.begin(),LeftoverPoints3.end());
-    VerticalLineCandidates = ClassifyCandidatesAboveTheHorizon(LineDetector.verticalLineSegments,validColours,spacings*3,3,LeftoverPoints);
-    LeftoverPoints.clear();
-    
-=======
-
         std::vector< ObjectCandidate > HorizontalLineCandidates1;
         std::vector< ObjectCandidate > HorizontalLineCandidates2;
         std::vector< ObjectCandidate > HorizontalLineCandidates3;
@@ -344,7 +313,7 @@
         LeftoverPoints.insert(LeftoverPoints.end(),LeftoverPoints3.begin(),LeftoverPoints3.end());
         VerticalLineCandidates = ClassifyCandidatesAboveTheHorizon(LineDetector.verticalLineSegments,validColours,spacings*3,3,LeftoverPoints);
         LeftoverPoints.clear();
->>>>>>> 5f268ccd
+
         unsigned int no_unused = 0;
         for(unsigned int i=0; i<LineDetector.horizontalLineSegments.size(); i++) {
             if(!LineDetector.horizontalLineSegments[i].isUsed)
