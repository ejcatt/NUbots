<<<<<<< HEAD
Brightness: 123 [0, 255] an attribute of visual perception in which a source appears to be radiating or reflecting light
Contrast: 126 [0, 127] the difference in color and light between parts of an image
Saturation: 255 [255, 255] the difference between a color against gray
Hue: 83 [-180, 180] the degree to which a stimulus can be described as similar to or different from stimuli that are described as red, green, blue, and yellow
RedChroma: 79 [0, 255] the perceived intensity of a specific color (red)
BlueChroma: 148 [0, 255] the perceived intensity of a specific color (blue)
Exposure: 150 [150, 150] total amount of light allowed to fall on the photographic medium
Gain: 212 [0, 255] ISO sensitivity
AutoExposure: 0 [0, 0] permanently off
AutoWhiteBalance: 0 [0, 0] permanently off
AutoGain: 0 [0, 0] permanently off
=======
Brightness=136
Contrast=127
Saturation=255
Hue=0
RedChroma=65
BlueChroma=110
Exposure=150
Gain=150
AutoExposure=0
AutoWhiteBalance=0
AutoGain=0
>>>>>>> 44dfde3f
<|MERGE_RESOLUTION|>--- conflicted
+++ resolved
@@ -1,4 +1,3 @@
-<<<<<<< HEAD
 Brightness: 123 [0, 255] an attribute of visual perception in which a source appears to be radiating or reflecting light
 Contrast: 126 [0, 127] the difference in color and light between parts of an image
 Saturation: 255 [255, 255] the difference between a color against gray
@@ -9,17 +8,4 @@
 Gain: 212 [0, 255] ISO sensitivity
 AutoExposure: 0 [0, 0] permanently off
 AutoWhiteBalance: 0 [0, 0] permanently off
-AutoGain: 0 [0, 0] permanently off
-=======
-Brightness=136
-Contrast=127
-Saturation=255
-Hue=0
-RedChroma=65
-BlueChroma=110
-Exposure=150
-Gain=150
-AutoExposure=0
-AutoWhiteBalance=0
-AutoGain=0
->>>>>>> 44dfde3f
+AutoGain: 0 [0, 0] permanently off