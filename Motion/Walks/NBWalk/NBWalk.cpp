--- conflicted
+++ resolved
@@ -352,29 +352,20 @@
     static vector<float> nu_nextLeftArmJoints(m_actions->getSize(NUActionatorsData::LArm), 0);
     static vector<float> nu_nextRightArmJoints(m_actions->getSize(NUActionatorsData::RArm), 0);
     
+    vector<vector<float> >& armgains = m_walk_parameters.getArmGains();
+    vector<vector<float> >& leggains = m_walk_parameters.getLegGains();
+    
     nbToNULeftLegJointOrder(nextJoints, nu_nextLeftLegJoints);
     nbToNURightLegJointOrder(nextJoints, nu_nextRightLegJoints);
     nbToNULeftArmJointOrder(nextJoints, nu_nextLeftArmJoints);
     nbToNURightArmJointOrder(nextJoints, nu_nextRightArmJoints);
     
-<<<<<<< HEAD
-    m_actions->add(NUActionatorsData::LLeg, Platform->getTime(), nu_nextLeftLegJoints, 50);
-    m_actions->add(NUActionatorsData::RLeg, Platform->getTime(), nu_nextRightLegJoints, 50);
+    applyPerturbation(nu_nextLeftLegJoints, leggains[0], nu_nextRightLegJoints, leggains[0]);
+    
+    m_actions->add(NUActionatorsData::LLeg, Platform->getTime(), nu_nextLeftLegJoints, leggains[0]);
+    m_actions->add(NUActionatorsData::RLeg, Platform->getTime(), nu_nextRightLegJoints, leggains[0]);
     if (m_larm_enabled)
-        m_actions->add(NUActionatorsData::LArm, Platform->getTime(), nu_nextLeftArmJoints, 30);
+        m_actions->add(NUActionatorsData::LArm, Platform->getTime(), nu_nextLeftArmJoints, armgains[0]);
     if (m_rarm_enabled)
-        m_actions->add(NUActionatorsData::RArm, Platform->getTime(), nu_nextRightArmJoints, 30);
-=======
-    vector<vector<float> >& armgains = m_walk_parameters.getArmGains();
-    vector<vector<float> >& leggains = m_walk_parameters.getLegGains();
-    
-    applyPerturbation(nu_nextLeftLegJoints, leggains[0], nu_nextRightLegJoints, leggains[0]);
-    
-    m_actions->addJointPositions(NUActionatorsData::LeftLegJoints, nusystem->getTime(), nu_nextLeftLegJoints, zerovel, leggains[0]);
-    m_actions->addJointPositions(NUActionatorsData::RightLegJoints, nusystem->getTime(), nu_nextRightLegJoints, zerovel, leggains[0]);
-    if (m_larm_enabled)
-        m_actions->addJointPositions(NUActionatorsData::LeftArmJoints, nusystem->getTime(), nu_nextLeftArmJoints, zerovel, armgains[0]);
-    if (m_rarm_enabled)
-        m_actions->addJointPositions(NUActionatorsData::RightArmJoints, nusystem->getTime(), nu_nextRightArmJoints, zerovel, armgains[0]);
->>>>>>> a6bffc1f
-}
+        m_actions->add(NUActionatorsData::RArm, Platform->getTime(), nu_nextRightArmJoints, armgains[0]);
+}
