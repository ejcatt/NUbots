#ifndef SENSOR_READ_MANAGER_H
#define SENSOR_READ_MANAGER_H

#include <vector>
#include <boost/unordered_map.hpp>

#include "CM730.h"
#include "SensorReadManager.h"
#include "SensorReadDescriptor.h"

namespace Robot
{
	class BulkReadData;
}

namespace Robot
{
<<<<<<< HEAD
	//! A container for read descriptors.
	//! Supports constant-time lookup by sensor_id, and iteration in order of
	//! decreasing response_rate.
	class SensorReadManager
	{
	public:
		//! Creates data structures and sensor descriptors.
		SensorReadManager();

		//! Destructor
		~SensorReadManager();

		//! Allows the sensor read descriptors to be accessed by sensor id
		// SensorReadDescriptor& operator[](const int sensor_id);
		SensorReadDescriptor* GetDescriptorById(int sensor_id);

		//! Processes all error information returned from a bulk read,
		//! and updates sensor response rates accordingly.
		bool ProcessBulkReadErrors(
			int bulk_read_error_code, 
			BulkReadData* bulk_read_data_);

		//! Copies descriptor data to the given transmit packet buffer,
		//! ordering the sensors such that the number that are expected to
		//! respond is high.
		void MakeBulkReadPacket(unsigned char* tx_packet);

		//! Prints bulk read errors for all servos and returns true if any occured.
		bool CheckSensorsBulkReadErrors(BulkReadData* bulk_read_data_);

		//! Checks a single sensor/servo for bulk read errors, prints them, and
		//! returns whether or not any occured.
		bool CheckSensorBulkReadErrors(
			int sensor_id,
			BulkReadData* bulk_read_data_);

		//! Updates all sensor response rates using the same error code for each
		void UpdateSensorResponseRates(int error_code);

		//! Pretty prints the response rate of all sensors
		void PrintSensorResponseRates();

		//! Pretty prints the response rate of a single sensors
		void PrintSensorResponseRate(int sensor_id);

		//! Filters the list of response rates to return a list of sensor IDs that
		//! are actually failing.
		//! (i.e. Removes likely false-positives from the list of failing sensors.
		//! Currently assumes that all sensors are always in use.
		//! Note: If three sensors on the same limb are not responding, it is likely 
		//!       that only the first of them requires attention)
		void GetFilteredLikelySensorFailures(std::vector<int>* failing_sensors);

		//! Returns a string containing a list of descriptions of the set error
		//! flags in the given errorvalue.
		std::string GetSensorErrorDescription(unsigned int error_value);

		//! Returns the name of the sensor with the given id as a string
		static const char* SensorNameForId(int sensor_id);

	private:
		void FilterLimbSensorFailures(
			std::vector<int>& limb_sensors, 
			std::vector<int>& failing_sensors);

		// Note: The following data structures should be moved into a
		//       new SensorDescriptorContainer class that
		//       implements the required iterators and access operations.

		//! A vector to store the actual descriptors
		std::vector<SensorReadDescriptor*> descriptor_list_;

		// Data structures containing pointers to elements of descriptor_list.
		// (Used to support SensorReadManager's access requirements) 
		boost::unordered_map<int, SensorReadDescriptor*> descriptor_map_;

		// Note: A heap may not be the fastest option.
		// Use 'SensorReadManager::GetDescriptorById(int sensor_id)'
		// instead of acessing the map directly.
		std::vector<SensorReadDescriptor*> descriptor_heap_;
	};
=======
    //! A container for read descriptors.
    //! Supports constant-time lookup by sensor_id, and iteration in order of
    //! decreasing response_rate.
    class SensorReadManager
    {
    public:
        //! Creates data structures and sensor descriptors.
        SensorReadManager();

        //! Destructor
        ~SensorReadManager();

        //! Allows the sensor read descriptors to be accessed by sensor id
        // SensorReadDescriptor& operator[](const int sensor_id);
        SensorReadDescriptor* GetDescriptorById(int sensor_id);

        //! Processes all error information returned from a bulk read,
        //! and updates sensor response rates accordingly.
        bool ProcessBulkReadErrors(
            int bulk_read_error_code, 
            BulkReadData* bulk_read_data);

        //! Copies descriptor data to the given transmit packet buffer,
        //! ordering the sensors such that the number that are expected to
        //! respond is high.
        void MakeBulkReadPacket(unsigned char* tx_packet);

        //! Checks all sensors for bulk read errors and returns true if any
        //! 'significant' errors occured.
        bool CheckSensorsBulkReadErrors(BulkReadData* bulk_read_data);

        //! Gets the bulk read errors from the given sensor
        int GetSensorBulkReadErrors(
            SensorReadDescriptor* sensor_read,
            BulkReadData* bulk_read_data);

        //! Checks the severity of the given error for the given sensor
        //! and takes an appropriate action.
        bool CheckSensorBulkReadErrors(
            SensorReadDescriptor* sensor_read,
            int sensor_error_code);

        //! Updates all sensor response rates using the same error code for each
        void UpdateSensorResponseRates(int error_code);

        //! Pretty prints the response rate of all sensors
        void PrintSensorResponseRates();

        //! Pretty prints the response rate of a single sensors
        void PrintSensorResponseRate(int sensor_id);

        //! Filters the list of response rates to return a list of sensor IDs that
        //! are actually failing.
        //! (i.e. Removes likely false-positives from the list of failing sensors.
        //! Currently assumes that all sensors are always in use.
        //! Note: If three sensors on the same limb are not responding, it is likely 
        //!       that only the first of them requires attention)
        void GetFilteredLikelySensorFailures(std::vector<int>* failing_sensors);

        //! When the CM730 board is reset, all it's sensors stop responding,
        //! except for the CM.
        //! This method returns true if this is the case.
        bool CheckForCM730ResetState();

        //! Returns a string containing a list of descriptions of the set error
        //! flags in the given errorvalue.
        std::string GetSensorErrorDescription(unsigned int error_value);

        //! Returns the name of the sensor with the given id as a string
        static const char* SensorNameForId(int sensor_id);

    private:
        void FilterLimbSensorFailures(
            std::vector<int>& limb_sensors, 
            std::vector<int>& failing_sensors);

        // Note: The following data structures should be moved into a
        //       new SensorDescriptorContainer class that
        //       implements the required iterators and access operations.

        //! A vector to store the actual descriptors
        std::vector<SensorReadDescriptor*> descriptor_list_;

        // Data structures containing pointers to elements of descriptor_list.
        // (Used to support SensorReadManager's access requirements) 
        boost::unordered_map<int, SensorReadDescriptor*> descriptor_map_;

        // Note: A heap may not be the fastest option.
        // Use 'SensorReadManager::GetDescriptorById(int sensor_id)'
        // instead of acessing the map directly.
        std::vector<SensorReadDescriptor*> descriptor_heap_;
    };
>>>>>>> bdf2bb98
}

#endif<|MERGE_RESOLUTION|>--- conflicted
+++ resolved
@@ -15,89 +15,6 @@
 
 namespace Robot
 {
-<<<<<<< HEAD
-	//! A container for read descriptors.
-	//! Supports constant-time lookup by sensor_id, and iteration in order of
-	//! decreasing response_rate.
-	class SensorReadManager
-	{
-	public:
-		//! Creates data structures and sensor descriptors.
-		SensorReadManager();
-
-		//! Destructor
-		~SensorReadManager();
-
-		//! Allows the sensor read descriptors to be accessed by sensor id
-		// SensorReadDescriptor& operator[](const int sensor_id);
-		SensorReadDescriptor* GetDescriptorById(int sensor_id);
-
-		//! Processes all error information returned from a bulk read,
-		//! and updates sensor response rates accordingly.
-		bool ProcessBulkReadErrors(
-			int bulk_read_error_code, 
-			BulkReadData* bulk_read_data_);
-
-		//! Copies descriptor data to the given transmit packet buffer,
-		//! ordering the sensors such that the number that are expected to
-		//! respond is high.
-		void MakeBulkReadPacket(unsigned char* tx_packet);
-
-		//! Prints bulk read errors for all servos and returns true if any occured.
-		bool CheckSensorsBulkReadErrors(BulkReadData* bulk_read_data_);
-
-		//! Checks a single sensor/servo for bulk read errors, prints them, and
-		//! returns whether or not any occured.
-		bool CheckSensorBulkReadErrors(
-			int sensor_id,
-			BulkReadData* bulk_read_data_);
-
-		//! Updates all sensor response rates using the same error code for each
-		void UpdateSensorResponseRates(int error_code);
-
-		//! Pretty prints the response rate of all sensors
-		void PrintSensorResponseRates();
-
-		//! Pretty prints the response rate of a single sensors
-		void PrintSensorResponseRate(int sensor_id);
-
-		//! Filters the list of response rates to return a list of sensor IDs that
-		//! are actually failing.
-		//! (i.e. Removes likely false-positives from the list of failing sensors.
-		//! Currently assumes that all sensors are always in use.
-		//! Note: If three sensors on the same limb are not responding, it is likely 
-		//!       that only the first of them requires attention)
-		void GetFilteredLikelySensorFailures(std::vector<int>* failing_sensors);
-
-		//! Returns a string containing a list of descriptions of the set error
-		//! flags in the given errorvalue.
-		std::string GetSensorErrorDescription(unsigned int error_value);
-
-		//! Returns the name of the sensor with the given id as a string
-		static const char* SensorNameForId(int sensor_id);
-
-	private:
-		void FilterLimbSensorFailures(
-			std::vector<int>& limb_sensors, 
-			std::vector<int>& failing_sensors);
-
-		// Note: The following data structures should be moved into a
-		//       new SensorDescriptorContainer class that
-		//       implements the required iterators and access operations.
-
-		//! A vector to store the actual descriptors
-		std::vector<SensorReadDescriptor*> descriptor_list_;
-
-		// Data structures containing pointers to elements of descriptor_list.
-		// (Used to support SensorReadManager's access requirements) 
-		boost::unordered_map<int, SensorReadDescriptor*> descriptor_map_;
-
-		// Note: A heap may not be the fastest option.
-		// Use 'SensorReadManager::GetDescriptorById(int sensor_id)'
-		// instead of acessing the map directly.
-		std::vector<SensorReadDescriptor*> descriptor_heap_;
-	};
-=======
     //! A container for read descriptors.
     //! Supports constant-time lookup by sensor_id, and iteration in order of
     //! decreasing response_rate.
@@ -190,7 +107,6 @@
         // instead of acessing the map directly.
         std::vector<SensorReadDescriptor*> descriptor_heap_;
     };
->>>>>>> bdf2bb98
 }
 
 #endif