QT += network \
    opengl
DEFINES += TARGET_IS_NUVIEW
macx { 
    # Mac Specific Includes
    QMAKE_LFLAGS += -F/System/Library/Frameworks/CoreFoundation.framework/
    LIBS += -framework \
        CoreFoundation \
        -L \
        /usr/lib/libz.dylib
}
win32 { 
    INCLUDEPATH += 'C:/Program Files (x86)/boost/'
    INCLUDEPATH += 'C:/Qt/2010.02.1/qt/src/3rdparty/zlib'
    INCLUDEPATH += 'C:/Program Files/boost/'
    LIBS += -lwsock32
    LIBS += -lpthread
}
!macx:LIBS += -ldns_sd

# Opencv library
# INCLUDEPATH += "C:\Program Files\OpenCV\cv\include" "C:\Program Files\OpenCV\cvaux\include" "C:\Program Files\OpenCV\cxcore\include" "C:\Program Files\OpenCV\otherlibs\highgui"
# LIBS += -L"C:\Program Files\OpenCV\lib" -lcv -lcvaux -lhighgui -lcxcore
# Input
# HEADERS += "C:\Program Files\OpenCV\cv\include\cv.h" "C:\Program Files\OpenCV\otherlibs\highgui\highgui.h"
INCLUDEPATH += ../
INCLUDEPATH += NUviewconfig/
HEADERS += ui_mainwindow.h \
    mainwindow.h \
    connectionwidget.h \
    ColorModelConversions.h \
    classificationwidget.h \
    ../Vision/ClassificationColours.h \
    ../Tools/FileFormats/NUbotImage.h \
    ../Vision/Vision.h \
    ../Tools/FileFormats/LUTTools.h \
    virtualnubot.h \
    ../Tools/Image/BresenhamLine.h \
    ../Tools/Math/Vector2.h \
    ../Tools/Math/Line.h \
    ../Kinematics/Horizon.h \
    openglmanager.h \
    GLDisplay.h \
    ../Tools/Image/NUimage.h \
    ../Tools/Image/ClassifiedImage.h \
    ../Vision/ClassifiedSection.h \
    ../Vision/ScanLine.h \
    ../Vision/TransitionSegment.h \
    ../Vision/GoalDetection.h \
    LayerSelectionWidget.h \
    WalkParameterWidget.h \
    KickWidget.h \
    locWmGlDisplay.h \
    ../Vision/LineDetection.h \
    ../Tools/Math/LSFittedLine.h \
    ../Tools/Math/Vector3.h \
    ../Vision/FieldObjects/StationaryObject.h \
    ../Vision/FieldObjects/Self.h \
    ../Vision/FieldObjects/Object.h \
    ../Vision/FieldObjects/MobileObject.h \
    ../Vision/FieldObjects/AmbiguousObject.h \
    ../Vision/FieldObjects/FieldObjects.h \
    ../Vision/Threads/SaveImagesThread.h \
    ../Vision/ObjectCandidate.h \
    ../Localisation/WMPoint.h \
    ../Localisation/WMLine.h \
    ../Localisation/sphere.h \
    ../Localisation/cylinder.h \
    ../Localisation/cameramatrix.h \
    ../Tools/Math/matrix.h \
    localisationwidget.h \
    ../Vision/Ball.h \
    ../Vision/CircleFitting.h \
    LogFileFormatReader.h \
    nifVersion1FormatReader.h \
    LogFileReader.h \
    nulVersion1FormatReader.h \
    visionstreamwidget.h \
    camerasettingswidget.h \
    ../NUPlatform/NUCamera/CameraSettings.h \
    ../Tools/FileFormats/Parse.h \
    ../Localisation/LocWM.h \
    ../Localisation/KF.h \
    ../Vision/FieldObjects/WorldModelShareObject.h \
    ../GameController/GameInformation.h \
    ../Tools/Threading/Thread.h \
    ../Tools/Threading/ConditionalThread.h \
    NUviewIO/NUviewIO.h \
<<<<<<< HEAD
    ../Kinematics/Kinematics.h \
    ../Tools/Math/TransformMatrices.h \
    frameInformationWidget.h
=======
    bonjour/robotSelectDialog.h \
    bonjour/bonjourserviceresolver.h \
    bonjour/bonjourservicebrowser.h \
    bonjour/bonjourrecord.h
>>>>>>> b6b4643b
SOURCES += mainwindow.cpp \
    main.cpp \
    connectionwidget.cpp \
    classificationwidget.cpp \
    ../Tools/FileFormats/NUbotImage.cpp \
    ../Vision/Vision.cpp \
    ../Tools/FileFormats/LUTTools.cpp \
    virtualnubot.cpp \
    ../Tools/Image/BresenhamLine.cpp \
    ../Tools/Math/Line.cpp \
    ../Kinematics/Horizon.cpp \
    openglmanager.cpp \
    GLDisplay.cpp \
    ../Tools/Image/NUimage.cpp \
    ../Tools/Image/ClassifiedImage.cpp \
    ../Vision/ClassifiedSection.cpp \
    ../Vision/ScanLine.cpp \
    ../Vision/TransitionSegment.cpp \
    ../Vision/GoalDetection.cpp \
    LayerSelectionWidget.cpp \
    WalkParameterWidget.cpp \
    KickWidget.cpp \
    ../Motion/Walks/WalkParameters.cpp \
    ../NUPlatform/NUIO.cpp \
    ../NUPlatform/NUIO/*.cpp \
    NUviewIO/NUviewIO.cpp \
    ../NUPlatform/NUSensors.cpp \
    ../NUPlatform/NUSensors/*.cpp \
    ../NUPlatform/NUSystem.cpp \
    ../Behaviour/TeamInformation.cpp \
    ../Behaviour/Jobs/*.cpp \
    ../Behaviour/Jobs/CameraJobs/*.cpp \
    ../Behaviour/Jobs/VisionJobs/*.cpp \
    ../Behaviour/Jobs/MotionJobs/*.cpp \
    locWmGlDisplay.cpp \
    ../Vision/ObjectCandidate.cpp \
    ../Vision/LineDetection.cpp \
    ../Tools/Math/LSFittedLine.cpp \
    ../Vision/FieldObjects/StationaryObject.cpp \
    ../Vision/FieldObjects/Self.cpp \
    ../Vision/FieldObjects/Object.cpp \
    ../Vision/FieldObjects/MobileObject.cpp \
    ../Vision/FieldObjects/AmbiguousObject.cpp \
    ../Vision/FieldObjects/FieldObjects.cpp \
    ../Vision/Threads/SaveImagesThread.cpp \
    ../Localisation/WMPoint.cpp \
    ../Localisation/WMLine.cpp \
    ../Localisation/sphere.cpp \
    ../Localisation/cylinder.cpp \
    ../Localisation/cameramatrix.cpp \
    ../Tools/Math/matrix.cpp \
    localisationwidget.cpp \
    ../Vision/Ball.cpp \
    ../Vision/CircleFitting.cpp \
    LogFileFormatReader.cpp \
    nifVersion1FormatReader.cpp \
    LogFileReader.cpp \
    nulVersion1FormatReader.cpp \
    visionstreamwidget.cpp \
    camerasettingswidget.cpp \
    ../NUPlatform/NUCamera/CameraSettings.cpp \
    ../Tools/FileFormats/Parse.cpp \
    ../Localisation/LocWM.cpp \
    ../Localisation/KF.cpp \
    ../Vision/FieldObjects/WorldModelShareObject.cpp \
    ../GameController/GameInformation.cpp \
    ../Tools/Threading/Thread.cpp \
    ../Tools/Threading/ConditionalThread.cpp \
<<<<<<< HEAD
    ../Kinematics/Kinematics.cpp \
    ../Tools/Math/TransformMatrices.cpp \
    frameInformationWidget.cpp
=======
    bonjour/robotSelectDialog.cpp \
    bonjour/bonjourserviceresolver.cpp \
    bonjour/bonjourservicebrowser.cpp
>>>>>>> b6b4643b
RESOURCES = textures.qrc
RESOURCES += icons.qrc<|MERGE_RESOLUTION|>--- conflicted
+++ resolved
@@ -86,16 +86,13 @@
     ../Tools/Threading/Thread.h \
     ../Tools/Threading/ConditionalThread.h \
     NUviewIO/NUviewIO.h \
-<<<<<<< HEAD
     ../Kinematics/Kinematics.h \
     ../Tools/Math/TransformMatrices.h \
-    frameInformationWidget.h
-=======
+    frameInformationWidget.h \
     bonjour/robotSelectDialog.h \
     bonjour/bonjourserviceresolver.h \
     bonjour/bonjourservicebrowser.h \
     bonjour/bonjourrecord.h
->>>>>>> b6b4643b
 SOURCES += mainwindow.cpp \
     main.cpp \
     connectionwidget.cpp \
@@ -164,14 +161,11 @@
     ../GameController/GameInformation.cpp \
     ../Tools/Threading/Thread.cpp \
     ../Tools/Threading/ConditionalThread.cpp \
-<<<<<<< HEAD
     ../Kinematics/Kinematics.cpp \
     ../Tools/Math/TransformMatrices.cpp \
-    frameInformationWidget.cpp
-=======
+    frameInformationWidget.cpp \
     bonjour/robotSelectDialog.cpp \
     bonjour/bonjourserviceresolver.cpp \
     bonjour/bonjourservicebrowser.cpp
->>>>>>> b6b4643b
 RESOURCES = textures.qrc
 RESOURCES += icons.qrc