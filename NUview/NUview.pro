QT += network \
    opengl

macx { 
    # Mac Specific Includes
    QMAKE_LFLAGS += -F/System/Library/Frameworks/CoreFoundation.framework/
    LIBS += -framework \
        CoreFoundation \
        -L \
        /usr/lib/libz.dylib
}
<<<<<<< HEAD
INCLUDEPATH += ../ \
               'C:/Program Files/boost'
=======

win32 {
    INCLUDEPATH += 'C:/Program Files/boost/'
}

INCLUDEPATH += ../
>>>>>>> 89323953

HEADERS += ui_mainwindow.h \
    mainwindow.h \
    connectionwidget.h \
    ColorModelConversions.h \
    classificationwidget.h \
    ../Vision/ClassificationColours.h \
    ../Tools/FileFormats/NUbotImage.h \
    ../Vision/Vision.h \
    ../Tools/FileFormats/LUTTools.h \
    virtualnubot.h \
    ../Tools/Image/BresenhamLine.h \
    ../Tools/Math/Vector2.h \
    ../Tools/Math/Line.h \
    ../Kinematics/Horizon.h \
    openglmanager.h \
    GLDisplay.h \
    ../Tools/Image/NUimage.h \
    ../Tools/Image/ClassifiedImage.h \
    ../Vision/ClassifiedSection.h \
    ../Vision/ScanLine.h \
    ../Vision/TransitionSegment.h \
    LayerSelectionWidget.h
SOURCES += mainwindow.cpp \
    main.cpp \
    connectionwidget.cpp \
    classificationwidget.cpp \
    ../Tools/FileFormats/NUbotImage.cpp \
    ../Vision/Vision.cpp \
    ../Tools/FileFormats/LUTTools.cpp \
    virtualnubot.cpp \
    ../Tools/Image/BresenhamLine.cpp \
    ../Tools/Math/Line.cpp \
    ../Kinematics/Horizon.cpp \
    openglmanager.cpp \
    GLDisplay.cpp \
    ../Tools/Image/NUimage.cpp \
    ../Tools/Image/ClassifiedImage.cpp \
    ../Vision/ClassifiedSection.cpp \
    ../Vision/ScanLine.cpp \
    ../Vision/TransitionSegment.cpp \
    LayerSelectionWidget.cpp<|MERGE_RESOLUTION|>--- conflicted
+++ resolved
@@ -9,17 +9,12 @@
         -L \
         /usr/lib/libz.dylib
 }
-<<<<<<< HEAD
-INCLUDEPATH += ../ \
-               'C:/Program Files/boost'
-=======
 
 win32 {
     INCLUDEPATH += 'C:/Program Files/boost/'
 }
 
 INCLUDEPATH += ../
->>>>>>> 89323953
 
 HEADERS += ui_mainwindow.h \
     mainwindow.h \
