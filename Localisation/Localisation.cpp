--- conflicted
+++ resolved
@@ -92,7 +92,7 @@
     m_team_info = teamInfo;
     
     
-    bool doProcessing = CheckGameState(gameInfo);
+    bool doProcessing = CheckGameState();
     if(doProcessing == false)
         return;
     
@@ -286,29 +286,8 @@
     fieldObjects->self.updateLocationOfSelf(model.getState(KF::selfX), model.getState(KF::selfY), model.getState(KF::selfTheta), model.sd(KF::selfX), model.sd(KF::selfY), model.sd(KF::selfTheta));
 }
 
-bool Localisation::CheckGameState(GameInformation* gameInfo)
-{
-<<<<<<< HEAD
-    bool doProcessing;
-
-    // Determine if localisation processing should be done.
-    switch(gameInfo->getCurrentState())
-    {
-    case GameInformation::ReadyState:
-    case GameInformation::SetState:
-    case GameInformation::PlayingState:
-    case GameInformation::RequiresSubstitutionState:
-        doProcessing = true;
-        break;
-    case GameInformation::InitialState:
-    case GameInformation::PenalisedState:
-    case GameInformation::FinishedState:
-    case GameInformation::SubstituteState:
-    default:
-        doProcessing = false;
-        break;
-    }
-=======
+bool Localisation::CheckGameState()
+{
     bool currently_incapacitated = m_sensor_data->isIncapacitated();
     GameInformation::RobotState current_state = m_game_info->getCurrentState();
 
@@ -351,39 +330,6 @@
     m_previously_incapacitated = currently_incapacitated;
     m_previous_game_state = current_state;
     return true;
-    
-    /*
->>>>>>> 04109287
-
-    // Check for resets due to previous state.
-    if(doProcessing && (m_previousGameState != gameInfo->getCurrentState()))
-    {
-        switch(m_previousGameState)
-        {
-        case GameInformation::PenalisedState:
-            doPenaltyReset();
-            break;
-        case GameInformation::InitialState:
-        case GameInformation::FinishedState:
-        case GameInformation::RequiresSubstitutionState:
-        case GameInformation::SubstituteState:
-            doPlayerReset();
-            break;
-        default:
-            break;
-        }
-    }
-<<<<<<< HEAD
-
-    // Check for the ball going out -- not in the game info yet.
-//    if(gameInfo->)
-//    doBallOutReset
-
-    m_previousGameState = gameInfo->getCurrentState();
-    return doProcessing;
-=======
-    */
->>>>>>> 04109287
 }
 
 void Localisation::ClearAllModels()
@@ -617,7 +563,6 @@
     return;
 }
 
-<<<<<<< HEAD
 void Localisation::doBallOutReset()
 {
     // Increase uncertainty of ball position if it has gone out.. Cause it has probably been moved.
@@ -630,7 +575,7 @@
     }
     return;
 }
-=======
+
 /*! @brief Setup model modelNumber with the given x, y and heading */
 void Localisation::setupModel(int modelNumber, int numModels, float x, float y, float heading)
 {
@@ -657,8 +602,6 @@
     models[modelNumber].stateStandardDeviations[5][5] = 10.0;       // Ball velocity x
     models[modelNumber].stateStandardDeviations[6][6] = 10.0;       // Ball velocity y
 }
-
->>>>>>> 04109287
 
 void Localisation::resetSdMatrix(int modelNumber)
 {
