--- conflicted
+++ resolved
@@ -211,11 +211,7 @@
             orientation[2] = atan2(acceleration[1],acceleration[0]);            // this calculation is pretty non-sensical
         }
         m_data->BalanceOrientation->setData(m_current_time, orientation, true);
-<<<<<<< HEAD
-       // double startTime = nusystem->getThreadTime();
-        /*
-=======
->>>>>>> 0f0bc7f8
+
         // New method
 /*  TOO SLOW FOR NOW
         if(m_data->getGyroValues(gyros))
@@ -255,11 +251,6 @@
             gyroOffset[1] = m_orientationFilter->getMean(OrientationUKF::pitchGyroOffset);
             gyroOffset[2] = 0.0f;
         }
-<<<<<<< HEAD
-        //double runTime = nusystem->getThreadTime() - startTime;
-        //debug << "Time taken to run UKF: " << runTime << endl;
-=======
->>>>>>> 0f0bc7f8
         */
     }
 }
