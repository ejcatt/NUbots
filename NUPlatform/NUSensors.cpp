/*! @file NUSensors.cpp
    @brief Partial implementation of base sensor class

    @author Jason Kulk
 
 Copyright (c) 2009, 2010 Jason Kulk
 
 This file is free software: you can redistribute it and/or modify
 it under the terms of the GNU General Public License as published by
 the Free Software Foundation, either version 3 of the License, or
 (at your option) any later version.
 
 This file is distributed in the hope that it will be useful,
 but WITHOUT ANY WARRANTY; without even the implied warranty of
 MERCHANTABILITY or FITNESS FOR A PARTICULAR PURPOSE.  See the
 GNU General Public License for more details.
 
 You should have received a copy of the GNU General Public License
 along with NUbot.  If not, see <http://www.gnu.org/licenses/>.
 */

#include "NUSensors.h"
#include "NUSystem.h"
#include "../Kinematics/Horizon.h"
#include "Kinematics/Kinematics.h"
#include <math.h>
#include "Tools/Math/General.h"

#include "debug.h"
#include "debugverbositynusensors.h"
#include "nubotdataconfig.h"
#include "Motion/Tools/MotionFileTools.h"

#include <boost/circular_buffer.hpp>
<<<<<<< HEAD
=======
#include "Kinematics/Kinematics.h"
#include "nubotdataconfig.h"

#include "Kinematics/OrientationUKF.h"
>>>>>>> f15183c4
using namespace std;

/*! @brief Default constructor for parent NUSensors class, this will/should be called by children
 
    Creates the NUSensorsData instance (m_data) in which all of the sensor data is stored.
 */
NUSensors::NUSensors()
{
#if DEBUG_NUSENSORS_VERBOSITY > 4
    debug << "NUSensors::NUSensors" << endl;
#endif
    m_current_time = nusystem->getTime();
    m_previous_time = 0;
    m_data = new NUSensorsData();
<<<<<<< HEAD
	m_kinematicModel = new Kinematics();
	m_kinematicModel->LoadModel("None");
    
// this should be loaded from a file!
    ifstream file((CONFIG_DIR + string("Motion/SupportHull") + ".cfg").c_str());
    m_left_foot_hull = MotionFileTools::toFloatMatrix(file);
    m_right_foot_hull = MotionFileTools::toFloatMatrix(file);
=======
    m_kinematicModel = new Kinematics();
    m_kinematicModel->LoadModel("None");
    m_orientationFilter = new OrientationUKF();
>>>>>>> f15183c4
}

/*! @brief Destructor for parent NUSensors class.
 
    Deletes the NUSensorsData instance (m_data)
 */
NUSensors::~NUSensors()
{
#if DEBUG_NUSENSORS_VERBOSITY > 4
    debug << "NUSensors::~NUSensors" << endl;
#endif
    if (m_data != NULL)
        delete m_data;
	delete m_kinematicModel;
	m_kinematicModel = 0;
        delete m_orientationFilter;
        m_orientationFilter = 0;
}

/*! @brief Updates and returns the fresh NUSensorsData. Call this function everytime there is new data.
    @return a pointer to the freshly updated sensor data
 */
NUSensorsData* NUSensors::update()
{
#if DEBUG_NUSENSORS_VERBOSITY > 0
    debug << "NUSensors::update()" << endl;
#endif
    m_current_time = nusystem->getTime();
    copyFromHardwareCommunications();       // the implementation of this function will be platform specific
    calculateSoftSensors();
    
#if DEBUG_NUSENSORS_VERBOSITY > 3
    static bool firstrun = true;
    if (firstrun)
    {
        debug << "NUSensors::update(). Available Sensors:" << endl;
        m_data->summaryTo(debug);
        firstrun = false;
    }
#endif
#if DEBUG_NUSENSORS_VERBOSITY > 4
    debug << "NAOWebotsSensors::NAOWebotsSensors():" << endl;
    m_data->summaryTo(debug);
#endif
    m_previous_time = m_current_time;
    return getData();
}

/*! @brief Returns a pointer to the current NUSensorsData.
 
    @attention I do not copy any of the NUSensorsData, and the current data could be updated at any time.
               Consequently, if you want to save some data to be synchronised with vision you have to make
               the copy of what you need yourself. However, the getJointPositions etc functions of NUSensorsData
               will return copies of the selected data.
 */
NUSensorsData* NUSensors::getData()
{
#if DEBUG_NUSENSORS_VERBOSITY > 4
    debug << "NUSensors::getData()" << endl;
#endif
    return m_data;
}

/*! @brief The lower level function which gets the sensor data from the hardware itself. 
           This is a dummy function, and must be implemented by all children.
 */
void NUSensors::copyFromHardwareCommunications()
{
#if DEBUG_NUSENSORS_VERBOSITY > 4
    debug << "NUSensors::copyFromHardwareCommunications()" << endl;
#endif
    // Implementation in Platforms!
}

void NUSensors::calculateSoftSensors()
{
    // if there is no velocity sensor calculate velocity
    if (m_data->JointVelocities->IsValid == false || m_data->JointVelocities->IsCalculated == true)
        calculateJointVelocity();
    // if there is no acceleration sensor
    if (m_data->JointAccelerations->IsValid == false || m_data->JointAccelerations->IsCalculated == true)
        calculateJointAcceleration();
    
    calculateKinematics();
    calculateOrientation();
    calculateHorizon();
    calculateButtonTriggers();
    calculateFootForce();
    calculateFootSupport();
    calculateFootImpact();
    calculateCoP();
    calculateZMP();
    calculateOdometry();
    calculateCameraHeight();
    calculateFallSense();
}

void NUSensors::calculateJointVelocity()
{
#if DEBUG_NUSENSORS_VERBOSITY > 4
    debug << "NUSensors::calculateJointVelocity()" << endl;
#endif
    static vector<float> previousjointpositions = m_data->JointPositions->Data;
    static vector<float> jointvelocities(m_data->JointPositions->Data.size(), 0);
    if (m_previous_time != 0)
    {
        for (unsigned i=0; i<m_data->JointPositions->Data.size(); i++)
        {
            jointvelocities[i] = 1000*(m_data->JointPositions->Data[i] - previousjointpositions[i])/(m_current_time - m_previous_time);
        }
    }
    m_data->JointVelocities->setData(m_current_time, jointvelocities, true);
    previousjointpositions = m_data->JointPositions->Data;
}

void NUSensors::calculateJointAcceleration()
{
#if DEBUG_NUSENSORS_VERBOSITY > 4
    debug << "NUSensors::calculateJointAcceleration()" << endl;
#endif
    static vector<float> previousjointvelocities = m_data->JointVelocities->Data;
    static vector<float> jointaccelerations(m_data->JointVelocities->Data.size(), 0);
    if (m_previous_time != 0)
    {
        for (unsigned i=0; i<m_data->JointVelocities->Data.size(); i++)
        {
            jointaccelerations[i] = 1000*(m_data->JointVelocities->Data[i] - previousjointvelocities[i])/(m_current_time - m_previous_time);
        }
    }
    m_data->JointAccelerations->setData(m_current_time, jointaccelerations, true);
    previousjointvelocities = m_data->JointVelocities->Data;
}

/*! @brief Updates the orientation estimate using the current sensor data
    @todo TODO: Implement this function properly with EKF etc. This will also update gyro and accel readings
 */
void NUSensors::calculateOrientation()
{
#if DEBUG_NUSENSORS_VERBOSITY > 4
    debug << "NUSensors::calculateOrientation()" << endl;
#endif
    static vector<float> orientation(3, 0);
    static vector<float> acceleration(3, 0);
    static vector<float> gyros(3, 0);
    static vector<float> gyroOffset(3, 0);

    if (m_data->getAccelerometerValues(acceleration))
    {
        // Old method
        float accelsum = sqrt(pow(acceleration[0],2) + pow(acceleration[1],2) + pow(acceleration[2],2));
        if (fabs(accelsum - 981) < 0.1*981)
        {   // only update the orientation estimate if not under other accelerations!
            orientation[0] = atan2(-acceleration[1],-acceleration[2]);
            orientation[1] = atan2(acceleration[0],-acceleration[2]);
            orientation[2] = atan2(acceleration[1],acceleration[0]);            // this calculation is pretty non-sensical
        }
        m_data->BalanceOrientation->setData(m_current_time, orientation, true);
        // New method
/*  TOO SLOW FOR NOW
        if(m_data->getGyroValues(gyros))
        {
            if(!m_orientationFilter->Initialised())
            {
                if (fabs(accelsum - 981) < 0.2*981)
                {
                    m_orientationFilter->initialise(m_current_time,gyros[1],gyros[0],acceleration[0],acceleration[1],acceleration[2]);
                }
            }
            else
            {
                m_orientationFilter->TimeUpdate(gyros[1], gyros[0], m_current_time);
                m_orientationFilter->AccelerometerMeasurementUpdate(acceleration[0],acceleration[1], acceleration[2]);
                Matrix supportLegTransform;
                if(m_data->getSupportLegTransform(supportLegTransform))
                {
                    static vector<float> orientation(3,0.0f);
                    orientation = Kinematics::OrientationFromTransform(supportLegTransform);
                    m_orientationFilter->KinematicsMeasurementUpdate(orientation[1],orientation[0]);
                    //m_orientationFilter->KinematicsMeasurementUpdate(0.0f,0.0f);
                }
            }

            // Set orientation
            orientation[0] = m_orientationFilter->getMean(OrientationUKF::rollAngle);
            orientation[1] = m_orientationFilter->getMean(OrientationUKF::pitchAngle);
            orientation[2] = 0.0f;
            m_data->BalanceOrientation->setData(m_current_time, orientation, true);
            // Set gyro offset values
            gyroOffset[0] = m_orientationFilter->getMean(OrientationUKF::rollGyroOffset);
            gyroOffset[1] = m_orientationFilter->getMean(OrientationUKF::pitchGyroOffset);
            gyroOffset[2] = 0.0f;
        }
        */
    }
}

/*! @brief Updates the Horizon Line using the current sensor data
    
 */
void NUSensors::calculateHorizon()
{
#if DEBUG_NUSENSORS_VERBOSITY > 4
    debug << "NUSensors::calculateHorizon()" << endl;
#endif
    Horizon HorizonLine;
    float bodyPitch;
    float bodyRoll;
    bodyRoll = m_data->BalanceOrientation->Data[0];
    bodyPitch = m_data->BalanceOrientation->Data[1];
    float headYaw;
    m_data->getJointPosition(NUSensorsData::HeadYaw,headYaw);
    float headPitch;
    m_data->getJointPosition(NUSensorsData::HeadPitch,headPitch);
    int camera = 1;

    HorizonLine.Calculate((double)bodyPitch,(double)bodyRoll,(double)-headYaw,(double)headPitch,camera);
    vector<float> line;
    line.push_back(HorizonLine.getA());
    line.push_back(HorizonLine.getB());
    line.push_back(HorizonLine.getC());
    m_data->BalanceHorizon->setData(m_current_time, line, true );
}


void NUSensors::calculateButtonTriggers()
{
        static float prevValueChest = 0.0f;
        static float prevValueLeftBumper = 0.0f;
        static float prevValueRightBumper = 0.0f;

        float pressTimeChest(0.0f);
        float pressTimeLeftBumper(0.0f);
        float pressTimeRightBumper(0.0f);

        if (m_previous_time != 0)
        {
            pressTimeChest = (*(m_data->ButtonTriggers))[0];
            pressTimeLeftBumper = (*(m_data->ButtonTriggers))[1];
            pressTimeRightBumper = (*(m_data->ButtonTriggers))[2];
        }

	vector<float> tempData;
        if(m_data->getButtonValues(NUSensorsData::MainButton, tempData) && (tempData.size() >= 1))
        {
            if(tempData[0] != prevValueChest)
                pressTimeChest = m_current_time;
            prevValueChest = tempData[0];
        }

        if(m_data->getFootBumperValues(NUSensorsData::AllFeet,tempData) && tempData.size() >= 2)
        {
            // Left Bumper
            if(tempData[0] != prevValueLeftBumper)
                pressTimeLeftBumper = m_current_time;
            prevValueLeftBumper = tempData[0];

            // Right Bumper
            if(tempData[1] != prevValueLeftBumper)
                pressTimeRightBumper = m_current_time;
            prevValueRightBumper = tempData[1];
        }

        // Now find the time since triggered and set to soft sensor value.
        tempData.clear();
        tempData.push_back(m_current_time - pressTimeChest);
        tempData.push_back(m_current_time - pressTimeLeftBumper);
        tempData.push_back(m_current_time - pressTimeRightBumper);
        m_data->ButtonTriggers->setData(m_current_time, tempData, true);
        return;
}

/*! @brief Updates the zero moment point estimate using the current sensor data
    @todo TODO: Implement this function. Fuse data from inverted pendulum ZMP, CoP and kinematic ZMP
 */
void NUSensors::calculateZMP()
{
#if DEBUG_NUSENSORS_VERBOSITY > 4
    debug << "NUSensors::calculateZMP()" << endl;
#endif
}

/*! @brief Updates the fall sense (ie BalanceFalling and BalanceFallen) using the current sensor data.
 
    Both BalanceFalling and BalanceFallen are [sum, left, right, forward, backward] where 0=not fall(ing) 1=fall(ing).
    This function should be called after calculateOrientation and calculateZMP so that those results are available.
 
    Except in special circumstances, a fall is always preceded by a falling. We transition into the falling state
    when no control action can prevent a fall. The falling is completed after the robot has impacted with the ground, 
    the impact is detected using the accelerometers, and once the robot has settled it is fallen and can start getting up.
 
    To handle the special cases where the robot is fallen without ever having fell, ie. on Initial, on Ready and on Playing
    ......................................
 */
void NUSensors::calculateFallSense()
{
    static const float Fallen = 1.0;
    static const float RollFallenThreshold = 1.1;       // approx. 60 deg. The falling threshold will be approx 30 deg
    static const float PitchFallenThreshold = 1.22;     // approx. 70 deg.
    static const float Falling = 1.0;
#if DEBUG_NUSENSORS_VERBOSITY > 4
    debug << "NUSensors::calculateFallingSense()" << endl;
#endif
    // Can I ever be fallen, without falling?
    // On initial. On ready. On playing. These are special cases where the fall happened outside the game.
    // I could use the game state to trigger a special check, or I could just check if I have fallen over
    // in every frame.
    // Alas, in init we are not going to have any motors on. When we go to ready, I need to stand up.
    // So I could check whether I am standing in each frame, to do this I would need to know the stance
    // position, if the feet are on the ground, and if the orientation is upright. That is a probably because, 
    // I don't have the stance position in the sensors.
    //! @todo TODO: Finish this discussion on how to do the fall detection...
    // check if the robot has fallen over
    static vector<float> orientation(3,0);
    static vector<float> angularvelocity(3,0);
    static vector<float> falling(5,0);
    static vector<float> fallen(5,0);
    
    m_data->getOrientation(orientation);
    m_data->getGyroValues(angularvelocity);
    
    // check if fallen left
    if (orientation[0] < -RollFallenThreshold)
        fallen[1] = Fallen;
    else
        fallen[1] = 0.0;
    // check if fallen right
    if (orientation[0] > RollFallenThreshold)
        fallen[2] = Fallen;
    else
        fallen[2] = 0.0;
    // check if fallen forward
    if (orientation[1] > RollFallenThreshold)
        fallen[3] = Fallen;
    else
        fallen[3] = 0.0;
    // check if fallen backward
    if (orientation[1] < -RollFallenThreshold)
        fallen[4] = Fallen;
    else
        fallen[4] = 0.0;
    fallen[0] = fallen[1] + fallen[2] + fallen[3] + fallen[4];
    m_data->BalanceFallen->setData(m_current_time, fallen, true);
    // check if the robot is falling over
    falling[0] = falling[1] + falling[2] + falling[3] + falling[4];
    m_data->BalanceFalling->setData(m_current_time, falling, true);
}

/*! @brief Calculates the total force in Newtons on each foot
 
    The total force on each foot is calibrated online assuming that over time the force on the left and right foot
    will average out to be the same value.
 */
void NUSensors::calculateFootForce()
{
#if DEBUG_NUSENSORS_VERBOSITY > 4
    debug << "NUSensors::calculateFootForce()" << endl;
#endif
    static vector<float> forces(3,0);
    const float MINIMUM_CONTACT_FORCE = 3;          // If we register a force less than 3N (approx. 300g)
    forces[0] = 0;
    // now I assume that the left foot values are stored first (because they are ;)) and that the left and right feet have the same number of sensors
    for (int i=0; i<m_data->FootSoleValues->size()/2; i++)
        forces[0] += (*m_data->FootSoleValues)[i];
    forces[1] = 0;
    for (int i=m_data->FootSoleValues->size()/2; i<m_data->FootSoleValues->size(); i++)
        forces[1] += (*m_data->FootSoleValues)[i];
    
    // Now I attempt to compensate for uncalibrated foot sensors by using the long term averages, to scale each foot
    // I assume that the force on the left and right foot over time should be the same.
    static float leftforcesum = 0;
    static float rightforcesum = 0;
    static int forcecount = 0;
    static float leftforceaverage = 0;
    static float rightforceaverage = 0;
    
    if (forces[0] + forces[1] > MINIMUM_CONTACT_FORCE)
    {   // only use forces which exceed a minimum contact force
        leftforcesum += forces[0];
        rightforcesum += forces[1];
        forcecount++;
        leftforceaverage = leftforcesum/forcecount;
        rightforceaverage = rightforcesum/forcecount;
        
        if (forcecount > 500)
        {   // only scale using the long term averages, if we have enough data
            forces[0] *= (leftforceaverage + rightforceaverage)/leftforceaverage;
            forces[1] *= (leftforceaverage + rightforceaverage)/rightforceaverage;
        }
        
        if (forcecount > 5000)
        {   // if the number of forcecount is getting large, then the sums are getting large, and we should avoid overflow
            forcecount = 2000;
            leftforcesum = leftforceaverage*forcecount;
            rightforcesum = rightforceaverage*forcecount;
        }
    }
    
    // save the foot forces in the FootForce sensor
    forces[2] = forces[0] + forces[1];
    m_data->FootForce->setData(m_current_time, forces, true);
}

/*! @brief Calculates the centre of pressure underneath each foot.
 */
void NUSensors::calculateCoP()
{
#if DEBUG_NUSENSORS_VERBOSITY > 4
    debug << "NUSensors::calculateCoP()" << endl;
#endif
    static vector<float> cop(6, 0);
    
    vector<float> fsr;
    if (m_data->getFootSoleValues(NUSensorsData::AllFeet, fsr) and fsr.size() == 8 and m_left_foot_hull.size() >= 4 and m_right_foot_hull.size() >= 4)
    {   
        float leftfsr_sum = fsr[0] + fsr[1] + fsr[2] + fsr[3];
        int offset = 4;
        float rightfsr_sum = fsr[offset+0] + fsr[offset+1] + fsr[offset+2] + fsr[offset+3];
        if (leftfsr_sum > 0)
        {
            cop[0] = (m_left_foot_hull[0][0]*fsr[0] + m_left_foot_hull[1][0]*fsr[1] + m_left_foot_hull[3][0]*fsr[2] + m_left_foot_hull[2][0]*fsr[3])/leftfsr_sum;
            cop[1] = (m_left_foot_hull[0][1]*fsr[0] + m_left_foot_hull[1][1]*fsr[1] + m_left_foot_hull[3][1]*fsr[2] + m_left_foot_hull[2][1]*fsr[3])/leftfsr_sum;
        }
        if (rightfsr_sum > 0)
        {
            cop[2] = (m_right_foot_hull[0][0]*fsr[0+offset] + m_right_foot_hull[1][0]*fsr[1+offset] + m_right_foot_hull[3][0]*fsr[2+offset] + m_right_foot_hull[2][0]*fsr[3+offset])/rightfsr_sum;
            cop[3] = (m_right_foot_hull[0][1]*fsr[0+offset] + m_right_foot_hull[1][1]*fsr[1+offset] + m_right_foot_hull[3][1]*fsr[2+offset] + m_right_foot_hull[2][1]*fsr[3+offset])/rightfsr_sum;
        }
        m_data->FootCoP->setData(m_current_time, cop, true);
    }
    else    
        m_data->FootCoP->IsValid = false;
}

/*! @brief Determines whether each foot is supporting the robot, where support is defined as taking sufficent weight and having the CoP inside the convex hull of the foot.
 */
void NUSensors::calculateFootSupport()
{
    const float MINIMUM_CONTACT_FORCE = 3;
    
    static vector<float> support(3, 0);
    
    // a foot is supporting if there is sufficient weight on the foot
    float force, copx, copy;
    if (m_data->getFootForce(NUSensorsData::LeftFoot, force) and m_data->getFootCoP(NUSensorsData::LeftFoot, copx, copy))
    {
        if (force > MINIMUM_CONTACT_FORCE and mathGeneral::PointInsideConvexHull(copx, copy, m_left_foot_hull, 0.2))
            support[0] = 1.0;
        else
            support[0] = 0;
    }
    else
    {
        m_data->FootSupport->IsValid = false;
        return;
    }
    
    if (m_data->getFootForce(NUSensorsData::RightFoot, force) and m_data->getFootCoP(NUSensorsData::RightFoot, copx, copy))
    {
        if (force > MINIMUM_CONTACT_FORCE and mathGeneral::PointInsideConvexHull(copx, copy, m_right_foot_hull, 0.2))
            support[1] = 1.0;
        else
            support[1] = 0;
    }
    else
    {
        m_data->FootSupport->IsValid = false;
        return;
    }
    m_data->FootSupport->setData(m_current_time, support, true);
}

/*! @brief Determines the time at which each foot last impacted with the ground

 */
void NUSensors::calculateFootImpact()
{
#if DEBUG_NUSENSORS_VERBOSITY > 4
    debug << "NUSensors::calculateFootImpact()" << endl;
#endif   
    const float MINIMUM_CONTACT_FORCE = 2;          // If we register a force less than 2N (approx. 200g)
    static vector<float> impacttimes(2,0);
    static vector<float> previousimpacttimes(2,0);
    
    // The idea is to keep track of what is 'small' and what is 'large' for foot forces
    // And then define an impact to be a transisition from small to large foot force
    if (m_previous_time > 0)
    {
        // grab the current force readings
        float leftforce = (*(m_data->FootForce))[0];
        float rightforce = (*(m_data->FootForce))[1];
        float totalforce = (*(m_data->FootForce))[2];
        
        const int numpastvalues = static_cast<int> (200.0/(m_current_time - m_previous_time)) + 1;
        static boost::circular_buffer<float> previousleftforces(numpastvalues, 0);      // forces on the left foot
        static boost::circular_buffer<float> previousrightforces(numpastvalues, 0);     // forces on the right foot
        static boost::circular_buffer<float> previoustotalforces(numpastvalues, 0);     // total forces
        static float leftforcemin = leftforce;
        static float leftforcemax = leftforce;
        static float rightforcemin = rightforce;
        static float rightforcemax = rightforce;
        static unsigned int forcecount = 0;
        
        previousleftforces.push_back(leftforce);
        previousrightforces.push_back(rightforce);
        previoustotalforces.push_back(totalforce);
        
        // calculate the average left and right forces
        float leftsum = 0;
        float rightsum = 0;
        for (unsigned int i=0; i<previousleftforces.size(); i++)
        {
            leftsum += previousleftforces[i];
            rightsum += previousrightforces[i];
        }
        float leftavg = leftsum/numpastvalues;
        float rightavg = rightsum/numpastvalues;
        
        // update the left and right min and max values
        if (leftavg < leftforcemin)
            leftforcemin = leftavg;
        else if (leftavg > leftforcemax)
            leftforcemax = leftavg;
        else
        {   // we slowly decay the min and max values to implement a form of min/max tracking
            leftforcemin *= 1.0005;
            leftforcemax *= 0.9995;
        }
        
        if (rightavg < rightforcemin)
            rightforcemin = rightavg;
        else if (rightavg > rightforcemax)
            rightforcemax = rightavg;
        else 
        {
            rightforcemin *= 1.0005;
            rightforcemax *= 0.9995;
        }
        
        // now I know what 'small' is, I define an impact to be a transition from 'small' to not 'small'
        if (leftforcemax > 3*leftforcemin)
        {   // we can only use the foot sensors to detect impacts if there is sufficent range
            bool leftprevioussmall = true;
            for (unsigned int i=0; i<previousleftforces.size()-1; i++)
            {
                if (previoustotalforces[i] < MINIMUM_CONTACT_FORCE)
                    leftprevioussmall = false;
                else if (previousleftforces[i] > (leftforcemin + leftforcemax)/4.0)
                    leftprevioussmall = false;
            }
            if (leftprevioussmall == true && leftforce > (leftforcemin + leftforcemax)/4.0)
            {
                previousimpacttimes[0] = impacttimes[0];
                impacttimes[0] = m_current_time;
            }
        }
        if (rightforcemax > 3*rightforcemin)
        {   // again only use the foot sensors if there is sufficient range
            bool rightprevioussmall = true;
            for (unsigned int i=0; i<previousrightforces.size()-1; i++)
            {
                if (previoustotalforces[i] < MINIMUM_CONTACT_FORCE)
                    rightprevioussmall = false;
                else if (previousrightforces[i] > (rightforcemin + rightforcemax)/4.0)
                    rightprevioussmall = false;
            }
            if (rightprevioussmall == true && rightforce > (rightforcemin + rightforcemax)/4.0)
            {
                previousimpacttimes[1] = impacttimes[1];
                impacttimes[1] = m_current_time;
            }
        }
    }
    
    m_data->FootImpact->setData(m_data->CurrentTime, impacttimes, true);
}

void NUSensors::calculateOdometry()
{
#if DEBUG_NUSENSORS_VERBOSITY > 4
    debug << "NUSensors::calculateOdometry()" << endl;
#endif

    const float turnMultiplier = 1.0;
    const float xMultiplier = 1.25; // 2.5;
    const float yMultiplier = -1.0;

    static float prevHipYaw = 0.0;
    static float prevLeftX = 0.0;
    static float prevRightX = 0.0;
    static float prevLeftY = 0.0;
    static float prevRightY = 0.0;

    vector<float> leftFootPosition(3);
    vector<float> rightFootPosition(3);
    vector<float> odometeryData = m_data->Odometry->Data;
    if(odometeryData.size() < 3) odometeryData.resize(3,0.0); // Make sure the data vector is of the correct size.

    float hipYawPitch;
    m_data->getJointPosition(NUSensorsData::LHipYawPitch,hipYawPitch);

    const int arrayWidth = 4;
    const int translationCol = 3;

    // Get the left foot position relative to the origin
    vector<float> leftFootTransform = m_data->LeftLegTransform->Data;

    leftFootPosition[0] = leftFootTransform[translationCol];
    leftFootPosition[1] = leftFootTransform[translationCol+arrayWidth];
    leftFootPosition[2] = leftFootTransform[translationCol+2*arrayWidth];

    // Get the right foot position
    vector<float> rightFootTransform = m_data->RightLegTransform->Data;
    rightFootPosition[0] = rightFootTransform[translationCol];
    rightFootPosition[1] = rightFootTransform[translationCol+arrayWidth];
    rightFootPosition[2] = rightFootTransform[translationCol+2*arrayWidth];

    bool leftFootSupport = false;
    bool rightFootSupport = false;

    float leftForce, rightForce;
    m_data->getFootForce(NUSensorsData::LeftFoot,leftForce);
    m_data->getFootForce(NUSensorsData::RightFoot,rightForce);

    if(leftForce > rightForce)
    {
        leftFootSupport = true;
        rightFootSupport = false;
    }
    else
    {
        leftFootSupport = false;
        rightFootSupport = true;
    }
    
    // Calculate movement
    float deltaX;
    float deltaY;
    float deltaTheta;
    
    if(leftFootSupport && !rightFootSupport)
    {
        deltaX = xMultiplier * (leftFootPosition[0] - prevLeftX);
        deltaY = yMultiplier * (leftFootPosition[1] - prevLeftY);
        deltaTheta = turnMultiplier * (hipYawPitch - prevHipYaw);
    }
    else if(!leftFootSupport && rightFootSupport)
    {
        deltaX = xMultiplier * (rightFootPosition[0] - prevRightX);
        deltaY = yMultiplier * (rightFootPosition[1] - prevRightY);
        deltaTheta = turnMultiplier * (prevHipYaw - hipYawPitch);
    }
    
    odometeryData[0] += deltaX;
    odometeryData[1] += deltaY;
    odometeryData[2] += deltaTheta;

    m_data->Odometry->setData(m_data->CurrentTime, odometeryData, true);

    // Save the historical data
    prevHipYaw = hipYawPitch;
    prevLeftX = leftFootPosition[0];
    prevRightX = rightFootPosition[0];
    prevLeftY = leftFootPosition[1];
    prevRightY = rightFootPosition[1];
}

void NUSensors::calculateKinematics()
{
    //! TODO: Need to get these values from somewhere else.
    const bool leftLegSupport = true;
    const bool rightLegSupport = true;
    const int cameraNumber = 1;

    static vector<float> leftLegJoints;
    bool leftLegJointsSuccess = m_data->getJointPositions(NUSensorsData::LeftLegJoints,leftLegJoints);
    static vector<float> rightLegJoints;
    bool rightLegJointsSuccess = m_data->getJointPositions(NUSensorsData::RightLegJoints,rightLegJoints);
    static vector<float> headJoints;
    bool headJointsSuccess = m_data->getJointPositions(NUSensorsData::HeadJoints,headJoints);

    Matrix rightLegTransform;
    Matrix leftLegTransform;
    Matrix bottomCameraTransform;
    Matrix* supportLegTransform = 0;
    Matrix* cameraTransform = 0;

    // Calculate the transforms
    if(rightLegJointsSuccess)
    {
        rightLegTransform = m_kinematicModel->CalculateTransform(Kinematics::rightFoot,rightLegJoints);
    }
    if(leftLegJointsSuccess)
    {
        leftLegTransform = m_kinematicModel->CalculateTransform(Kinematics::leftFoot,leftLegJoints);
    }
    if(headJointsSuccess)
    {
        bottomCameraTransform = m_kinematicModel->CalculateTransform(Kinematics::bottomCamera,headJoints);        
    }

    // Select the appropriate ones for further calculations.
    // Choose camera.
    if(headJointsSuccess && (cameraNumber == 1))
    {
        cameraTransform = &bottomCameraTransform;
    }

    // Choose support leg.
    if((!leftLegSupport && rightLegSupport) && rightLegJointsSuccess)
    {
        supportLegTransform = &rightLegTransform;
    }
    else if((leftLegSupport && !rightLegSupport) && leftLegJointsSuccess)
    {
        supportLegTransform = &leftLegTransform;
    }
    else if((leftLegSupport && rightLegSupport) && leftLegJointsSuccess && rightLegJointsSuccess)
    {
        supportLegTransform = &leftLegTransform;
    }
    else
    {
        supportLegTransform = 0;
    }

    // Set all of the sensor values
    double time = m_data->CurrentTime;
    // Set the legs
    m_data->LeftLegTransform->setData(time,leftLegTransform.asVector(),true);
    m_data->RightLegTransform->setData(time,rightLegTransform.asVector(),true);

    // Set the camera
    m_data->CameraTransform->setData(time, cameraTransform->asVector(), true);

    if(supportLegTransform)
    {
        m_data->SupportLegTransform->setData(time,supportLegTransform->asVector(),true);

        // Calculate transfrom matrix to convert camera centred coordinates to ground centred coordinates.
        Matrix cameraToGroundTransform = Kinematics::CalculateCamera2GroundTransform(*supportLegTransform, *cameraTransform);
        m_data->CameraToGroundTransform->setData(time, cameraToGroundTransform.asVector(), true);
    }
    else
    {
        m_data->SupportLegTransform->IsValid = false;
        m_data->CameraToGroundTransform->IsValid = false;
    }
    return;
}

void NUSensors::calculateCameraHeight()
{
#if DEBUG_NUSENSORS_VERBOSITY > 4
    debug << "NUSensors::calculateCameraHeight()" << endl;
#endif
    const int arrayLocation = 3 + 2*4; // collumn index is 3, number of collumns per row is 4.
    float cameraHeight = m_data->CameraToGroundTransform->Data[arrayLocation];
    m_data->CameraHeight->setData(m_data->CurrentTime, vector<float>(1, cameraHeight));
}


<|MERGE_RESOLUTION|>--- conflicted
+++ resolved
@@ -23,7 +23,7 @@
 #include "NUSystem.h"
 #include "../Kinematics/Horizon.h"
 #include "Kinematics/Kinematics.h"
-#include <math.h>
+#include "Kinematics/OrientationUKF.h"
 #include "Tools/Math/General.h"
 
 #include "debug.h"
@@ -31,14 +31,8 @@
 #include "nubotdataconfig.h"
 #include "Motion/Tools/MotionFileTools.h"
 
+#include <math.h>
 #include <boost/circular_buffer.hpp>
-<<<<<<< HEAD
-=======
-#include "Kinematics/Kinematics.h"
-#include "nubotdataconfig.h"
-
-#include "Kinematics/OrientationUKF.h"
->>>>>>> f15183c4
 using namespace std;
 
 /*! @brief Default constructor for parent NUSensors class, this will/should be called by children
@@ -53,19 +47,13 @@
     m_current_time = nusystem->getTime();
     m_previous_time = 0;
     m_data = new NUSensorsData();
-<<<<<<< HEAD
 	m_kinematicModel = new Kinematics();
 	m_kinematicModel->LoadModel("None");
-    
-// this should be loaded from a file!
+    m_orientationFilter = new OrientationUKF();
+    
     ifstream file((CONFIG_DIR + string("Motion/SupportHull") + ".cfg").c_str());
     m_left_foot_hull = MotionFileTools::toFloatMatrix(file);
     m_right_foot_hull = MotionFileTools::toFloatMatrix(file);
-=======
-    m_kinematicModel = new Kinematics();
-    m_kinematicModel->LoadModel("None");
-    m_orientationFilter = new OrientationUKF();
->>>>>>> f15183c4
 }
 
 /*! @brief Destructor for parent NUSensors class.
