/*! @file NUSensors.h
    @brief Declaration of a base sensor class to store sensor data in a platform independent way
    @author Jason Kulk
 
    @class NUSensors
    @brief The base Sensors class
 
    How to organise all of this data has been the topic of much thought. At the moment
    I think my best idea is to group similar sensors into a sensor_t, and then have a
    vector of sensor_t's. This is OK, except I would like to be able to access the data
    based on well defined names.
 
 
    @author Jason Kulk
 
  Copyright (c) 2009 Jason Kulk
 
    This file is free software: you can redistribute it and/or modify
    it under the terms of the GNU General Public License as published by
    the Free Software Foundation, either version 3 of the License, or
    (at your option) any later version.

    This file is distributed in the hope that it will be useful,
    but WITHOUT ANY WARRANTY; without even the implied warranty of
    MERCHANTABILITY or FITNESS FOR A PARTICULAR PURPOSE.  See the
    GNU General Public License for more details.

    You should have received a copy of the GNU General Public License
    along with NUbot.  If not, see <http://www.gnu.org/licenses/>.
*/

#ifndef NUSENSORS_H
#define NUSENSORS_H

#include "Infrastructure/NUData.h"

class NUSensorsData;
class EndEffectorTouch;
class Kinematics;
class OrientationUKF;
class OdometryEstimator;
class IKalmanFilter;

#include <vector>


/*! @brief Base sensor storage class
 */
class NUSensors
{
public:
    NUSensors();
    virtual ~NUSensors();
    
    void update();
    NUSensorsData* getNUSensorsData();
    
protected:
    virtual void copyFromHardwareCommunications();
    
    virtual void calculateSoftSensors();
    
    void calculateKinematics();
    
    void calculateOrientation();
    void calculateHorizon();
    void calculateButtonDurations();
    
    void calculateZMP();
    void calculateFallSense();
    void calculateOdometry();
    void calculateCameraHeight();

    void initialise();
    
private:
protected:
    bool m_initialised;     //!< Intialisation flag used to ensure initialisation is only performed once.
    unsigned int m_camera_number;
    NUSensorsData* m_data;
    double m_current_time;
    double m_previous_time;
    
    std::vector<float> m_previous_joint_positions;
    std::vector<float> m_previous_joint_velocities;
    
    EndEffectorTouch* m_touch;
    Kinematics* m_kinematicModel;
    OrientationUKF* m_orientationFilter;
    OdometryEstimator* m_odometry;

    struct KinematicMap
    {
        std::vector<const NUData::id_t*> joints;
        const NUData::id_t* transform_id;
        const NUData::id_t* effector_id;
        unsigned int index;
    };
    std::vector<KinematicMap> m_kinematics_map;
<<<<<<< HEAD
//    std::vector< std::vector<const NUData::id_t*> > m_kinematics_joint_map;   //!< Vector matching the joint ordering in the Kinematics model to the joint is used by NUSensorData for each effector.
//    std::vector<const NUData::id_t*> m_kinematics_transform_ids;         //!< Vector matching the transform of the above effectors to the ids used bu NUSensorsData.
//    std::vector<const NUData::id_t*> m_kinematics_effector_ids;          //!< Vector matching the above effectors to the ids used bu NUSensorsData.

=======
//    vector< vector<const NUData::id_t*> > m_kinematics_joint_map;   //!< Vector matching the joint ordering in the Kinematics model to the joint is used by NUSensorData for each effector.
//    vector<const NUData::id_t*> m_kinematics_transform_ids;         //!< Vector matching the transform of the above effectors to the ids used bu NUSensorsData.
//    vector<const NUData::id_t*> m_kinematics_effector_ids;          //!< Vector matching the above effectors to the ids used bu NUSensorsData.
    IKalmanFilter* m_orientation_filter;
>>>>>>> 250e679c
private:
};

#endif

<|MERGE_RESOLUTION|>--- conflicted
+++ resolved
@@ -97,17 +97,10 @@
         unsigned int index;
     };
     std::vector<KinematicMap> m_kinematics_map;
-<<<<<<< HEAD
 //    std::vector< std::vector<const NUData::id_t*> > m_kinematics_joint_map;   //!< Vector matching the joint ordering in the Kinematics model to the joint is used by NUSensorData for each effector.
 //    std::vector<const NUData::id_t*> m_kinematics_transform_ids;         //!< Vector matching the transform of the above effectors to the ids used bu NUSensorsData.
 //    std::vector<const NUData::id_t*> m_kinematics_effector_ids;          //!< Vector matching the above effectors to the ids used bu NUSensorsData.
-
-=======
-//    vector< vector<const NUData::id_t*> > m_kinematics_joint_map;   //!< Vector matching the joint ordering in the Kinematics model to the joint is used by NUSensorData for each effector.
-//    vector<const NUData::id_t*> m_kinematics_transform_ids;         //!< Vector matching the transform of the above effectors to the ids used bu NUSensorsData.
-//    vector<const NUData::id_t*> m_kinematics_effector_ids;          //!< Vector matching the above effectors to the ids used bu NUSensorsData.
     IKalmanFilter* m_orientation_filter;
->>>>>>> 250e679c
 private:
 };
 
