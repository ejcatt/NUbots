--- conflicted
+++ resolved
@@ -93,11 +93,7 @@
 
 void NUOpenCVCamera::setSettings(const CameraSettings& newset)
 {
-<<<<<<< HEAD
-	/*
-=======
-    return;
->>>>>>> c489fe0c
+    /*
 	if (newset.p_valid)
 	{
 		m_camera->set(CV_CAP_PROP_BRIGHTNESS, newset.p_brightness.get());
