/*! @file DarwinSensors.cpp
    @brief Implementation of Darwin sensor class

    @author Jason Kulk
 
  Copyright (c) 2010 Jason Kulk
 
 This file is free software: you can redistribute it and/or modify
 it under the terms of the GNU General Public License as published by
 the Free Software Foundation, either version 3 of the License, or
 (at your option) any later version.
 
 This file is distributed in the hope that it will be useful,
 but WITHOUT ANY WARRANTY; without even the implied warranty of
 MERCHANTABILITY or FITNESS FOR A PARTICULAR PURPOSE.  See the
 GNU General Public License for more details.
 
 You should have received a copy of the GNU General Public License
 along with NUbot.  If not, see <http://www.gnu.org/licenses/>.
 */

#include <limits>


#include "DarwinSensors.h"
#include "DarwinPlatform.h"
#include "DarwinJointMapping.h"
#include "Infrastructure/NUSensorsData/NUSensorsData.h"
#include "Tools/Math/General.h"

#include "debug.h"
#include "debugverbositynusensors.h"

#include "Framework/darwin/Framework/include/CM730.h"
#include "Framework/darwin/Framework/include/FSR.h"
#include "Framework/darwin/Framework/include/JointData.h"
<<<<<<< HEAD


// Error flags returned by sensor + servo reads/commands.
#define SENSOR_ERROR_NONE                  (0x0000)
#define SENSOR_ERROR_FLAG_INPUT_VOLTAGE    (0x0001)
#define SENSOR_ERROR_FLAG_ANGLE_LIMIT      (0x0002)
#define SENSOR_ERROR_FLAG_OVERHEATING      (0x0004)
#define SENSOR_ERROR_FLAG_RANGE            (0x0008)
#define SENSOR_ERROR_FLAG_CHECKSUM         (0x0010)
#define SENSOR_ERROR_FLAG_OVERLOAD         (0x0020)
#define SENSOR_ERROR_FLAG_INSTRUCTION      (0x0040)

// Note: These defines are simply copied from those in CM730.cpp
#define ID					(2)
#define LENGTH				(3)
#define INSTRUCTION			(4)
#define ERRBIT				(4)
#define PARAMETER			(5)
#define DEFAULT_BAUDNUMBER	(1)

#define INST_PING			(1)
#define INST_READ			(2)
#define INST_WRITE			(3)
#define INST_REG_WRITE		(4)
#define INST_ACTION			(5)
#define INST_RESET			(6)
#define INST_SYNC_WRITE		(131)   // 0x83
=======
#include "Framework/darwin/Framework/include/SensorReadManager.h"
 
// Error flags returned by sensor + servo reads/commands.
#define SENSOR_ERROR_NONE               (0x0000)
#define SENSOR_ERROR_FLAG_INPUT_VOLTAGE (0x0001)
#define SENSOR_ERROR_FLAG_ANGLE_LIMIT   (0x0002)
#define SENSOR_ERROR_FLAG_OVERHEATING   (0x0004)
#define SENSOR_ERROR_FLAG_RANGE         (0x0008)
#define SENSOR_ERROR_FLAG_CHECKSUM      (0x0010)
#define SENSOR_ERROR_FLAG_OVERLOAD      (0x0020)
#define SENSOR_ERROR_FLAG_INSTRUCTION   (0x0040)

// Note: These defines are simply copied from those in CM730.cpp
#define ID                  (2)
#define LENGTH              (3)
#define INSTRUCTION         (4)
#define ERRBIT              (4)
#define PARAMETER           (5)
#define DEFAULT_BAUDNUMBER  (1)

#define INST_PING           (1)
#define INST_READ           (2)
#define INST_WRITE          (3)
#define INST_REG_WRITE      (4)
#define INST_ACTION         (5)
#define INST_RESET          (6)
#define INST_SYNC_WRITE     (131)   // 0x83
>>>>>>> 8ad17ab6
#define INST_BULK_READ      (146)   // 0x92

using namespace std;

/*! @brief Constructs a nubot sensor class with Darwin backend
 */
DarwinSensors::DarwinSensors(DarwinPlatform* darwin, Robot::CM730* subboard)
{
    #if DEBUG_NUSENSORS_VERBOSITY > 0
        debug << "DarwinSensors::DarwinSensors()" << std::endl;
    #endif

    platform = darwin;
    cm730 = subboard;

    m_data->addSensors(platform->m_servo_names);

    m_joint_ids = m_data->mapIdToIds(NUSensorsData::All);
    m_previous_positions = vector<float>(platform->m_servo_names.size(), 0);
    m_previous_velocities = vector<float>(platform->m_servo_names.size(), 0);
    m_joint_mapping = &DarwinJointMapping::Instance();

    std::vector<float> invalid(NUSensorsData::NumEndEffectorIndices, numeric_limits<float>::quiet_NaN());
    m_data->set(NUSensorsData::RLegEndEffector, m_data->CurrentTime, invalid);
    m_data->set(NUSensorsData::LLegEndEffector, m_data->CurrentTime, invalid);

<<<<<<< HEAD
    // Initialise response rates (used to detect malfunctioning sensors)
    InitialiseSensorResponseRates();
=======
    sensor_read_manager_ = cm730->sensor_read_manager();
>>>>>>> 8ad17ab6
}

/*! @brief Destructor for DarwinSensors
 */
DarwinSensors::~DarwinSensors()
{
    #if DEBUG_NUSENSORS_VERBOSITY > 0
        debug << "DarwinSensors::~DarwinSensors()" << endl;
    #endif
    delete cm730;
}

<<<<<<< HEAD
std::string DarwinSensors::getSensorErrorDescription(unsigned int error_value)
{
    std::string error_description;

    if(error_value == SENSOR_ERROR_NONE) 
        return "No Errors";

    if(error_value == -1) 
        return "All error flags are set.";
    
    if(error_value & SENSOR_ERROR_FLAG_INPUT_VOLTAGE)
        error_description.append("Input Voltage Error; ");
    
    if(error_value & SENSOR_ERROR_FLAG_ANGLE_LIMIT)
        error_description.append("Angle Limit Error; ");
    
    if(error_value & SENSOR_ERROR_FLAG_OVERHEATING)
        error_description.append("OverHeating Error; ");
    
    if(error_value & SENSOR_ERROR_FLAG_RANGE)
        error_description.append("Range Error; ");
    
    if(error_value & SENSOR_ERROR_FLAG_CHECKSUM)
        error_description.append("Checksum Error; ");
    
    if(error_value & SENSOR_ERROR_FLAG_OVERLOAD)
        error_description.append("Overload Error; ");
    
    if(error_value & SENSOR_ERROR_FLAG_INSTRUCTION)
        error_description.append("Instruction Error; ");
    
    return error_description;
}


=======
>>>>>>> 8ad17ab6
/*! @brief Copys the sensors data from the hardware communication module to the NUSensorsData container
 */
void DarwinSensors::copyFromHardwareCommunications()
{
    // 1. Copy data from last bulk read of the CM730.

    //Control Board Data:
    copyFromAccelerometerAndGyro();
    copyFromButtons();
    copyFromBattery();

    //Motor Data:
    copyFromJoints();
    copyFromFeet();

<<<<<<< HEAD
    // Note: The following comment contains old code.
=======
    // Note: The following comment contains (very) old code.
>>>>>>> 8ad17ab6
    //       It was preserved here in the hope that it might be handy later.
    //       Please delete it if you know that it won't be. -MM
    // debug    << "Motor error: " << endl;
    // errorlog << "Motor error: " << endl;
    // cm730->DXLPowerOff(); platform->msleep(500); cm730->DXLPowerOn();
    
    // 2. Read data in bulk from the CM730 controller board 
    //    (i.e. read all sensor and motor data for the next iteration)
<<<<<<< HEAD

    int debug_count = 0;

    // A flag to indicate whether the bulk read must be repeated
    // (i.e. it is set to true if a significant error occurs during the read)
    bool repeat_bulk_read;
    do
    {
        // Reset the repeat_bulk_read flag on each loop
        repeat_bulk_read = false;

        // Perform the read operation from the CM730.
        // Note: Possible error codes are:
        //  { SUCCESS, TX_CORRUPT, TX_FAIL, RX_FAIL, RX_TIMEOUT, RX_CORRUPT }
        int bulk_read_error_code = cm730->BulkRead();
        
        if(bulk_read_error_code != Robot::CM730::SUCCESS)
        {
            std::cout << "Repeat: " << debug_count++ << ";" << std::endl;

            // Check for servo read errors: (and also other sensors)
            // Note: Possible error flags are:
            //  { SENSOR_ERROR_NONE, SENSOR_ERROR_FLAG_INPUT_VOLTAGE,
            //    SENSOR_ERROR_FLAG_ANGLE_LIMIT, SENSOR_ERROR_FLAG_OVERHEATING,
            //    SENSOR_ERROR_FLAG_RANGE, SENSOR_ERROR_FLAG_CHECKSUM,
            //    SENSOR_ERROR_FLAG_OVERLOAD, SENSOR_ERROR_FLAG_INSTRUCTION }
            std::cout    
                    << std::endl
                    // << __PRETTY_FUNCTION__ << ": "
                    << "DS::CFHC()" << ": "
                    << "BULK READ ERROR: "
                    << Robot::CM730::getTxRxErrorString(bulk_read_error_code)
                    << std::endl;

            bool servo_read_error = false;

            servo_read_error |= CheckServosBulkReadErrors();
            servo_read_error |= CheckSensorBulkReadErrors(Robot::FSR::ID_L_FSR);
            servo_read_error |= CheckSensorBulkReadErrors(Robot::FSR::ID_R_FSR);
            servo_read_error |= CheckSensorBulkReadErrors(Robot::CM730::ID_CM );

            // Decide whether to repeat the read based on errors returned:
            repeat_bulk_read = servo_read_error;
        }
        else
        {
            UpdateSensorResponseRates(SENSOR_ERROR_NONE);
            PrintSensorResponseRates();
        }
    } while (repeat_bulk_read);
}

double DarwinSensors::UpdateSensorResponseRates(int error_code)
{
    for (std::vector<int>::iterator it = platform->m_servo_IDs.begin();
        it != platform->m_servo_IDs.end(); ++it)
    {
        int servo_id = *it;
        UpdateSensorResponseRate(servo_id, error_code);
    }
    UpdateSensorResponseRate(Robot::FSR::ID_L_FSR, error_code);
    UpdateSensorResponseRate(Robot::FSR::ID_R_FSR, error_code);
    UpdateSensorResponseRate(Robot::CM730::ID_CM , error_code);
}

void DarwinSensors::PrintSensorResponseRates()
{
    for (std::vector<int>::iterator it = platform->m_servo_IDs.begin();
        it != platform->m_servo_IDs.end(); ++it)
    {
        int servo_id = *it;
        PrintSensorResponseRate(servo_id);
    }
    PrintSensorResponseRate(Robot::FSR::ID_L_FSR);
    PrintSensorResponseRate(Robot::FSR::ID_R_FSR);
    PrintSensorResponseRate(Robot::CM730::ID_CM );
}

void DarwinSensors::PrintSensorResponseRate(int sensor_id)
{
    double response_rate = sensor_response_rates[sensor_id];
    std::cout 
        << GetSensorName(sensor_id)
        << " response_rate = " 
        << response_rate 
        << ";"
        << std::endl;
}

bool DarwinSensors::CheckServosBulkReadErrors()
{
    bool servo_read_error = false;

    for (std::vector<int>::iterator it = platform->m_servo_IDs.begin();
         it != platform->m_servo_IDs.end(); ++it)
    {
        int servo_id = *it;
        servo_read_error |= CheckSensorBulkReadErrors(servo_id);
    }

    return servo_read_error;
}

bool DarwinSensors::CheckSensorBulkReadErrors(int sensor_id)
{
    bool sensor_read_error = false;

    int sensor_error_code = cm730->bulk_read_data_[sensor_id].error;

    double response_rate = UpdateSensorResponseRate(sensor_id, sensor_error_code);

    if(sensor_error_code != SENSOR_ERROR_NONE)
    {
        // If the error occurs very often, we should stop reporting it,
        // since repeating the bulk read indefinitely will freeze the robot.
        if(response_rate > 0.5)
            sensor_read_error = true;

        // errorlog << "Motor error: " << endl;

        std::cout
                // << __PRETTY_FUNCTION__ << ": "
                << "DS::CFHC()" << ": "
                << "Sensor error: id = '"
                << GetSensorName(sensor_id)
                << "' ("
                << sensor_id
                << "), error='"
                << getSensorErrorDescription(sensor_error_code)
                << "';"
                << std::endl;
        PrintSensorResponseRate(sensor_id);
    }
    else
    {
        PrintSensorResponseRate(sensor_id);
    }

    return sensor_read_error;
}

// Initialise response rates:
void DarwinSensors::InitialiseSensorResponseRates()
{
    sensor_response_rates[112] = 1.0; // Robot::FSR::ID_L_FSR
    sensor_response_rates[111] = 1.0; // Robot::FSR::ID_R_FSR
    sensor_response_rates[Robot::CM730::ID_CM ] = 1.0;
    for (std::vector<int>::iterator it = platform->m_servo_IDs.begin();
        it != platform->m_servo_IDs.end(); ++it)
    {
       int servo_id = *it;
       sensor_response_rates[servo_id] = 1.0;
    }
}

// Update a response rate estimate given an error value.
// It doesn't matter how this is done, so long as it's relatively fast
// and results in reasonable performance.
double DarwinSensors::UpdateSensorResponseRate(int sensor_id, int error_code)
{
    double old_rate = sensor_response_rates[sensor_id];
    double new_value = (error_code == Robot::CM730::SUCCESS)? 1.0 : 0.0;
    // double new_value = (error_code != -1)? 1.0 : 0.0; // allows errors
    
    // This value is arbitrary, and should be tuned for reasonable performance
    double old_factor = 0.75;
    double new_factor = 1 - old_factor;
    double new_rate = (old_factor * old_rate) + (new_factor * new_value);
    
    sensor_response_rates[sensor_id] = new_rate;

	return new_rate;
}


=======
    int debug_count = 0;
    while(cm730->BulkRead())
    {
        std::cout << "Repeat: " << ++debug_count << ";" << std::endl;
        // std::vector<int> failing_sensors;
        // sensor_read_manager_->GetFilteredLikelySensorFailures(&failing_sensors);
        // std::cout << "The following sensors are performing badly:" << std::endl;
        // for (std::vector<int>::iterator it = failing_sensors.begin(); 
        //     it != failing_sensors.end(); ++it)
        // {
        //     int sensor_id = *it;
        //     sensor_read_manager_->PrintSensorResponseRate(sensor_id);
        // }
    }
}

>>>>>>> 8ad17ab6
/*! @brief Copys the joint sensor data
 */
void DarwinSensors::copyFromJoints()
{
    static const float NaN = numeric_limits<float>::quiet_NaN();
    vector<float> joint(NUSensorsData::NumJointSensorIndices, NaN);
    float delta_t = (m_current_time - m_previous_time)/1000;
    int data;
    int addr;
    
    //int start_addr = int(Robot::MX28::P_TORQUE_ENABLE);
    //int end_addr   = int(Robot::MX28::P_PRESENT_TEMPERATURE);

    //int start_addr = 0;
    //int table_start_addr = 0;
    //int end_addr   = int(Robot::MX28::P_PRESENT_TEMPERATURE);
    //int datasize   = end_addr-start_addr+1;
    //unsigned char* datatable = new unsigned char[datasize+1];
    //int addr;
    //int error;

    for (size_t i=0; i < platform->m_servo_IDs.size(); i++)
    {
//        int result = cm730->ReadTable(int(platform->m_servo_IDs[i]),table_start_addr,end_addr,datatable,&error);
//        if(result != Robot::CM730::SUCCESS)
//        {
//            debug << "Sensor " << platform->m_servo_IDs[i] <<  " failed."<< endl;
//            continue;
//        }

        addr = int(Robot::MX28::P_PRESENT_POSITION_L);
        data = cm730->bulk_read_data_[int(platform->m_servo_IDs[i])].ReadWord(addr);

        //cm730->MakeWord(datatable[addr-start_addr],datatable[addr-start_addr+1]);

        joint[NUSensorsData::PositionId] = m_joint_mapping->raw2joint(i, data);

        /*
        // Extra values - Not currently used.
        addr = int(Robot::MX28::P_GOAL_POSITION_L);
        data = cm730->bulk_read_data_[int(platform->m_servo_IDs[i])].ReadWord(addr);
        //data = cm730->MakeWord(datatable[addr-start_addr],datatable[addr+1-start_addr]);
        joint[NUSensorsData::TargetId] = Value2Radian(data) + platform->m_servo_Offsets[i];
        
        addr = int(Robot::MX28::P_MOVING_SPEED_L);
        data = cm730->bulk_read_data_[int(platform->m_servo_IDs[i])].ReadWord(addr);
        //data = cm730->MakeWord(datatable[addr-start_addr],datatable[addr+1-start_addr]);
        joint[NUSensorsData::VelocityId] = data;

        addr = int(Robot::MX28::P_PRESENT_TEMPERATURE);
        data = cm730->bulk_read_data_[int(platform->m_servo_IDs[i])].ReadByte(addr);
        //data = int(datatable[addr-start_addr]);
        joint[NUSensorsData::TemperatureId] = data;

        addr = int(Robot::MX28::P_TORQUE_ENABLE);
        data = cm730->bulk_read_data_[int(platform->m_servo_IDs[i])].ReadByte(addr);
        //data = int(datatable[addr-start_addr]);
        joint[NUSensorsData::StiffnessId] = 100*data; // 'NUSensorsData::StiffnessId' can't be right? It's used for the actual 'stiffness' value.
<<<<<<< HEAD
		*/
=======
        */
>>>>>>> 8ad17ab6
        addr = int(Robot::MX28::P_PRESENT_LOAD_L);
        data = (int)cm730->bulk_read_data_[int(platform->m_servo_IDs[i])].ReadWord(addr);
        //data = cm730->MakeWord(datatable[addr-start_addr],datatable[addr+1-start_addr]);
        joint[NUSensorsData::TorqueId] = data*1.262e-3;
        //<! Current is blank
        //joint[NUSensorsData::AccelerationId] = (joint[NUSensorsData::VelocityId] - m_previous_velocities[i])/delta_t;
        //<! Copy into m_data
        

        //Calculate Speed:
        joint[NUSensorsData::VelocityId] = (joint[NUSensorsData::PositionId] - m_previous_positions[i])/delta_t;
        //Calculate Acceleration:
        joint[NUSensorsData::AccelerationId] = (joint[NUSensorsData::VelocityId] - m_previous_velocities[i])/delta_t;
        //Get Local Goal Position:
        joint[NUSensorsData::TargetId] = platform->getMotorGoalPosition(i);
        //Get Local Stiffness:
        joint[NUSensorsData::StiffnessId] = platform->getMotorStiffness(i);

        m_data->set(*m_joint_ids[i], m_current_time, joint);

        // Update historic variables.
        m_previous_positions[i] = joint[NUSensorsData::PositionId];
        m_previous_velocities[i] = joint[NUSensorsData::VelocityId];

        #if DEBUG_NUSENSORS_VERBOSITY > 0
            debug << "DarwinSensors::CopyFromJoints " << i << " " << joint[NUSensorsData::PositionId] << std::endl;
<<<<<<< HEAD
    	#endif
=======
        #endif
>>>>>>> 8ad17ab6
    }
}

void DarwinSensors::copyFromAccelerometerAndGyro()
{
    //<! Get the data from the control board:
    //int start_addr = 0;
    //int end_addr   = int(Robot::CM730::P_VOLTAGE);
    //int datasize   = end_addr-start_addr+1;
    //unsigned char* datatable = new unsigned char[datasize];
    //int error = 0;
    //cm730->ReadTable(start_addr,end_addr,datatable,&error);
    float VALUETORPS_RATIO = 18.3348;//512/27.925
    float VALUETOACCEL_RATIO = 0.1304; //512/4*981
    int addr;
    int x,y,z;
    float centrevalue = 512;
    vector<float> data(3,0);


    //<! Assign the robot data to the NUSensor Structure:
    addr = int(Robot::CM730::P_GYRO_X_L);
    //data[0] = cm730->MakeWord(datatable[addr-start_addr],datatable[addr+1-start_addr]);
    float tGx = data[0] = cm730->bulk_read_data_[int(Robot::CM730::ID_CM)].ReadWord(addr);
    data[0] = (data[0]-centrevalue)/VALUETORPS_RATIO;
    
    addr = int(Robot::CM730::P_GYRO_Y_L);
    //data[1] = cm730->MakeWord(datatable[addr-start_addr],datatable[addr+1-start_addr]);
    float tGy = data[1] = cm730->bulk_read_data_[int(Robot::CM730::ID_CM)].ReadWord(addr);
    data[1] = (data[1]-centrevalue)/VALUETORPS_RATIO;

    addr = int(Robot::CM730::P_GYRO_Z_L);
    //data[2] = cm730->MakeWord(datatable[addr-start_addr],datatable[addr+1-start_addr]);
    float tGz = data[2] = cm730->bulk_read_data_[int(Robot::CM730::ID_CM)].ReadWord(addr);
    data[2] = (data[2]-centrevalue)/VALUETORPS_RATIO;

   // cout << "GYRO: \t(" << data[0] << "," << data[1]<< "," << data[2] << ")"<< endl;
    //cout << "GYRO_RAW: \t(" << tGx << "," << tGy << "," << tGz << ")"<< endl;

    m_data->set(NUSensorsData::Gyro,m_current_time, data);

    addr = int(Robot::CM730::P_ACCEL_Y_L);
    float tAx = data[0] = cm730->bulk_read_data_[int(Robot::CM730::ID_CM)].ReadWord(addr);
    //data[0] = cm730->MakeWord(datatable[addr-start_addr],datatable[addr+1-start_addr]);
    data[0] = -(data[0]-centrevalue)/VALUETOACCEL_RATIO;

    addr = int(Robot::CM730::P_ACCEL_X_L);
    float tAy = data[1] = cm730->bulk_read_data_[int(Robot::CM730::ID_CM)].ReadWord(addr);
    //data[1] = cm730->MakeWord(datatable[addr-start_addr],datatable[addr+1-start_addr]);
    data[1] = (data[1]-centrevalue)/VALUETOACCEL_RATIO;
    
    addr = int(Robot::CM730::P_ACCEL_Z_L);
    float tAz = data[2] = cm730->bulk_read_data_[int(Robot::CM730::ID_CM)].ReadWord(addr);
    //data[2] = cm730->MakeWord(datatable[addr-start_addr],datatable[addr+1-start_addr]);
    data[2] = -(data[2]-centrevalue)/VALUETOACCEL_RATIO;
    
    //cout << "ACCEL: \t(" << data[0] << "," << data[1]<< "," << data[2] << ")"<< endl;
  //  cout << "ACCEL_RAW: \t(" << tAx << "," << tAy << "," << tAz << ")"<< endl;

    m_data->set(NUSensorsData::Accelerometer,m_current_time, data);
}

void DarwinSensors::copyFromFeet()
{
    int fsr1 = int(Robot::FSR::P_FSR1_L);
    int fsr2 = int(Robot::FSR::P_FSR2_L);
    int fsr3 = int(Robot::FSR::P_FSR3_L);
    int fsr4 = int(Robot::FSR::P_FSR4_L);

    std::vector<float> right_fsr(4,0.f);
    std::vector<float> left_fsr(4,0.f);

    // Darwin FSR give value in milli newtons - we want newtons
    const float fsr_scale_factor = 1e-3;

    int right_fsr_error = cm730->bulk_read_data_[int(Robot::FSR::ID_R_FSR)].error;
    int left_fsr_error = cm730->bulk_read_data_[int(Robot::FSR::ID_L_FSR)].error;

    // Test if the FSR sensors are available.
    if(right_fsr_error == 0 and left_fsr_error == 0)
    {
        // For NUbot system FSR should be in order:
        // front left
        // front right
        // back right
        // back left

        // For right foot, fsr positions are as follows:
        // 1 - front left
        // 2 - front right
        // 3 - back right
        // 4 - back left

        right_fsr[0] = fsr_scale_factor * cm730->bulk_read_data_[int(Robot::FSR::ID_R_FSR)].ReadWord(fsr1);
        right_fsr[1] = fsr_scale_factor * cm730->bulk_read_data_[int(Robot::FSR::ID_R_FSR)].ReadWord(fsr2);
        right_fsr[2] = fsr_scale_factor * cm730->bulk_read_data_[int(Robot::FSR::ID_R_FSR)].ReadWord(fsr3);
        right_fsr[3] = fsr_scale_factor * cm730->bulk_read_data_[int(Robot::FSR::ID_R_FSR)].ReadWord(fsr4);

        // For left foot, fsr positions are as follows:
        // 1 - back right
        // 2 - back left
        // 3 - front left
        // 4 - front right

        left_fsr[0] = fsr_scale_factor * cm730->bulk_read_data_[int(Robot::FSR::ID_L_FSR)].ReadWord(fsr3);
        left_fsr[1] = fsr_scale_factor * cm730->bulk_read_data_[int(Robot::FSR::ID_L_FSR)].ReadWord(fsr4);
        left_fsr[2] = fsr_scale_factor * cm730->bulk_read_data_[int(Robot::FSR::ID_L_FSR)].ReadWord(fsr1);
        left_fsr[3] = fsr_scale_factor * cm730->bulk_read_data_[int(Robot::FSR::ID_L_FSR)].ReadWord(fsr2);

        // Write to sensor values.
        m_data->set(NUSensorsData::RFootTouch, m_current_time, right_fsr);
        m_data->set(NUSensorsData::LFootTouch, m_current_time, left_fsr);
    }
    else
    {
        // Invalidate if values could not be found.
        m_data->setAsInvalid(NUSensorsData::RFootTouch);
        m_data->setAsInvalid(NUSensorsData::LFootTouch);
    }
    return;
}

void DarwinSensors::copyFromButtons()
{
    //Bit 0 <= Mode Button
    //Bit 1 <= Start Button
 
    int addr = Robot::CM730::P_BUTTON;
    int data  = cm730->bulk_read_data_[int(Robot::CM730::ID_CM)].ReadByte(addr);

    if(data == 1)
    {
        //Mode Button Pressed:
        m_data->modify(NUSensorsData::LeftButton, NUSensorsData::StateId, m_current_time, 1);
        //cout << "Mode Button Pressed" << endl;
    }
    else
    {
        m_data->modify(NUSensorsData::LeftButton, NUSensorsData::StateId, m_current_time, 0);
        //m_data->modify(NUSensorsData::MainButton, NUSensorsData::StateId, m_current_time, 0);
    }
    if (data == 2)
    {
        //Start Button Pressed:
        m_data->modify(NUSensorsData::MainButton, NUSensorsData::StateId, m_current_time, 1);
        //cout << "Start Button Pressed" << endl;
    }
    else
    {
        //m_data->modify(NUSensorsData::LeftButton, NUSensorsData::StateId, m_current_time, 0);
        m_data->modify(NUSensorsData::MainButton, NUSensorsData::StateId, m_current_time, 0);
    }

    if (data == 3)
    {
        //Mode and Start Button Pressed:
        //m_data->modify(NUSensorsData::LeftButton, NUSensorsData::StateId, m_current_time, 1);
        //m_data->modify(NUSensorsData::MainButton, NUSensorsData::StateId, m_current_time, 1);
        //cout << "Mode and Start Button Pressed" << endl;
        m_data->modify(NUSensorsData::RightButton, NUSensorsData::StateId, m_current_time, 1);
    }
    else
    {
        m_data->modify(NUSensorsData::RightButton, NUSensorsData::StateId, m_current_time, 0);
    }
    return;
}

void DarwinSensors::copyFromBattery()
{
    //External Voltage is 8-15V
    //Values are 10x higher than actual present voltage.
<<<<<<< HEAD
	
=======
    
>>>>>>> 8ad17ab6
    int addr = Robot::CM730::P_VOLTAGE;
    int data  = cm730->bulk_read_data_[int(Robot::CM730::ID_CM)].ReadWord(addr);
    float battery_percentage = data/120.00 *100.00;
    m_data->set(NUSensorsData::BatteryVoltage, m_current_time, battery_percentage); //Convert to percent
    return;
}

const char* DarwinSensors::GetSensorName(int joint_id)
{
    switch (joint_id)
    {
    case Robot::JointData::ID_R_SHOULDER_PITCH: return "R_SHOULDER_PITCH";
    case Robot::JointData::ID_L_SHOULDER_PITCH: return "L_SHOULDER_PITCH";
    case Robot::JointData::ID_R_SHOULDER_ROLL : return "R_SHOULDER_ROLL" ;
    case Robot::JointData::ID_L_SHOULDER_ROLL : return "L_SHOULDER_ROLL" ;
    case Robot::JointData::ID_R_ELBOW         : return "R_ELBOW"         ;
    case Robot::JointData::ID_L_ELBOW         : return "L_ELBOW"         ;
    case Robot::JointData::ID_R_HIP_YAW       : return "R_HIP_YAW"       ;
    case Robot::JointData::ID_L_HIP_YAW       : return "L_HIP_YAW"       ;
    case Robot::JointData::ID_R_HIP_ROLL      : return "R_HIP_ROLL"      ;
    case Robot::JointData::ID_L_HIP_ROLL      : return "L_HIP_ROLL"      ;
    case Robot::JointData::ID_R_HIP_PITCH     : return "R_HIP_PITCH"     ;
    case Robot::JointData::ID_L_HIP_PITCH     : return "L_HIP_PITCH"     ;
    case Robot::JointData::ID_R_KNEE          : return "R_KNEE"          ;
    case Robot::JointData::ID_L_KNEE          : return "L_KNEE"          ;
    case Robot::JointData::ID_R_ANKLE_PITCH   : return "R_ANKLE_PITCH"   ;
    case Robot::JointData::ID_L_ANKLE_PITCH   : return "L_ANKLE_PITCH"   ;
    case Robot::JointData::ID_R_ANKLE_ROLL    : return "R_ANKLE_ROLL"    ;
    case Robot::JointData::ID_L_ANKLE_ROLL    : return "L_ANKLE_ROLL"    ;
    case Robot::JointData::ID_HEAD_PAN        : return "HEAD_PAN"        ;
    case Robot::JointData::ID_HEAD_TILT       : return "HEAD_TILT"       ;
    case Robot::FSR::ID_L_FSR                 : return "L_FSR"           ;
    case Robot::FSR::ID_R_FSR                 : return "R_FSR"           ;
    case Robot::CM730::ID_CM                  : return "CM"              ;
    default                                   : return "UNKNOWN_JOINT"   ;
    }
}<|MERGE_RESOLUTION|>--- conflicted
+++ resolved
@@ -1,705 +1,407 @@
-/*! @file DarwinSensors.cpp
-    @brief Implementation of Darwin sensor class
-
-    @author Jason Kulk
- 
-  Copyright (c) 2010 Jason Kulk
- 
- This file is free software: you can redistribute it and/or modify
- it under the terms of the GNU General Public License as published by
- the Free Software Foundation, either version 3 of the License, or
- (at your option) any later version.
- 
- This file is distributed in the hope that it will be useful,
- but WITHOUT ANY WARRANTY; without even the implied warranty of
- MERCHANTABILITY or FITNESS FOR A PARTICULAR PURPOSE.  See the
- GNU General Public License for more details.
- 
- You should have received a copy of the GNU General Public License
- along with NUbot.  If not, see <http://www.gnu.org/licenses/>.
- */
-
-#include <limits>
-
-
-#include "DarwinSensors.h"
-#include "DarwinPlatform.h"
-#include "DarwinJointMapping.h"
-#include "Infrastructure/NUSensorsData/NUSensorsData.h"
-#include "Tools/Math/General.h"
-
-#include "debug.h"
-#include "debugverbositynusensors.h"
-
-#include "Framework/darwin/Framework/include/CM730.h"
-#include "Framework/darwin/Framework/include/FSR.h"
-#include "Framework/darwin/Framework/include/JointData.h"
-<<<<<<< HEAD
-
-
-// Error flags returned by sensor + servo reads/commands.
-#define SENSOR_ERROR_NONE                  (0x0000)
-#define SENSOR_ERROR_FLAG_INPUT_VOLTAGE    (0x0001)
-#define SENSOR_ERROR_FLAG_ANGLE_LIMIT      (0x0002)
-#define SENSOR_ERROR_FLAG_OVERHEATING      (0x0004)
-#define SENSOR_ERROR_FLAG_RANGE            (0x0008)
-#define SENSOR_ERROR_FLAG_CHECKSUM         (0x0010)
-#define SENSOR_ERROR_FLAG_OVERLOAD         (0x0020)
-#define SENSOR_ERROR_FLAG_INSTRUCTION      (0x0040)
-
-// Note: These defines are simply copied from those in CM730.cpp
-#define ID					(2)
-#define LENGTH				(3)
-#define INSTRUCTION			(4)
-#define ERRBIT				(4)
-#define PARAMETER			(5)
-#define DEFAULT_BAUDNUMBER	(1)
-
-#define INST_PING			(1)
-#define INST_READ			(2)
-#define INST_WRITE			(3)
-#define INST_REG_WRITE		(4)
-#define INST_ACTION			(5)
-#define INST_RESET			(6)
-#define INST_SYNC_WRITE		(131)   // 0x83
-=======
-#include "Framework/darwin/Framework/include/SensorReadManager.h"
- 
-// Error flags returned by sensor + servo reads/commands.
-#define SENSOR_ERROR_NONE               (0x0000)
-#define SENSOR_ERROR_FLAG_INPUT_VOLTAGE (0x0001)
-#define SENSOR_ERROR_FLAG_ANGLE_LIMIT   (0x0002)
-#define SENSOR_ERROR_FLAG_OVERHEATING   (0x0004)
-#define SENSOR_ERROR_FLAG_RANGE         (0x0008)
-#define SENSOR_ERROR_FLAG_CHECKSUM      (0x0010)
-#define SENSOR_ERROR_FLAG_OVERLOAD      (0x0020)
-#define SENSOR_ERROR_FLAG_INSTRUCTION   (0x0040)
-
-// Note: These defines are simply copied from those in CM730.cpp
-#define ID                  (2)
-#define LENGTH              (3)
-#define INSTRUCTION         (4)
-#define ERRBIT              (4)
-#define PARAMETER           (5)
-#define DEFAULT_BAUDNUMBER  (1)
-
-#define INST_PING           (1)
-#define INST_READ           (2)
-#define INST_WRITE          (3)
-#define INST_REG_WRITE      (4)
-#define INST_ACTION         (5)
-#define INST_RESET          (6)
-#define INST_SYNC_WRITE     (131)   // 0x83
->>>>>>> 8ad17ab6
-#define INST_BULK_READ      (146)   // 0x92
-
-using namespace std;
-
-/*! @brief Constructs a nubot sensor class with Darwin backend
- */
-DarwinSensors::DarwinSensors(DarwinPlatform* darwin, Robot::CM730* subboard)
-{
-    #if DEBUG_NUSENSORS_VERBOSITY > 0
-        debug << "DarwinSensors::DarwinSensors()" << std::endl;
-    #endif
-
-    platform = darwin;
-    cm730 = subboard;
-
-    m_data->addSensors(platform->m_servo_names);
-
-    m_joint_ids = m_data->mapIdToIds(NUSensorsData::All);
-    m_previous_positions = vector<float>(platform->m_servo_names.size(), 0);
-    m_previous_velocities = vector<float>(platform->m_servo_names.size(), 0);
-    m_joint_mapping = &DarwinJointMapping::Instance();
-
-    std::vector<float> invalid(NUSensorsData::NumEndEffectorIndices, numeric_limits<float>::quiet_NaN());
-    m_data->set(NUSensorsData::RLegEndEffector, m_data->CurrentTime, invalid);
-    m_data->set(NUSensorsData::LLegEndEffector, m_data->CurrentTime, invalid);
-
-<<<<<<< HEAD
-    // Initialise response rates (used to detect malfunctioning sensors)
-    InitialiseSensorResponseRates();
-=======
-    sensor_read_manager_ = cm730->sensor_read_manager();
->>>>>>> 8ad17ab6
-}
-
-/*! @brief Destructor for DarwinSensors
- */
-DarwinSensors::~DarwinSensors()
-{
-    #if DEBUG_NUSENSORS_VERBOSITY > 0
-        debug << "DarwinSensors::~DarwinSensors()" << endl;
-    #endif
-    delete cm730;
-}
-
-<<<<<<< HEAD
-std::string DarwinSensors::getSensorErrorDescription(unsigned int error_value)
-{
-    std::string error_description;
-
-    if(error_value == SENSOR_ERROR_NONE) 
-        return "No Errors";
-
-    if(error_value == -1) 
-        return "All error flags are set.";
-    
-    if(error_value & SENSOR_ERROR_FLAG_INPUT_VOLTAGE)
-        error_description.append("Input Voltage Error; ");
-    
-    if(error_value & SENSOR_ERROR_FLAG_ANGLE_LIMIT)
-        error_description.append("Angle Limit Error; ");
-    
-    if(error_value & SENSOR_ERROR_FLAG_OVERHEATING)
-        error_description.append("OverHeating Error; ");
-    
-    if(error_value & SENSOR_ERROR_FLAG_RANGE)
-        error_description.append("Range Error; ");
-    
-    if(error_value & SENSOR_ERROR_FLAG_CHECKSUM)
-        error_description.append("Checksum Error; ");
-    
-    if(error_value & SENSOR_ERROR_FLAG_OVERLOAD)
-        error_description.append("Overload Error; ");
-    
-    if(error_value & SENSOR_ERROR_FLAG_INSTRUCTION)
-        error_description.append("Instruction Error; ");
-    
-    return error_description;
-}
-
-
-=======
->>>>>>> 8ad17ab6
-/*! @brief Copys the sensors data from the hardware communication module to the NUSensorsData container
- */
-void DarwinSensors::copyFromHardwareCommunications()
-{
-    // 1. Copy data from last bulk read of the CM730.
-
-    //Control Board Data:
-    copyFromAccelerometerAndGyro();
-    copyFromButtons();
-    copyFromBattery();
-
-    //Motor Data:
-    copyFromJoints();
-    copyFromFeet();
-
-<<<<<<< HEAD
-    // Note: The following comment contains old code.
-=======
-    // Note: The following comment contains (very) old code.
->>>>>>> 8ad17ab6
-    //       It was preserved here in the hope that it might be handy later.
-    //       Please delete it if you know that it won't be. -MM
-    // debug    << "Motor error: " << endl;
-    // errorlog << "Motor error: " << endl;
-    // cm730->DXLPowerOff(); platform->msleep(500); cm730->DXLPowerOn();
-    
-    // 2. Read data in bulk from the CM730 controller board 
-    //    (i.e. read all sensor and motor data for the next iteration)
-<<<<<<< HEAD
-
-    int debug_count = 0;
-
-    // A flag to indicate whether the bulk read must be repeated
-    // (i.e. it is set to true if a significant error occurs during the read)
-    bool repeat_bulk_read;
-    do
-    {
-        // Reset the repeat_bulk_read flag on each loop
-        repeat_bulk_read = false;
-
-        // Perform the read operation from the CM730.
-        // Note: Possible error codes are:
-        //  { SUCCESS, TX_CORRUPT, TX_FAIL, RX_FAIL, RX_TIMEOUT, RX_CORRUPT }
-        int bulk_read_error_code = cm730->BulkRead();
-        
-        if(bulk_read_error_code != Robot::CM730::SUCCESS)
-        {
-            std::cout << "Repeat: " << debug_count++ << ";" << std::endl;
-
-            // Check for servo read errors: (and also other sensors)
-            // Note: Possible error flags are:
-            //  { SENSOR_ERROR_NONE, SENSOR_ERROR_FLAG_INPUT_VOLTAGE,
-            //    SENSOR_ERROR_FLAG_ANGLE_LIMIT, SENSOR_ERROR_FLAG_OVERHEATING,
-            //    SENSOR_ERROR_FLAG_RANGE, SENSOR_ERROR_FLAG_CHECKSUM,
-            //    SENSOR_ERROR_FLAG_OVERLOAD, SENSOR_ERROR_FLAG_INSTRUCTION }
-            std::cout    
-                    << std::endl
-                    // << __PRETTY_FUNCTION__ << ": "
-                    << "DS::CFHC()" << ": "
-                    << "BULK READ ERROR: "
-                    << Robot::CM730::getTxRxErrorString(bulk_read_error_code)
-                    << std::endl;
-
-            bool servo_read_error = false;
-
-            servo_read_error |= CheckServosBulkReadErrors();
-            servo_read_error |= CheckSensorBulkReadErrors(Robot::FSR::ID_L_FSR);
-            servo_read_error |= CheckSensorBulkReadErrors(Robot::FSR::ID_R_FSR);
-            servo_read_error |= CheckSensorBulkReadErrors(Robot::CM730::ID_CM );
-
-            // Decide whether to repeat the read based on errors returned:
-            repeat_bulk_read = servo_read_error;
-        }
-        else
-        {
-            UpdateSensorResponseRates(SENSOR_ERROR_NONE);
-            PrintSensorResponseRates();
-        }
-    } while (repeat_bulk_read);
-}
-
-double DarwinSensors::UpdateSensorResponseRates(int error_code)
-{
-    for (std::vector<int>::iterator it = platform->m_servo_IDs.begin();
-        it != platform->m_servo_IDs.end(); ++it)
-    {
-        int servo_id = *it;
-        UpdateSensorResponseRate(servo_id, error_code);
-    }
-    UpdateSensorResponseRate(Robot::FSR::ID_L_FSR, error_code);
-    UpdateSensorResponseRate(Robot::FSR::ID_R_FSR, error_code);
-    UpdateSensorResponseRate(Robot::CM730::ID_CM , error_code);
-}
-
-void DarwinSensors::PrintSensorResponseRates()
-{
-    for (std::vector<int>::iterator it = platform->m_servo_IDs.begin();
-        it != platform->m_servo_IDs.end(); ++it)
-    {
-        int servo_id = *it;
-        PrintSensorResponseRate(servo_id);
-    }
-    PrintSensorResponseRate(Robot::FSR::ID_L_FSR);
-    PrintSensorResponseRate(Robot::FSR::ID_R_FSR);
-    PrintSensorResponseRate(Robot::CM730::ID_CM );
-}
-
-void DarwinSensors::PrintSensorResponseRate(int sensor_id)
-{
-    double response_rate = sensor_response_rates[sensor_id];
-    std::cout 
-        << GetSensorName(sensor_id)
-        << " response_rate = " 
-        << response_rate 
-        << ";"
-        << std::endl;
-}
-
-bool DarwinSensors::CheckServosBulkReadErrors()
-{
-    bool servo_read_error = false;
-
-    for (std::vector<int>::iterator it = platform->m_servo_IDs.begin();
-         it != platform->m_servo_IDs.end(); ++it)
-    {
-        int servo_id = *it;
-        servo_read_error |= CheckSensorBulkReadErrors(servo_id);
-    }
-
-    return servo_read_error;
-}
-
-bool DarwinSensors::CheckSensorBulkReadErrors(int sensor_id)
-{
-    bool sensor_read_error = false;
-
-    int sensor_error_code = cm730->bulk_read_data_[sensor_id].error;
-
-    double response_rate = UpdateSensorResponseRate(sensor_id, sensor_error_code);
-
-    if(sensor_error_code != SENSOR_ERROR_NONE)
-    {
-        // If the error occurs very often, we should stop reporting it,
-        // since repeating the bulk read indefinitely will freeze the robot.
-        if(response_rate > 0.5)
-            sensor_read_error = true;
-
-        // errorlog << "Motor error: " << endl;
-
-        std::cout
-                // << __PRETTY_FUNCTION__ << ": "
-                << "DS::CFHC()" << ": "
-                << "Sensor error: id = '"
-                << GetSensorName(sensor_id)
-                << "' ("
-                << sensor_id
-                << "), error='"
-                << getSensorErrorDescription(sensor_error_code)
-                << "';"
-                << std::endl;
-        PrintSensorResponseRate(sensor_id);
-    }
-    else
-    {
-        PrintSensorResponseRate(sensor_id);
-    }
-
-    return sensor_read_error;
-}
-
-// Initialise response rates:
-void DarwinSensors::InitialiseSensorResponseRates()
-{
-    sensor_response_rates[112] = 1.0; // Robot::FSR::ID_L_FSR
-    sensor_response_rates[111] = 1.0; // Robot::FSR::ID_R_FSR
-    sensor_response_rates[Robot::CM730::ID_CM ] = 1.0;
-    for (std::vector<int>::iterator it = platform->m_servo_IDs.begin();
-        it != platform->m_servo_IDs.end(); ++it)
-    {
-       int servo_id = *it;
-       sensor_response_rates[servo_id] = 1.0;
-    }
-}
-
-// Update a response rate estimate given an error value.
-// It doesn't matter how this is done, so long as it's relatively fast
-// and results in reasonable performance.
-double DarwinSensors::UpdateSensorResponseRate(int sensor_id, int error_code)
-{
-    double old_rate = sensor_response_rates[sensor_id];
-    double new_value = (error_code == Robot::CM730::SUCCESS)? 1.0 : 0.0;
-    // double new_value = (error_code != -1)? 1.0 : 0.0; // allows errors
-    
-    // This value is arbitrary, and should be tuned for reasonable performance
-    double old_factor = 0.75;
-    double new_factor = 1 - old_factor;
-    double new_rate = (old_factor * old_rate) + (new_factor * new_value);
-    
-    sensor_response_rates[sensor_id] = new_rate;
-
-	return new_rate;
-}
-
-
-=======
-    int debug_count = 0;
-    while(cm730->BulkRead())
-    {
-        std::cout << "Repeat: " << ++debug_count << ";" << std::endl;
-        // std::vector<int> failing_sensors;
-        // sensor_read_manager_->GetFilteredLikelySensorFailures(&failing_sensors);
-        // std::cout << "The following sensors are performing badly:" << std::endl;
-        // for (std::vector<int>::iterator it = failing_sensors.begin(); 
-        //     it != failing_sensors.end(); ++it)
-        // {
-        //     int sensor_id = *it;
-        //     sensor_read_manager_->PrintSensorResponseRate(sensor_id);
-        // }
-    }
-}
-
->>>>>>> 8ad17ab6
-/*! @brief Copys the joint sensor data
- */
-void DarwinSensors::copyFromJoints()
-{
-    static const float NaN = numeric_limits<float>::quiet_NaN();
-    vector<float> joint(NUSensorsData::NumJointSensorIndices, NaN);
-    float delta_t = (m_current_time - m_previous_time)/1000;
-    int data;
-    int addr;
-    
-    //int start_addr = int(Robot::MX28::P_TORQUE_ENABLE);
-    //int end_addr   = int(Robot::MX28::P_PRESENT_TEMPERATURE);
-
-    //int start_addr = 0;
-    //int table_start_addr = 0;
-    //int end_addr   = int(Robot::MX28::P_PRESENT_TEMPERATURE);
-    //int datasize   = end_addr-start_addr+1;
-    //unsigned char* datatable = new unsigned char[datasize+1];
-    //int addr;
-    //int error;
-
-    for (size_t i=0; i < platform->m_servo_IDs.size(); i++)
-    {
-//        int result = cm730->ReadTable(int(platform->m_servo_IDs[i]),table_start_addr,end_addr,datatable,&error);
-//        if(result != Robot::CM730::SUCCESS)
-//        {
-//            debug << "Sensor " << platform->m_servo_IDs[i] <<  " failed."<< endl;
-//            continue;
-//        }
-
-        addr = int(Robot::MX28::P_PRESENT_POSITION_L);
-        data = cm730->bulk_read_data_[int(platform->m_servo_IDs[i])].ReadWord(addr);
-
-        //cm730->MakeWord(datatable[addr-start_addr],datatable[addr-start_addr+1]);
-
-        joint[NUSensorsData::PositionId] = m_joint_mapping->raw2joint(i, data);
-
-        /*
-        // Extra values - Not currently used.
-        addr = int(Robot::MX28::P_GOAL_POSITION_L);
-        data = cm730->bulk_read_data_[int(platform->m_servo_IDs[i])].ReadWord(addr);
-        //data = cm730->MakeWord(datatable[addr-start_addr],datatable[addr+1-start_addr]);
-        joint[NUSensorsData::TargetId] = Value2Radian(data) + platform->m_servo_Offsets[i];
-        
-        addr = int(Robot::MX28::P_MOVING_SPEED_L);
-        data = cm730->bulk_read_data_[int(platform->m_servo_IDs[i])].ReadWord(addr);
-        //data = cm730->MakeWord(datatable[addr-start_addr],datatable[addr+1-start_addr]);
-        joint[NUSensorsData::VelocityId] = data;
-
-        addr = int(Robot::MX28::P_PRESENT_TEMPERATURE);
-        data = cm730->bulk_read_data_[int(platform->m_servo_IDs[i])].ReadByte(addr);
-        //data = int(datatable[addr-start_addr]);
-        joint[NUSensorsData::TemperatureId] = data;
-
-        addr = int(Robot::MX28::P_TORQUE_ENABLE);
-        data = cm730->bulk_read_data_[int(platform->m_servo_IDs[i])].ReadByte(addr);
-        //data = int(datatable[addr-start_addr]);
-        joint[NUSensorsData::StiffnessId] = 100*data; // 'NUSensorsData::StiffnessId' can't be right? It's used for the actual 'stiffness' value.
-<<<<<<< HEAD
-		*/
-=======
-        */
->>>>>>> 8ad17ab6
-        addr = int(Robot::MX28::P_PRESENT_LOAD_L);
-        data = (int)cm730->bulk_read_data_[int(platform->m_servo_IDs[i])].ReadWord(addr);
-        //data = cm730->MakeWord(datatable[addr-start_addr],datatable[addr+1-start_addr]);
-        joint[NUSensorsData::TorqueId] = data*1.262e-3;
-        //<! Current is blank
-        //joint[NUSensorsData::AccelerationId] = (joint[NUSensorsData::VelocityId] - m_previous_velocities[i])/delta_t;
-        //<! Copy into m_data
-        
-
-        //Calculate Speed:
-        joint[NUSensorsData::VelocityId] = (joint[NUSensorsData::PositionId] - m_previous_positions[i])/delta_t;
-        //Calculate Acceleration:
-        joint[NUSensorsData::AccelerationId] = (joint[NUSensorsData::VelocityId] - m_previous_velocities[i])/delta_t;
-        //Get Local Goal Position:
-        joint[NUSensorsData::TargetId] = platform->getMotorGoalPosition(i);
-        //Get Local Stiffness:
-        joint[NUSensorsData::StiffnessId] = platform->getMotorStiffness(i);
-
-        m_data->set(*m_joint_ids[i], m_current_time, joint);
-
-        // Update historic variables.
-        m_previous_positions[i] = joint[NUSensorsData::PositionId];
-        m_previous_velocities[i] = joint[NUSensorsData::VelocityId];
-
-        #if DEBUG_NUSENSORS_VERBOSITY > 0
-            debug << "DarwinSensors::CopyFromJoints " << i << " " << joint[NUSensorsData::PositionId] << std::endl;
-<<<<<<< HEAD
-    	#endif
-=======
-        #endif
->>>>>>> 8ad17ab6
-    }
-}
-
-void DarwinSensors::copyFromAccelerometerAndGyro()
-{
-    //<! Get the data from the control board:
-    //int start_addr = 0;
-    //int end_addr   = int(Robot::CM730::P_VOLTAGE);
-    //int datasize   = end_addr-start_addr+1;
-    //unsigned char* datatable = new unsigned char[datasize];
-    //int error = 0;
-    //cm730->ReadTable(start_addr,end_addr,datatable,&error);
-    float VALUETORPS_RATIO = 18.3348;//512/27.925
-    float VALUETOACCEL_RATIO = 0.1304; //512/4*981
-    int addr;
-    int x,y,z;
-    float centrevalue = 512;
-    vector<float> data(3,0);
-
-
-    //<! Assign the robot data to the NUSensor Structure:
-    addr = int(Robot::CM730::P_GYRO_X_L);
-    //data[0] = cm730->MakeWord(datatable[addr-start_addr],datatable[addr+1-start_addr]);
-    float tGx = data[0] = cm730->bulk_read_data_[int(Robot::CM730::ID_CM)].ReadWord(addr);
-    data[0] = (data[0]-centrevalue)/VALUETORPS_RATIO;
-    
-    addr = int(Robot::CM730::P_GYRO_Y_L);
-    //data[1] = cm730->MakeWord(datatable[addr-start_addr],datatable[addr+1-start_addr]);
-    float tGy = data[1] = cm730->bulk_read_data_[int(Robot::CM730::ID_CM)].ReadWord(addr);
-    data[1] = (data[1]-centrevalue)/VALUETORPS_RATIO;
-
-    addr = int(Robot::CM730::P_GYRO_Z_L);
-    //data[2] = cm730->MakeWord(datatable[addr-start_addr],datatable[addr+1-start_addr]);
-    float tGz = data[2] = cm730->bulk_read_data_[int(Robot::CM730::ID_CM)].ReadWord(addr);
-    data[2] = (data[2]-centrevalue)/VALUETORPS_RATIO;
-
-   // cout << "GYRO: \t(" << data[0] << "," << data[1]<< "," << data[2] << ")"<< endl;
-    //cout << "GYRO_RAW: \t(" << tGx << "," << tGy << "," << tGz << ")"<< endl;
-
-    m_data->set(NUSensorsData::Gyro,m_current_time, data);
-
-    addr = int(Robot::CM730::P_ACCEL_Y_L);
-    float tAx = data[0] = cm730->bulk_read_data_[int(Robot::CM730::ID_CM)].ReadWord(addr);
-    //data[0] = cm730->MakeWord(datatable[addr-start_addr],datatable[addr+1-start_addr]);
-    data[0] = -(data[0]-centrevalue)/VALUETOACCEL_RATIO;
-
-    addr = int(Robot::CM730::P_ACCEL_X_L);
-    float tAy = data[1] = cm730->bulk_read_data_[int(Robot::CM730::ID_CM)].ReadWord(addr);
-    //data[1] = cm730->MakeWord(datatable[addr-start_addr],datatable[addr+1-start_addr]);
-    data[1] = (data[1]-centrevalue)/VALUETOACCEL_RATIO;
-    
-    addr = int(Robot::CM730::P_ACCEL_Z_L);
-    float tAz = data[2] = cm730->bulk_read_data_[int(Robot::CM730::ID_CM)].ReadWord(addr);
-    //data[2] = cm730->MakeWord(datatable[addr-start_addr],datatable[addr+1-start_addr]);
-    data[2] = -(data[2]-centrevalue)/VALUETOACCEL_RATIO;
-    
-    //cout << "ACCEL: \t(" << data[0] << "," << data[1]<< "," << data[2] << ")"<< endl;
-  //  cout << "ACCEL_RAW: \t(" << tAx << "," << tAy << "," << tAz << ")"<< endl;
-
-    m_data->set(NUSensorsData::Accelerometer,m_current_time, data);
-}
-
-void DarwinSensors::copyFromFeet()
-{
-    int fsr1 = int(Robot::FSR::P_FSR1_L);
-    int fsr2 = int(Robot::FSR::P_FSR2_L);
-    int fsr3 = int(Robot::FSR::P_FSR3_L);
-    int fsr4 = int(Robot::FSR::P_FSR4_L);
-
-    std::vector<float> right_fsr(4,0.f);
-    std::vector<float> left_fsr(4,0.f);
-
-    // Darwin FSR give value in milli newtons - we want newtons
-    const float fsr_scale_factor = 1e-3;
-
-    int right_fsr_error = cm730->bulk_read_data_[int(Robot::FSR::ID_R_FSR)].error;
-    int left_fsr_error = cm730->bulk_read_data_[int(Robot::FSR::ID_L_FSR)].error;
-
-    // Test if the FSR sensors are available.
-    if(right_fsr_error == 0 and left_fsr_error == 0)
-    {
-        // For NUbot system FSR should be in order:
-        // front left
-        // front right
-        // back right
-        // back left
-
-        // For right foot, fsr positions are as follows:
-        // 1 - front left
-        // 2 - front right
-        // 3 - back right
-        // 4 - back left
-
-        right_fsr[0] = fsr_scale_factor * cm730->bulk_read_data_[int(Robot::FSR::ID_R_FSR)].ReadWord(fsr1);
-        right_fsr[1] = fsr_scale_factor * cm730->bulk_read_data_[int(Robot::FSR::ID_R_FSR)].ReadWord(fsr2);
-        right_fsr[2] = fsr_scale_factor * cm730->bulk_read_data_[int(Robot::FSR::ID_R_FSR)].ReadWord(fsr3);
-        right_fsr[3] = fsr_scale_factor * cm730->bulk_read_data_[int(Robot::FSR::ID_R_FSR)].ReadWord(fsr4);
-
-        // For left foot, fsr positions are as follows:
-        // 1 - back right
-        // 2 - back left
-        // 3 - front left
-        // 4 - front right
-
-        left_fsr[0] = fsr_scale_factor * cm730->bulk_read_data_[int(Robot::FSR::ID_L_FSR)].ReadWord(fsr3);
-        left_fsr[1] = fsr_scale_factor * cm730->bulk_read_data_[int(Robot::FSR::ID_L_FSR)].ReadWord(fsr4);
-        left_fsr[2] = fsr_scale_factor * cm730->bulk_read_data_[int(Robot::FSR::ID_L_FSR)].ReadWord(fsr1);
-        left_fsr[3] = fsr_scale_factor * cm730->bulk_read_data_[int(Robot::FSR::ID_L_FSR)].ReadWord(fsr2);
-
-        // Write to sensor values.
-        m_data->set(NUSensorsData::RFootTouch, m_current_time, right_fsr);
-        m_data->set(NUSensorsData::LFootTouch, m_current_time, left_fsr);
-    }
-    else
-    {
-        // Invalidate if values could not be found.
-        m_data->setAsInvalid(NUSensorsData::RFootTouch);
-        m_data->setAsInvalid(NUSensorsData::LFootTouch);
-    }
-    return;
-}
-
-void DarwinSensors::copyFromButtons()
-{
-    //Bit 0 <= Mode Button
-    //Bit 1 <= Start Button
- 
-    int addr = Robot::CM730::P_BUTTON;
-    int data  = cm730->bulk_read_data_[int(Robot::CM730::ID_CM)].ReadByte(addr);
-
-    if(data == 1)
-    {
-        //Mode Button Pressed:
-        m_data->modify(NUSensorsData::LeftButton, NUSensorsData::StateId, m_current_time, 1);
-        //cout << "Mode Button Pressed" << endl;
-    }
-    else
-    {
-        m_data->modify(NUSensorsData::LeftButton, NUSensorsData::StateId, m_current_time, 0);
-        //m_data->modify(NUSensorsData::MainButton, NUSensorsData::StateId, m_current_time, 0);
-    }
-    if (data == 2)
-    {
-        //Start Button Pressed:
-        m_data->modify(NUSensorsData::MainButton, NUSensorsData::StateId, m_current_time, 1);
-        //cout << "Start Button Pressed" << endl;
-    }
-    else
-    {
-        //m_data->modify(NUSensorsData::LeftButton, NUSensorsData::StateId, m_current_time, 0);
-        m_data->modify(NUSensorsData::MainButton, NUSensorsData::StateId, m_current_time, 0);
-    }
-
-    if (data == 3)
-    {
-        //Mode and Start Button Pressed:
-        //m_data->modify(NUSensorsData::LeftButton, NUSensorsData::StateId, m_current_time, 1);
-        //m_data->modify(NUSensorsData::MainButton, NUSensorsData::StateId, m_current_time, 1);
-        //cout << "Mode and Start Button Pressed" << endl;
-        m_data->modify(NUSensorsData::RightButton, NUSensorsData::StateId, m_current_time, 1);
-    }
-    else
-    {
-        m_data->modify(NUSensorsData::RightButton, NUSensorsData::StateId, m_current_time, 0);
-    }
-    return;
-}
-
-void DarwinSensors::copyFromBattery()
-{
-    //External Voltage is 8-15V
-    //Values are 10x higher than actual present voltage.
-<<<<<<< HEAD
-	
-=======
-    
->>>>>>> 8ad17ab6
-    int addr = Robot::CM730::P_VOLTAGE;
-    int data  = cm730->bulk_read_data_[int(Robot::CM730::ID_CM)].ReadWord(addr);
-    float battery_percentage = data/120.00 *100.00;
-    m_data->set(NUSensorsData::BatteryVoltage, m_current_time, battery_percentage); //Convert to percent
-    return;
-}
-
-const char* DarwinSensors::GetSensorName(int joint_id)
-{
-    switch (joint_id)
-    {
-    case Robot::JointData::ID_R_SHOULDER_PITCH: return "R_SHOULDER_PITCH";
-    case Robot::JointData::ID_L_SHOULDER_PITCH: return "L_SHOULDER_PITCH";
-    case Robot::JointData::ID_R_SHOULDER_ROLL : return "R_SHOULDER_ROLL" ;
-    case Robot::JointData::ID_L_SHOULDER_ROLL : return "L_SHOULDER_ROLL" ;
-    case Robot::JointData::ID_R_ELBOW         : return "R_ELBOW"         ;
-    case Robot::JointData::ID_L_ELBOW         : return "L_ELBOW"         ;
-    case Robot::JointData::ID_R_HIP_YAW       : return "R_HIP_YAW"       ;
-    case Robot::JointData::ID_L_HIP_YAW       : return "L_HIP_YAW"       ;
-    case Robot::JointData::ID_R_HIP_ROLL      : return "R_HIP_ROLL"      ;
-    case Robot::JointData::ID_L_HIP_ROLL      : return "L_HIP_ROLL"      ;
-    case Robot::JointData::ID_R_HIP_PITCH     : return "R_HIP_PITCH"     ;
-    case Robot::JointData::ID_L_HIP_PITCH     : return "L_HIP_PITCH"     ;
-    case Robot::JointData::ID_R_KNEE          : return "R_KNEE"          ;
-    case Robot::JointData::ID_L_KNEE          : return "L_KNEE"          ;
-    case Robot::JointData::ID_R_ANKLE_PITCH   : return "R_ANKLE_PITCH"   ;
-    case Robot::JointData::ID_L_ANKLE_PITCH   : return "L_ANKLE_PITCH"   ;
-    case Robot::JointData::ID_R_ANKLE_ROLL    : return "R_ANKLE_ROLL"    ;
-    case Robot::JointData::ID_L_ANKLE_ROLL    : return "L_ANKLE_ROLL"    ;
-    case Robot::JointData::ID_HEAD_PAN        : return "HEAD_PAN"        ;
-    case Robot::JointData::ID_HEAD_TILT       : return "HEAD_TILT"       ;
-    case Robot::FSR::ID_L_FSR                 : return "L_FSR"           ;
-    case Robot::FSR::ID_R_FSR                 : return "R_FSR"           ;
-    case Robot::CM730::ID_CM                  : return "CM"              ;
-    default                                   : return "UNKNOWN_JOINT"   ;
-    }
-}+/*! @file DarwinSensors.cpp
+    @brief Implementation of Darwin sensor class
+
+    @author Jason Kulk
+ 
+  Copyright (c) 2010 Jason Kulk
+ 
+ This file is free software: you can redistribute it and/or modify
+ it under the terms of the GNU General Public License as published by
+ the Free Software Foundation, either version 3 of the License, or
+ (at your option) any later version.
+ 
+ This file is distributed in the hope that it will be useful,
+ but WITHOUT ANY WARRANTY; without even the implied warranty of
+ MERCHANTABILITY or FITNESS FOR A PARTICULAR PURPOSE.  See the
+ GNU General Public License for more details.
+ 
+ You should have received a copy of the GNU General Public License
+ along with NUbot.  If not, see <http://www.gnu.org/licenses/>.
+ */
+
+#include <limits>
+
+
+#include "DarwinSensors.h"
+#include "DarwinPlatform.h"
+#include "DarwinJointMapping.h"
+#include "Infrastructure/NUSensorsData/NUSensorsData.h"
+#include "Tools/Math/General.h"
+
+#include "debug.h"
+#include "debugverbositynusensors.h"
+
+#include "Framework/darwin/Framework/include/CM730.h"
+#include "Framework/darwin/Framework/include/FSR.h"
+#include "Framework/darwin/Framework/include/JointData.h"
+#include "Framework/darwin/Framework/include/SensorReadManager.h"
+ 
+// Error flags returned by sensor + servo reads/commands.
+#define SENSOR_ERROR_NONE               (0x0000)
+#define SENSOR_ERROR_FLAG_INPUT_VOLTAGE (0x0001)
+#define SENSOR_ERROR_FLAG_ANGLE_LIMIT   (0x0002)
+#define SENSOR_ERROR_FLAG_OVERHEATING   (0x0004)
+#define SENSOR_ERROR_FLAG_RANGE         (0x0008)
+#define SENSOR_ERROR_FLAG_CHECKSUM      (0x0010)
+#define SENSOR_ERROR_FLAG_OVERLOAD      (0x0020)
+#define SENSOR_ERROR_FLAG_INSTRUCTION   (0x0040)
+
+// Note: These defines are simply copied from those in CM730.cpp
+#define ID                  (2)
+#define LENGTH              (3)
+#define INSTRUCTION         (4)
+#define ERRBIT              (4)
+#define PARAMETER           (5)
+#define DEFAULT_BAUDNUMBER  (1)
+
+#define INST_PING           (1)
+#define INST_READ           (2)
+#define INST_WRITE          (3)
+#define INST_REG_WRITE      (4)
+#define INST_ACTION         (5)
+#define INST_RESET          (6)
+#define INST_SYNC_WRITE     (131)   // 0x83
+#define INST_BULK_READ      (146)   // 0x92
+
+using namespace std;
+
+/*! @brief Constructs a nubot sensor class with Darwin backend
+ */
+DarwinSensors::DarwinSensors(DarwinPlatform* darwin, Robot::CM730* subboard)
+{
+    #if DEBUG_NUSENSORS_VERBOSITY > 0
+        debug << "DarwinSensors::DarwinSensors()" << std::endl;
+    #endif
+
+    platform = darwin;
+    cm730 = subboard;
+
+    m_data->addSensors(platform->m_servo_names);
+
+    m_joint_ids = m_data->mapIdToIds(NUSensorsData::All);
+    m_previous_positions = vector<float>(platform->m_servo_names.size(), 0);
+    m_previous_velocities = vector<float>(platform->m_servo_names.size(), 0);
+    m_joint_mapping = &DarwinJointMapping::Instance();
+
+    std::vector<float> invalid(NUSensorsData::NumEndEffectorIndices, numeric_limits<float>::quiet_NaN());
+    m_data->set(NUSensorsData::RLegEndEffector, m_data->CurrentTime, invalid);
+    m_data->set(NUSensorsData::LLegEndEffector, m_data->CurrentTime, invalid);
+
+    sensor_read_manager_ = cm730->sensor_read_manager();
+}
+
+/*! @brief Destructor for DarwinSensors
+ */
+DarwinSensors::~DarwinSensors()
+{
+    #if DEBUG_NUSENSORS_VERBOSITY > 0
+        debug << "DarwinSensors::~DarwinSensors()" << endl;
+    #endif
+    delete cm730;
+}
+
+/*! @brief Copys the sensors data from the hardware communication module to the NUSensorsData container
+ */
+void DarwinSensors::copyFromHardwareCommunications()
+{
+    // 1. Copy data from last bulk read of the CM730.
+
+    //Control Board Data:
+    copyFromAccelerometerAndGyro();
+    copyFromButtons();
+    copyFromBattery();
+
+    //Motor Data:
+    copyFromJoints();
+    copyFromFeet();
+
+    // Note: The following comment contains (very) old code.
+    //       It was preserved here in the hope that it might be handy later.
+    //       Please delete it if you know that it won't be. -MM
+    // debug    << "Motor error: " << endl;
+    // errorlog << "Motor error: " << endl;
+    // cm730->DXLPowerOff(); platform->msleep(500); cm730->DXLPowerOn();
+    
+    // 2. Read data in bulk from the CM730 controller board 
+    //    (i.e. read all sensor and motor data for the next iteration)
+    int debug_count = 0;
+    while(cm730->BulkRead())
+    {
+        std::cout << "Repeat: " << ++debug_count << ";" << std::endl;
+        // std::vector<int> failing_sensors;
+        // sensor_read_manager_->GetFilteredLikelySensorFailures(&failing_sensors);
+        // std::cout << "The following sensors are performing badly:" << std::endl;
+        // for (std::vector<int>::iterator it = failing_sensors.begin(); 
+        //     it != failing_sensors.end(); ++it)
+        // {
+        //     int sensor_id = *it;
+        //     sensor_read_manager_->PrintSensorResponseRate(sensor_id);
+        // }
+    }
+}
+
+/*! @brief Copys the joint sensor data
+ */
+void DarwinSensors::copyFromJoints()
+{
+    static const float NaN = numeric_limits<float>::quiet_NaN();
+    vector<float> joint(NUSensorsData::NumJointSensorIndices, NaN);
+    float delta_t = (m_current_time - m_previous_time)/1000;
+    int data;
+    int addr;
+    
+    //int start_addr = int(Robot::MX28::P_TORQUE_ENABLE);
+    //int end_addr   = int(Robot::MX28::P_PRESENT_TEMPERATURE);
+
+    //int start_addr = 0;
+    //int table_start_addr = 0;
+    //int end_addr   = int(Robot::MX28::P_PRESENT_TEMPERATURE);
+    //int datasize   = end_addr-start_addr+1;
+    //unsigned char* datatable = new unsigned char[datasize+1];
+    //int addr;
+    //int error;
+
+    for (size_t i=0; i < platform->m_servo_IDs.size(); i++)
+    {
+//        int result = cm730->ReadTable(int(platform->m_servo_IDs[i]),table_start_addr,end_addr,datatable,&error);
+//        if(result != Robot::CM730::SUCCESS)
+//        {
+//            debug << "Sensor " << platform->m_servo_IDs[i] <<  " failed."<< endl;
+//            continue;
+//        }
+
+        addr = int(Robot::MX28::P_PRESENT_POSITION_L);
+        data = cm730->bulk_read_data_[int(platform->m_servo_IDs[i])].ReadWord(addr);
+
+        //cm730->MakeWord(datatable[addr-start_addr],datatable[addr-start_addr+1]);
+
+        joint[NUSensorsData::PositionId] = m_joint_mapping->raw2joint(i, data);
+
+        /*
+        // Extra values - Not currently used.
+        addr = int(Robot::MX28::P_GOAL_POSITION_L);
+        data = cm730->bulk_read_data_[int(platform->m_servo_IDs[i])].ReadWord(addr);
+        //data = cm730->MakeWord(datatable[addr-start_addr],datatable[addr+1-start_addr]);
+        joint[NUSensorsData::TargetId] = Value2Radian(data) + platform->m_servo_Offsets[i];
+        
+        addr = int(Robot::MX28::P_MOVING_SPEED_L);
+        data = cm730->bulk_read_data_[int(platform->m_servo_IDs[i])].ReadWord(addr);
+        //data = cm730->MakeWord(datatable[addr-start_addr],datatable[addr+1-start_addr]);
+        joint[NUSensorsData::VelocityId] = data;
+
+        addr = int(Robot::MX28::P_PRESENT_TEMPERATURE);
+        data = cm730->bulk_read_data_[int(platform->m_servo_IDs[i])].ReadByte(addr);
+        //data = int(datatable[addr-start_addr]);
+        joint[NUSensorsData::TemperatureId] = data;
+
+        addr = int(Robot::MX28::P_TORQUE_ENABLE);
+        data = cm730->bulk_read_data_[int(platform->m_servo_IDs[i])].ReadByte(addr);
+        //data = int(datatable[addr-start_addr]);
+        joint[NUSensorsData::StiffnessId] = 100*data; // 'NUSensorsData::StiffnessId' can't be right? It's used for the actual 'stiffness' value.
+        */
+        addr = int(Robot::MX28::P_PRESENT_LOAD_L);
+        data = (int)cm730->bulk_read_data_[int(platform->m_servo_IDs[i])].ReadWord(addr);
+        //data = cm730->MakeWord(datatable[addr-start_addr],datatable[addr+1-start_addr]);
+        joint[NUSensorsData::TorqueId] = data*1.262e-3;
+        //<! Current is blank
+        //joint[NUSensorsData::AccelerationId] = (joint[NUSensorsData::VelocityId] - m_previous_velocities[i])/delta_t;
+        //<! Copy into m_data
+        
+
+        //Calculate Speed:
+        joint[NUSensorsData::VelocityId] = (joint[NUSensorsData::PositionId] - m_previous_positions[i])/delta_t;
+        //Calculate Acceleration:
+        joint[NUSensorsData::AccelerationId] = (joint[NUSensorsData::VelocityId] - m_previous_velocities[i])/delta_t;
+        //Get Local Goal Position:
+        joint[NUSensorsData::TargetId] = platform->getMotorGoalPosition(i);
+        //Get Local Stiffness:
+        joint[NUSensorsData::StiffnessId] = platform->getMotorStiffness(i);
+
+        m_data->set(*m_joint_ids[i], m_current_time, joint);
+
+        // Update historic variables.
+        m_previous_positions[i] = joint[NUSensorsData::PositionId];
+        m_previous_velocities[i] = joint[NUSensorsData::VelocityId];
+
+        #if DEBUG_NUSENSORS_VERBOSITY > 0
+            debug << "DarwinSensors::CopyFromJoints " << i << " " << joint[NUSensorsData::PositionId] << std::endl;
+        #endif
+    }
+}
+
+void DarwinSensors::copyFromAccelerometerAndGyro()
+{
+    //<! Get the data from the control board:
+    //int start_addr = 0;
+    //int end_addr   = int(Robot::CM730::P_VOLTAGE);
+    //int datasize   = end_addr-start_addr+1;
+    //unsigned char* datatable = new unsigned char[datasize];
+    //int error = 0;
+    //cm730->ReadTable(start_addr,end_addr,datatable,&error);
+    float VALUETORPS_RATIO = 18.3348;//512/27.925
+    float VALUETOACCEL_RATIO = 0.1304; //512/4*981
+    int addr;
+    int x,y,z;
+    float centrevalue = 512;
+    vector<float> data(3,0);
+
+
+    //<! Assign the robot data to the NUSensor Structure:
+    addr = int(Robot::CM730::P_GYRO_X_L);
+    //data[0] = cm730->MakeWord(datatable[addr-start_addr],datatable[addr+1-start_addr]);
+    float tGx = data[0] = cm730->bulk_read_data_[int(Robot::CM730::ID_CM)].ReadWord(addr);
+    data[0] = (data[0]-centrevalue)/VALUETORPS_RATIO;
+    
+    addr = int(Robot::CM730::P_GYRO_Y_L);
+    //data[1] = cm730->MakeWord(datatable[addr-start_addr],datatable[addr+1-start_addr]);
+    float tGy = data[1] = cm730->bulk_read_data_[int(Robot::CM730::ID_CM)].ReadWord(addr);
+    data[1] = (data[1]-centrevalue)/VALUETORPS_RATIO;
+
+    addr = int(Robot::CM730::P_GYRO_Z_L);
+    //data[2] = cm730->MakeWord(datatable[addr-start_addr],datatable[addr+1-start_addr]);
+    float tGz = data[2] = cm730->bulk_read_data_[int(Robot::CM730::ID_CM)].ReadWord(addr);
+    data[2] = (data[2]-centrevalue)/VALUETORPS_RATIO;
+
+   // cout << "GYRO: \t(" << data[0] << "," << data[1]<< "," << data[2] << ")"<< endl;
+    //cout << "GYRO_RAW: \t(" << tGx << "," << tGy << "," << tGz << ")"<< endl;
+
+    m_data->set(NUSensorsData::Gyro,m_current_time, data);
+
+    addr = int(Robot::CM730::P_ACCEL_Y_L);
+    float tAx = data[0] = cm730->bulk_read_data_[int(Robot::CM730::ID_CM)].ReadWord(addr);
+    //data[0] = cm730->MakeWord(datatable[addr-start_addr],datatable[addr+1-start_addr]);
+    data[0] = -(data[0]-centrevalue)/VALUETOACCEL_RATIO;
+
+    addr = int(Robot::CM730::P_ACCEL_X_L);
+    float tAy = data[1] = cm730->bulk_read_data_[int(Robot::CM730::ID_CM)].ReadWord(addr);
+    //data[1] = cm730->MakeWord(datatable[addr-start_addr],datatable[addr+1-start_addr]);
+    data[1] = (data[1]-centrevalue)/VALUETOACCEL_RATIO;
+    
+    addr = int(Robot::CM730::P_ACCEL_Z_L);
+    float tAz = data[2] = cm730->bulk_read_data_[int(Robot::CM730::ID_CM)].ReadWord(addr);
+    //data[2] = cm730->MakeWord(datatable[addr-start_addr],datatable[addr+1-start_addr]);
+    data[2] = -(data[2]-centrevalue)/VALUETOACCEL_RATIO;
+    
+    //cout << "ACCEL: \t(" << data[0] << "," << data[1]<< "," << data[2] << ")"<< endl;
+  //  cout << "ACCEL_RAW: \t(" << tAx << "," << tAy << "," << tAz << ")"<< endl;
+
+    m_data->set(NUSensorsData::Accelerometer,m_current_time, data);
+}
+
+void DarwinSensors::copyFromFeet()
+{
+    int fsr1 = int(Robot::FSR::P_FSR1_L);
+    int fsr2 = int(Robot::FSR::P_FSR2_L);
+    int fsr3 = int(Robot::FSR::P_FSR3_L);
+    int fsr4 = int(Robot::FSR::P_FSR4_L);
+
+    std::vector<float> right_fsr(4,0.f);
+    std::vector<float> left_fsr(4,0.f);
+
+    // Darwin FSR give value in milli newtons - we want newtons
+    const float fsr_scale_factor = 1e-3;
+
+    int right_fsr_error = cm730->bulk_read_data_[int(Robot::FSR::ID_R_FSR)].error;
+    int left_fsr_error = cm730->bulk_read_data_[int(Robot::FSR::ID_L_FSR)].error;
+
+    // Test if the FSR sensors are available.
+    if(right_fsr_error == 0 and left_fsr_error == 0)
+    {
+        // For NUbot system FSR should be in order:
+        // front left
+        // front right
+        // back right
+        // back left
+
+        // For right foot, fsr positions are as follows:
+        // 1 - front left
+        // 2 - front right
+        // 3 - back right
+        // 4 - back left
+
+        right_fsr[0] = fsr_scale_factor * cm730->bulk_read_data_[int(Robot::FSR::ID_R_FSR)].ReadWord(fsr1);
+        right_fsr[1] = fsr_scale_factor * cm730->bulk_read_data_[int(Robot::FSR::ID_R_FSR)].ReadWord(fsr2);
+        right_fsr[2] = fsr_scale_factor * cm730->bulk_read_data_[int(Robot::FSR::ID_R_FSR)].ReadWord(fsr3);
+        right_fsr[3] = fsr_scale_factor * cm730->bulk_read_data_[int(Robot::FSR::ID_R_FSR)].ReadWord(fsr4);
+
+        // For left foot, fsr positions are as follows:
+        // 1 - back right
+        // 2 - back left
+        // 3 - front left
+        // 4 - front right
+
+        left_fsr[0] = fsr_scale_factor * cm730->bulk_read_data_[int(Robot::FSR::ID_L_FSR)].ReadWord(fsr3);
+        left_fsr[1] = fsr_scale_factor * cm730->bulk_read_data_[int(Robot::FSR::ID_L_FSR)].ReadWord(fsr4);
+        left_fsr[2] = fsr_scale_factor * cm730->bulk_read_data_[int(Robot::FSR::ID_L_FSR)].ReadWord(fsr1);
+        left_fsr[3] = fsr_scale_factor * cm730->bulk_read_data_[int(Robot::FSR::ID_L_FSR)].ReadWord(fsr2);
+
+        // Write to sensor values.
+        m_data->set(NUSensorsData::RFootTouch, m_current_time, right_fsr);
+        m_data->set(NUSensorsData::LFootTouch, m_current_time, left_fsr);
+    }
+    else
+    {
+        // Invalidate if values could not be found.
+        m_data->setAsInvalid(NUSensorsData::RFootTouch);
+        m_data->setAsInvalid(NUSensorsData::LFootTouch);
+    }
+    return;
+}
+
+void DarwinSensors::copyFromButtons()
+{
+    //Bit 0 <= Mode Button
+    //Bit 1 <= Start Button
+ 
+    int addr = Robot::CM730::P_BUTTON;
+    int data  = cm730->bulk_read_data_[int(Robot::CM730::ID_CM)].ReadByte(addr);
+
+    if(data == 1)
+    {
+        //Mode Button Pressed:
+        m_data->modify(NUSensorsData::LeftButton, NUSensorsData::StateId, m_current_time, 1);
+        //cout << "Mode Button Pressed" << endl;
+    }
+    else
+    {
+        m_data->modify(NUSensorsData::LeftButton, NUSensorsData::StateId, m_current_time, 0);
+        //m_data->modify(NUSensorsData::MainButton, NUSensorsData::StateId, m_current_time, 0);
+    }
+    if (data == 2)
+    {
+        //Start Button Pressed:
+        m_data->modify(NUSensorsData::MainButton, NUSensorsData::StateId, m_current_time, 1);
+        //cout << "Start Button Pressed" << endl;
+    }
+    else
+    {
+        //m_data->modify(NUSensorsData::LeftButton, NUSensorsData::StateId, m_current_time, 0);
+        m_data->modify(NUSensorsData::MainButton, NUSensorsData::StateId, m_current_time, 0);
+    }
+
+    if (data == 3)
+    {
+        //Mode and Start Button Pressed:
+        //m_data->modify(NUSensorsData::LeftButton, NUSensorsData::StateId, m_current_time, 1);
+        //m_data->modify(NUSensorsData::MainButton, NUSensorsData::StateId, m_current_time, 1);
+        //cout << "Mode and Start Button Pressed" << endl;
+        m_data->modify(NUSensorsData::RightButton, NUSensorsData::StateId, m_current_time, 1);
+    }
+    else
+    {
+        m_data->modify(NUSensorsData::RightButton, NUSensorsData::StateId, m_current_time, 0);
+    }
+    return;
+}
+
+void DarwinSensors::copyFromBattery()
+{
+    //External Voltage is 8-15V
+    //Values are 10x higher than actual present voltage.
+    
+    int addr = Robot::CM730::P_VOLTAGE;
+    int data  = cm730->bulk_read_data_[int(Robot::CM730::ID_CM)].ReadWord(addr);
+    float battery_percentage = data/120.00 *100.00;
+    m_data->set(NUSensorsData::BatteryVoltage, m_current_time, battery_percentage); //Convert to percent
+    return;
+}