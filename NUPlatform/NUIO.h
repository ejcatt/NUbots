/*! @file NUIO.h
    @brief Declaration of nuio class.
 
    @class NUIO
    @brief NUIO class for input and output to streams, files and networks

    @author Jason Kulk
 
  Copyright (c) 2010 Jason Kulk
 
    This file is free software: you can redistribute it and/or modify
    it under the terms of the GNU General Public License as published by
    the Free Software Foundation, either version 3 of the License, or
    (at your option) any later version.

    This file is distributed in the hope that it will be useful,
    but WITHOUT ANY WARRANTY; without even the implied warranty of
    MERCHANTABILITY or FITNESS FOR A PARTICULAR PURPOSE.  See the
    GNU General Public License for more details.

    You should have received a copy of the GNU General Public License
    along with NUbot.  If not, see <http://www.gnu.org/licenses/>.
*/

#ifndef NUIO_H
#define NUIO_H

#include <string>

class NUbot;

class GameControllerPort;
class TeamPort;
class JobPort;
class TcpPort;

class JobList;
class GameInformation;
class TeamInformation;
class NUimage;

class NUIO
{
// Functions:
public:
    NUIO() {};
    NUIO(NUbot* nubot);
    NUIO(GameInformation* gameinfo, TeamInformation* teaminfo, JobList* jobs);
    virtual ~NUIO();
    
    // JobList streaming
    friend NUIO& operator<<(NUIO& io, JobList& jobs);
    friend NUIO& operator<<(NUIO& io, JobList* jobs);
    void setJobPortTargetAddress(std::string ipaddress);
    void setJobPortToBroadcast();
    

    // Raw Image streaming 
<<<<<<< HEAD
    friend NUIO& operator<<(NUIO& io, NUimage& p_image);
    friend NUIO& operator<<(NUIO& io, NUimage* p_image);
protected:
    NUbot* m_nubot;
=======
    friend NUIO& operator<<(NUIO& io, NUbot& p_nubot);
    friend NUIO& operator<<(NUIO& io, NUbot* p_nubot);
    
protected:
    virtual void createTeamPort(TeamInformation* teaminfo);
private:
    
// Members:
public:
	
protected:
	
private:
>>>>>>> bc0a46e0
    
    NUbot* m_nubot;
    GameControllerPort* m_gamecontroller_port;
    TeamPort* m_team_port;
    TcpPort* m_vision_port;
    JobPort* m_jobs_port;
};

#endif
<|MERGE_RESOLUTION|>--- conflicted
+++ resolved
@@ -56,27 +56,10 @@
     
 
     // Raw Image streaming 
-<<<<<<< HEAD
-    friend NUIO& operator<<(NUIO& io, NUimage& p_image);
-    friend NUIO& operator<<(NUIO& io, NUimage* p_image);
-protected:
-    NUbot* m_nubot;
-=======
     friend NUIO& operator<<(NUIO& io, NUbot& p_nubot);
     friend NUIO& operator<<(NUIO& io, NUbot* p_nubot);
     
 protected:
-    virtual void createTeamPort(TeamInformation* teaminfo);
-private:
-    
-// Members:
-public:
-	
-protected:
-	
-private:
->>>>>>> bc0a46e0
-    
     NUbot* m_nubot;
     GameControllerPort* m_gamecontroller_port;
     TeamPort* m_team_port;
