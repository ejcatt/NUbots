--- conflicted
+++ resolved
@@ -69,11 +69,7 @@
 
 \section{Background of the NUbots Team Members}
 \begin{itemize}
-<<<<<<< HEAD
 \item \emph{Josiah Walker} is studying for a Doctorate of Philosophy in Computer Science in Reinforcement Learning and Robotics. He works on robot behaviour and machine learning for various NUbot systems. He is the NUbots team leader for 2013-2014.
-=======
-\item \emph{Josiah Walker} is studying for a Doctorate of Philosophy in Computer Science in Reinforcement Learning and Robotics. He works on robot behaviour and machine learning for various NUbot systems. He is the NUbots team leader for 2014.
->>>>>>> 99de2783
 
 \item \emph{Brendan Annable} is a 3rd year undergraduate student studying Software Engineering currently working on network infrastructure as well as a browser-based debugging environment.
 
@@ -91,11 +87,7 @@
 statistical computing and Bayesian knowledge updating. He joined the
 NUbots in 2004 and has developed a special interest in the RoboCup rules and refereeing.
 
-<<<<<<< HEAD
 \item \emph{Mitchell Metcalfe} is a fourth year undergraduate student studying combined degree in Mathematics and Computer Science. He is working on the NUBots' localisation system, and maintains the support tools for the NUBots' compiler environment.
-=======
-\item \emph{Mitchell Metcalfe} is a fourth year undergraduate student studying a combined degree in Mathematics and Computer Science. He is working on the NUBots' configuration system to consolidate system parameters.
->>>>>>> 99de2783
 
 \item \emph{Peter Turner} is technical staff in the School of Electrical Engineering and Computer Science. Peter provides hardware support and assists the team with physical robot design upgrades. %an expert on robot hardware and electronics and familiar with the Darwin-OP.
 
@@ -121,13 +113,7 @@
 
 \item \emph{Madison Flannery} %is a recent Computer Science graduate who worked on improving the detection of field objects in the NUbots vision system.
 
-<<<<<<< HEAD
 \item \emph{Dr. Alexandre Mendes} %is deputy head of the Newcastle Robotics Lab. He is a Senior Lecturer in Computer Science and Software Engineering. He joined the group in September 2011 and his research areas are algorithms and optimisation.
-=======
-\item \emph{Dr. Alexandre Mendes} is deputy head of the Newcastle Robotics
-Laboratory. He is a Senior Lecturer in Computer Science and Software Engineering.
-He joined the group in September 2011 and his research areas are algorithms and optimisation.
->>>>>>> 99de2783
 
 \end{itemize}
 
@@ -207,14 +193,8 @@
 bear-like robot (called Hykim) was developed~\cite{ChalupEtAl2006}. The idea was to have a modular open platform using high quality Dynamixel servos. 
 \\
 
-<<<<<<< HEAD
 \noindent\textbf{Biped Robot Locomotion:} The improvement of walking speed and stability has been investigated by the NUbots for several years and on different platforms: On the AIBO robot we achieved one of the fastest walks at that time by walk parameter evolution \cite{QuinlanEtAlACRA2003,ChalupEtAlSMC2007}. On the Nao robot we improved existing walk engines by modifying the joint stiffnesses, or controller gains, \cite{Kulk2008,Kulk2010,Kulk2010a}. The stiffnesses were selected through an iterative process to maximise the cost of transport. We investigated the application of Support Vector Machines and Neural Networks to proprioception data for sensing perturbations during pseudo quiet stance. Walk improvements have been primarily done via optimisation techniques \cite{Kulk2011a,Kulk2011b} with recent improvements to our framework for online optimisation of bipedal humanoid locomotion. 
 The use of spiking neural networks has been trialled in simulation~\cite{WiklendtChalup2008}. Prior to RoboCup 2012 the walk engine developed by the leading SPL team BHuman~\cite{BHumanWalk2010} was ported to the DARwIn-OP platform, and a variety of optimisation techniques were developed and successfully applied to improve walking speed and stability of the Darwin-OP. Similar optimisations are in process for the Team Darwin 2013 walk.
-=======
-\noindent\textbf{Biped Robot Locomotion:} The improvement of walking speed and stability has been investigated by the NUbots for several years and on different platforms. On the AIBO robot we achieved one of the fastest walks at that time by walk parameter evolution \cite{QuinlanEtAlACRA2003,ChalupEtAlSMC2007}. On the Nao robot we improved existing walk engines by modifying the joint stiffnesses, or controller gains, \cite{Kulk2008,Kulk2010,Kulk2010a}. The stiffnesses were selected through an iterative process to maximise the cost of transport. We investigated the application of Support Vector Machines and Neural Networks to proprioception data for sensing perturbations during pseudo quiet stance. Walk improvements have been primarily done via optimisation techniques \cite{Kulk2011a,Kulk2011b} with recent improvements to our framework for online optimisation of bipedal humanoid locomotion. 
-The use of spiking neural networks has been trialled in simulation~\cite{WiklendtChalup2008}. Prior to RoboCup 2012 the walk engine developed by the leading SPL team BHuman~\cite{BHumanWalk2010} was ported to the DARwIn-OP platform, and a variety of optimisation techniques were developed and successfully applied to improve walking speed and stability of the Darwin-OP. 
->>>>>>> 99de2783
-\\
 
 \noindent\textbf{Reinforcement Learning, Affective Computing and Robot Emotions:} We investigate the feasibility of reinforcement learning or neurodynamic programming for applications such as motor control and music composition. Concepts for affective computing are developed in multidisciplinary projects in collaboration with the areas of architecture and cognitive science. The concept of emotion is important for selective memory formation and action weighting and continues to gain importance in the robotics community, including within robotic soccer. A number of projects in the Newcastle Robots Laboratory already address this topic~\cite{ANFA2012,Pareidolia2010,HongEtAl2013a,HongEtAl2013b,WongEtAl2013}. 
 \\
@@ -229,11 +209,7 @@
 \cite{ChalupEtAl2007b,WongChalup_WCCI_2008,WongChalup2008,WongEtAl2012}.
 \\
 
-<<<<<<< HEAD
 \noindent\textbf{Other new projects:} Much work has been focused on the underlying software architecture and external utilities to enable flexibility and extensibility for future research. Projects undertaken include improving the configurability of the software system via real-time configuration updates, development of a web-based online visualisation and debugging utility and the application of software architectural principles to create a multithreaded event-based system with almost no run-time overhead. Some of this work is currently still in progress as part of the 2013/2014 robotics lab summer projects by new undergraduate students who have joined the team.
-=======
-\noindent\textbf{Other new projects:} Much work has been focused on the underlying software architecture and external utilities to enable flexibility and extensibility for future research. Projects undertaken include improving the configurability of the software system via parameter consolidation, development of a web-based online visualisation and debugging utility and the application of software architectural principles in the area of machine vision. Some of this work is currently still in progress as part of the 2013/2014 robotics lab summer projects by new undergraduate students who have joined the team.
->>>>>>> 99de2783
 
 \section{Related Research Concentrations}
 
